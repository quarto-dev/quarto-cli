--- conflicted
+++ resolved
@@ -14,12 +14,7 @@
 export PANDOC=3.2
 export DARTSASS=1.70.0
 export ESBUILD=0.19.12
-<<<<<<< HEAD
-export TYPST=0.11.1
-=======
 export TYPST=0.11.0
->>>>>>> 76ce02f4
-
 
 # NB: we can't put comments in the same line as export statements because it
 # messes up our windows setup
