All changes included in 1.7:

## Regression fixes

- ([#11509](https://github.com/quarto-dev/quarto-cli/issues/11509)): Fix link-decoration regression in HTML formats.
- ([#11532](https://github.com/quarto-dev/quarto-cli/issues/11532)): Fix regression for [#660](https://github.com/quarto-dev/quarto-cli/issues/660), which causes files to have incorrect permissions when Quarto is installed in a location not writable by the current user.
- ([#11549](https://github.com/quarto-dev/quarto-cli/issues/11549)): Fix regression in rendering `dashboard` tabsets into cards without titles.
- ([#11580](https://github.com/quarto-dev/quarto-cli/issues/11580)): Fix regression with documents containing `categories` fields that are not strings.
- ([#11752](https://github.com/quarto-dev/quarto-cli/issues/11752)): Fix regression with non-alphanumeric characters in `categories` preventing correct filtering of listing.
- ([#11561](https://github.com/quarto-dev/quarto-cli/issues/11561)): Fix a regression with `$border-color` that impacted, callouts borders, tabset borders, and table borders of the defaults themes. `$border-color` is now correctly a mixed of `$body-color` and `$body-bg` even for the default theme.

## YAML validation

- ([#11654](https://github.com/quarto-dev/quarto-cli/issues/11654)): Allow `page-inset` as value in `column` key for code cells.

## Website projects

- ([#11701](https://github.com/quarto-dev/quarto-cli/issues/11701)): Wrap HTML emitted by EJS templates in `{=html}` blocks to avoid memory blowup issues with Pandoc's parser.

## Blog projects

- ([#11745](https://github.com/quarto-dev/quarto-cli/issues/11745)): Fix categories links under post title in post with url encoded path (e.g. with space or other special characters).

## Book projects

- ([#11520](https://github.com/quarto-dev/quarto-cli/issues/11520)): Book's cover image now escapes lightbox treatment, which was incorrectly applied to it when `lightbox: true` was set in the book's configuration.

## `quarto check`

- ([#11608](https://github.com/quarto-dev/quarto-cli/pull/11608)): Do not issue error message when calling `quarto check info`.

## `html` format

- ([#11860])(https://github.com/quarto-dev/quarto-cli/issues/11860)): ES6 modules that import other local JS modules in documents with `embed-resources: true` are now correctly embedded.

## `pdf` format

- ([#11835](https://github.com/quarto-dev/quarto-cli/issues/11835)): Take markdown structure into account when detecting minimum heading level.

## `typst` format

- ([#11578](https://github.com/quarto-dev/quarto-cli/issues/11578)): Typst column layout widths use fractional `fr` units instead of percent `%` units for unitless and default widths in order to fill the enclosing block and not spill outside it.
<<<<<<< HEAD
- ([#11676](https://github.com/quarto-dev/quarto-cli/pull/11676)): Convert unitless image widths from pixels to inches for column layouts.
=======
- ([#11835](https://github.com/quarto-dev/quarto-cli/issues/11835)): Take markdown structure into account when detecting minimum heading level.
>>>>>>> d5559d78

## Lua Filters and extensions

- ([#11526](https://github.com/quarto-dev/quarto-cli/pull/11526)):
  General improvements to the style and robustness of Quarto's Lua code.
  This also provides a new public function `quarto.utils.is_empty_node`
  that allows to check whether a node is empty, i.e., whether it's an
  empty list, has no child nodes, and contains no text.
- ([#11699](https://github.com/quarto-dev/quarto-cli/issues/11699)): Fix crash with `video` shortcode inside HTML comments.
- Expose new `quarto.paths.tinytex_bin_dir` in Quarto's Lua API. If TinyTeX is found by Quarto, this will be set to the path to the `bin` directory of the TinyTeX installation where command line tool are located (e.g., `pdflatex`, `tlmgr`, etc.). If TinyTeX is not found, this will be `nil`, meaning Quarto will use the system PATH to find the command line tools.
- Fix `pandoc.mediabag` Lua typings so autocompletions work with the Lua LSP integration.

## Engines

### `julia`

- ([#11659](https://github.com/quarto-dev/quarto-cli/pull/11659)): Fix escaping bug where paths containing spaces or backslashes break server startup on Windows.

## Other Fixes and Improvements

- ([#7260](https://github.com/quarto-dev/quarto-cli/issues/7260)): Add support for `active` class in tabsets so the `.active` tab shows up by default.
- ([#8613](https://github.com/quarto-dev/quarto-cli/issues/8613)): Fix `giscus` color on load to support dark mode (by @kv9898).
- ([#11441](https://github.com/quarto-dev/quarto-cli/issues/11441)): Don't add newlines around shortcodes during processing.
- ([#11643](https://github.com/quarto-dev/quarto-cli/issues/11643)): Improve highlighting of nested code block inside markdown code block, i.e. using ` ```{{python}} ` or ` ```python ` inside ` ````markdown` fenced code block.
- ([fb38eb5](https://github.com/quarto-dev/quarto-cli/commit/fb38eb56c11e09f44cef58fd3b697ff24bb5a3f3)) Use the `latest` parser for Acorn when analyzing JS code imported from OJS blocks.<|MERGE_RESOLUTION|>--- conflicted
+++ resolved
@@ -40,11 +40,8 @@
 ## `typst` format
 
 - ([#11578](https://github.com/quarto-dev/quarto-cli/issues/11578)): Typst column layout widths use fractional `fr` units instead of percent `%` units for unitless and default widths in order to fill the enclosing block and not spill outside it.
-<<<<<<< HEAD
 - ([#11676](https://github.com/quarto-dev/quarto-cli/pull/11676)): Convert unitless image widths from pixels to inches for column layouts.
-=======
 - ([#11835](https://github.com/quarto-dev/quarto-cli/issues/11835)): Take markdown structure into account when detecting minimum heading level.
->>>>>>> d5559d78
 
 ## Lua Filters and extensions
 
