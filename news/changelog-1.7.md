--- conflicted
+++ resolved
@@ -59,18 +59,14 @@
 
 ## `html` format
 
-<<<<<<< HEAD
 - ([#10780])(https://github.com/quarto-dev/quarto-cli/issues/10780)): improve `link-external-filter` documentation/example to be more clear and correct.
 - ([#11860])(https://github.com/quarto-dev/quarto-cli/issues/11860)): ES6 modules that import other local JS modules in documents with `embed-resources: true` are now correctly embedded.
-=======
 - ([#12319](https://github.com/quarto-dev/quarto-cli/pull/12319)): Provide switchable light and dark brands for a page with `brand.light` and `brand.dark`.
 - ([#12277](https://github.com/quarto-dev/quarto-cli/pull/12277)): Provide light and dark plot and table renderings with `renderings: [light,dark]`
-- ([#11860](https://github.com/quarto-dev/quarto-cli/issues/11860)): ES6 modules that import other local JS modules in documents with `embed-resources: true` are now correctly embedded.
 - ([#1325](https://github.com/quarto-dev/quarto-cli/issues/1325)): Dark Mode pages should not flash light on reload. (Nor should Light Mode pages flash dark.)
 - ([#1470](https://github.com/quarto-dev/quarto-cli/issues/1470)): `respect-user-color-scheme` enables checking the media query `prefers-color-scheme` for user dark mode preference. This is only on page load, not dynamic. Author preference still influences stylesheet order and NoJS experience. Defaults to `false`, leaving to author preference.
 - ([#12307](https://github.com/quarto-dev/quarto-cli/issues/12307)): Tabsets using `tabby.js` in non-boostrap html (`theme: pandoc`, `theme: none` or `minimal: true`) now correctly render reactive content when `server: shiny` is used.
 - ([#12356](https://github.com/quarto-dev/quarto-cli/issues/12356)): Remove duplicate id in HTML document when using `#lst-` prefix label for using Quarto crossref.
->>>>>>> b25c2fbf
 
 ## `pdf` format
 
