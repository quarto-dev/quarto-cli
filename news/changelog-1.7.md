All changes included in 1.7:

## Regression fixes

- ([#11509](https://github.com/quarto-dev/quarto-cli/issues/11509)): Fix link-decoration regression in HTML formats.
- ([#11532](https://github.com/quarto-dev/quarto-cli/issues/11532)): Fix regression for [#660](https://github.com/quarto-dev/quarto-cli/issues/660), which causes files to have incorrect permissions when Quarto is installed in a location not writable by the current user.
- ([#11549](https://github.com/quarto-dev/quarto-cli/issues/11549)): Fix regression in rendering `dashboard` tabsets into cards without titles.
- ([#11580](https://github.com/quarto-dev/quarto-cli/issues/11580)): Fix regression with documents containing `categories` fields that are not strings.
- ([#11752](https://github.com/quarto-dev/quarto-cli/issues/11752)): Fix regression with non-alphanumeric characters in `categories` preventing correct filtering of listing.
- ([#11561](https://github.com/quarto-dev/quarto-cli/issues/11561)): Fix a regression with `$border-color` that impacted, callouts borders, tabset borders, and table borders of the defaults themes. `$border-color` is now correctly a mixed of `$body-color` and `$body-bg` even for the default theme.
- ([#11943](https://github.com/quarto-dev/quarto-cli/issues/11943)): Fix callout title color on dark theme in revealjs following Revealjs update in quarto 1.6.
- ([#12147](https://github.com/quarto-dev/quarto-cli/issues/12147)): for RevealJS format, `serif` and `simple` themes defaults back to have their heading color (`$presentation-heading-color`) to be the same as the body color (`$body-color`) as in Quarto 1.5.
- ([#11659](https://github.com/quarto-dev/quarto-cli/pull/11659)): Julia engine: Fix escaping bug where paths containing spaces or backslashes break server startup on Windows.

## YAML validation

- ([#11654](https://github.com/quarto-dev/quarto-cli/issues/11654)): Allow `page-inset` as value in `column` key for code cells.
- ([#10251](https://github.com/quarto-dev/quarto-cli/issues/10251)): EJS template for website now uses proper object to get alt text for logo in sidebar.
- ([#12151](https://github.com/quarto-dev/quarto-cli/issues/12151)): Fix YAML validation in computations cell on Windows.
- ([#12151](https://github.com/quarto-dev/quarto-cli/pull/12151)): Basic YAML validation is now active in cell for document using Julia engine.

## Website projects

- ([#11701](https://github.com/quarto-dev/quarto-cli/issues/11701)): Wrap HTML emitted by EJS templates in `{=html}` blocks to avoid memory blowup issues with Pandoc's parser.
- ([#12134](https://github.com/quarto-dev/quarto-cli/issues/12134)): Forward `logo.small` images in `_brand.yml` files to a website `favicon`.

## Blog projects

- ([#11745](https://github.com/quarto-dev/quarto-cli/issues/11745)): Fix categories links under post title in post with url encoded path (e.g. with space or other special characters).

## Book projects

- ([#11520](https://github.com/quarto-dev/quarto-cli/issues/11520)): Book's cover image now escapes lightbox treatment, which was incorrectly applied to it when `lightbox: true` was set in the book's configuration.
- ([#12134](https://github.com/quarto-dev/quarto-cli/issues/12134)): Forward `logo.small` images in `_brand.yml` files to the `favicon` of the book's website.

## `quarto check`

- ([#11608](https://github.com/quarto-dev/quarto-cli/pull/11608)): Do not issue error message when calling `quarto check info`.

## `quarto convert`

- ([#12042](https://github.com/quarto-dev/quarto-cli/issues/12042)): Preserve Markdown content that follows YAML metadata in a `raw` .ipynb cell.

## `quarto inspect`

- ([#12336](https://github.com/quarto-dev/quarto-cli/issues/12336)): Clean up transient files created by `quarto inspect`.

## `html` format

- ([#12319](https://github.com/quarto-dev/quarto-cli/pull/12319)): Provide switchable light and dark brands for a page with `brand.light` and `brand.dark`.
- ([#12277](https://github.com/quarto-dev/quarto-cli/pull/12277)): Provide light and dark plot and table renderings with `renderings: [light,dark]`
- ([#11860](https://github.com/quarto-dev/quarto-cli/issues/11860)): ES6 modules that import other local JS modules in documents with `embed-resources: true` are now correctly embedded.
- ([#1325](https://github.com/quarto-dev/quarto-cli/issues/1325)): Dark Mode pages should not flash light on reload. (Nor should Light Mode pages flash dark.)
- ([#12307](https://github.com/quarto-dev/quarto-cli/issues/12307)): Tabsets using `tabby.js` in non-boostrap html (`theme: pandoc`, `theme: none` or `minimal: true`) now correctly render reactive content when `server: shiny` is used.
- ([#12356](https://github.com/quarto-dev/quarto-cli/issues/12356)): Remove duplicate id in HTML document when using `#lst-` prefix label for using Quarto crossref.

## `pdf` format

- ([#11835](https://github.com/quarto-dev/quarto-cli/issues/11835)): Take markdown structure into account when detecting minimum heading level.
- ([#11903](https://github.com/quarto-dev/quarto-cli/issues/11903)): `crossref` configuration like `fig-title` or `tbl-title` now correctly supports multi word values, e.g. `fig-title: 'Supplementary Figure'`.
- ([#11878](https://github.com/quarto-dev/quarto-cli/issues/11878), [#12085](https://github.com/quarto-dev/quarto-cli/issues/12085)): Correctly fixup raw LaTeX table having an unexpected table env with options (e.g `\begin{table}[!ht]`) to be handled as crossref table.
- Update to Pandoc's LaTeX template following Pandoc 3.6.3 support:
  - `format: beamer` now uses its own template. The main template for latex does not use `$if(beamer)$` anymore, and the new template for beamer uses the same partials as latex one.
  - Improved Babel support:
    - New `babeloptions` variable in the template to allow for more flexible Babel options.
    - `doc-class.tex` Quarto's partial has been updated as Babel options have been moved to `documentclass` definition in `doc-class.tex` Quarto's partial.
  - New partials available for `format: latex` and `format: beamer`:
    - Pandoc now uses partials for its latex templates, and they are available through `template-partials`. Pandoc's partials uses `.latex` extension: `passoptions.latex`, `common.latex`, `font-settings.latex`, `fonts.latex`, `hypersetup.latex`, `after-header-includes.latex`
    - New Quarto partials: `babel-lang.tex`, `biblio-config.tex`. Quarto's partials uses `.tex` extension.
  - BREAKING CHANGE for templates authors: `common.latex` does now uses `pandoc.tex` partial from Quarto, which include now part of the content that was in main `template.tex`. If you modify `pandoc.tex` as part of a custom format, it should be updated to new content.

## `jats` format

- Update to Pandoc's template following Pandoc 3.6.3 support:
  - `article.jats_publishing` partials now support `author.roles`

## `revealjs` format

- ([#12307](https://github.com/quarto-dev/quarto-cli/issues/12307)): Tabsets using `tabby.js` in Revealjs now correctly render reactive content when `server: shiny` is used.

### Quarto PDF engine

- ([#12194](https://github.com/quarto-dev/quarto-cli/issues/12194)): More specific checks added in log parsing to automatically find missing fonts.

## `typst` format

- ([#11578](https://github.com/quarto-dev/quarto-cli/issues/11578)): Typst column layout widths use fractional `fr` units instead of percent `%` units for unitless and default widths in order to fill the enclosing block and not spill outside it.
- ([#11676](https://github.com/quarto-dev/quarto-cli/pull/11676)): Convert unitless image widths from pixels to inches for column layouts.
- ([#11835](https://github.com/quarto-dev/quarto-cli/issues/11835)): Take markdown structure into account when detecting minimum heading level.
- ([#11964](https://github.com/quarto-dev/quarto-cli/issues/11964)): Using panel layout without a crossref label now correctly do not add an empty `#block[]` that was leading to an unnecessary space in output.
- ([#12354](https://github.com/quarto-dev/quarto-cli/issues/12354)): CodeBlock in Listing with `#lst-` prefix are now correctly highlighted.

## Interactive Shiny Document

- ([#12059](https://github.com/quarto-dev/quarto-cli/issues/12059)): `quarto preview` now correctly run on Windows an interactive Quarto doc with Jupyter engine and py-shiny, when using a `*.py` file as resource.

## Lua Filters and extensions

- ([#11526](https://github.com/quarto-dev/quarto-cli/pull/11526)):
  General improvements to the style and robustness of Quarto's Lua code.
  This also provides a new public function `quarto.utils.is_empty_node`
  that allows to check whether a node is empty, i.e., whether it's an
  empty list, has no child nodes, and contains no text.
- ([#11699](https://github.com/quarto-dev/quarto-cli/issues/11699)): Fix crash with `video` shortcode inside HTML comments.
- Expose new `quarto.paths.tinytex_bin_dir` in Quarto's Lua API. If TinyTeX is found by Quarto, this will be set to the path to the `bin` directory of the TinyTeX installation where command line tool are located (e.g., `pdflatex`, `tlmgr`, etc.). If TinyTeX is not found, this will be `nil`, meaning Quarto will use the system PATH to find the command line tools.
- Fix `pandoc.mediabag` Lua typings so autocompletions work with the Lua LSP integration.
- ([#11896](https://github.com/quarto-dev/quarto-cli/pull/11896)): fix `\f` (`{{< pagebreak >}}`) form feed character not valid in PowerPoint (`pptx`).
- ([#11664](https://github.com/quarto-dev/quarto-cli/issues/11664)): `lipsum` shortcode is no longer randomly generated by default, use `{{< lipsum random=true >}}` to restore randomness.
- ([#11379](https://github.com/quarto-dev/quarto-cli/issues/11379)): Add `version` shortcode to display the current Quarto version.

## Quarto Lua API

- ([#12299](https://github.com/quarto-dev/quarto-cli/issues/12299)): `quarto.doc.pdf_engine()` now correctly returns the PDF engine used for the document. `quarto.doc.cite_method()` now returns `nil` if no citation method will be used (i.e. no references is the document set).

## Engines

### `julia`

- ([#12121](https://github.com/quarto-dev/quarto-cli/pull/12121)): Update QuartoNotebookRunner to 0.14.0. Support for evaluating Python cells via [PythonCall.jl](https://github.com/JuliaPy/PythonCall.jl) added. Support for notebook caching via `execute.cache` added.
- ([#12151](https://github.com/quarto-dev/quarto-cli/pull/12151)): Basic YAML validation is now active for document using Julia engine.
- ([#11803](https://github.com/quarto-dev/quarto-cli/pull/11803)): Added subcommands `status`, `kill`, `close [--force]` and `log` under the new CLI command `quarto call engine julia`.

### `jupyter`

- ([#12114](https://github.com/quarto-dev/quarto-cli/issues/12114)): `JUPYTERCACHE` environment variable from [Jupyter cache CLI](https://jupyter-cache.readthedocs.io/en/latest/using/cli.html) is now respected by Quarto when `cache: true` is used. This environment variable allows to change the path of the cache directory.
- ([#12374](https://github.com/quarto-dev/quarto-cli/issues/12374)): Detect language properly in Jupyter notebooks that lack the `language` field in their `kernelspec`s.

## Other Fixes and Improvements

- A new folder `quarto-session-temp` can be created in `.quarto` to store temporary files created by Quarto during a rendering. Reminder: `.quarto` is for internal use of Quarto and should not be versioned (thus added to `.gitignore`).
- ([fb38eb5](https://github.com/quarto-dev/quarto-cli/commit/fb38eb56c11e09f44cef58fd3b697ff24bb5a3f3)) Use the `latest` parser for Acorn when analyzing JS code imported from OJS blocks.
- ([#7260](https://github.com/quarto-dev/quarto-cli/issues/7260)): Add support for `active` class in tabsets so the `.active` tab shows up by default.
- ([#8613](https://github.com/quarto-dev/quarto-cli/issues/8613)): Fix `giscus` color on load to support dark mode (by @kv9898).
- ([#11441](https://github.com/quarto-dev/quarto-cli/issues/11441)): Don't add newlines around shortcodes during processing.
- ([#11643](https://github.com/quarto-dev/quarto-cli/issues/11643)): Improve highlighting of nested code block inside markdown code block, i.e. using ` ```{{python}} ` or ` ```python ` inside ` ````markdown` fenced code block.
- ([#10532](https://github.com/quarto-dev/quarto-cli/issues/10532)): Quarto changed default of `--headless=old` to `--headless` as [Chrome 132 has removed old headless mode](https://developer.chrome.com/blog/removing-headless-old-from-chrome) and only support new mode. For using old mode, `QUARTO_CHROMIUM` could be set to a [new `chrome-headless-shell` binary](https://developer.chrome.com/blog/chrome-headless-shell) or too an older chrome version (between 128 and 132) and `QUARTO_CHROMIUM_HEADLESS_MODE` set to `old` for using old headless mode with that compatabitle version.
- ([#10961](https://github.com/quarto-dev/quarto-cli/issues/10961)): Add more information on which Chrome Headless will be used in `quarto check install`. This is helpful to help debug mermaid issues.
- ([#11606](https://github.com/quarto-dev/quarto-cli/discussions/11606)): Added a new `QUARTO_DOCUMENT_FILE` env var available to computation engine to the name of the file currently being rendered.
- ([#11803](https://github.com/quarto-dev/quarto-cli/pull/11803)): Added a new CLI command `quarto call`. First users of this interface are the new `quarto call engine julia ...` subcommands.
- ([#11951](https://github.com/quarto-dev/quarto-cli/issues/11951)): Raw LaTeX table without `tbl-` prefix label for using Quarto crossref are now correctly passed through unmodified.
- ([#12117](https://github.com/quarto-dev/quarto-cli/issues/12117)): Color output to stdout and stderr is now correctly rendered for `html` format in the Jupyter and Julia engines.
- ([#12264](https://github.com/quarto-dev/quarto-cli/issues/12264)): Upgrade `dart-sass` to 1.85.1.
- ([#11803](https://github.com/quarto-dev/quarto-cli/pull/11803)): Added a new CLI command `quarto call`. First users of this interface are the new `quarto call engine julia ...` subcommands.
<<<<<<< HEAD
- A new folder `quarto-session-temp` can be created in `.quarto` to store temporary files created by Quarto during a rendering. Reminder: `.quarto` is for internal use of Quarto and should not be versioned (thus added to `.gitignore`).
- ([#11606](https://github.com/quarto-dev/quarto-cli/discussions/11606)): Added a new `QUARTO_DOCUMENT_FILE` env var available to computation engine to the name of the file currently being rendered.
- ([#12338](https://github.com/quarto-dev/quarto-cli/issues/12338)): Add an additional workaround for the SCSS parser used in color variable extraction.
=======
- ([#12369](https://github.com/quarto-dev/quarto-cli/pull/12369)): `quarto preview` correctly throws a YAML validation error when a `format` key does not conform.

## Languages

- ([#12366](https://github.com/quarto-dev/quarto-cli/pull/12366)): Added Bulgarian translation for Quarto UI text (credit: @sakelariev)
>>>>>>> 29091dad
<|MERGE_RESOLUTION|>--- conflicted
+++ resolved
@@ -141,14 +141,9 @@
 - ([#12117](https://github.com/quarto-dev/quarto-cli/issues/12117)): Color output to stdout and stderr is now correctly rendered for `html` format in the Jupyter and Julia engines.
 - ([#12264](https://github.com/quarto-dev/quarto-cli/issues/12264)): Upgrade `dart-sass` to 1.85.1.
 - ([#11803](https://github.com/quarto-dev/quarto-cli/pull/11803)): Added a new CLI command `quarto call`. First users of this interface are the new `quarto call engine julia ...` subcommands.
-<<<<<<< HEAD
-- A new folder `quarto-session-temp` can be created in `.quarto` to store temporary files created by Quarto during a rendering. Reminder: `.quarto` is for internal use of Quarto and should not be versioned (thus added to `.gitignore`).
-- ([#11606](https://github.com/quarto-dev/quarto-cli/discussions/11606)): Added a new `QUARTO_DOCUMENT_FILE` env var available to computation engine to the name of the file currently being rendered.
 - ([#12338](https://github.com/quarto-dev/quarto-cli/issues/12338)): Add an additional workaround for the SCSS parser used in color variable extraction.
-=======
 - ([#12369](https://github.com/quarto-dev/quarto-cli/pull/12369)): `quarto preview` correctly throws a YAML validation error when a `format` key does not conform.
 
 ## Languages
 
-- ([#12366](https://github.com/quarto-dev/quarto-cli/pull/12366)): Added Bulgarian translation for Quarto UI text (credit: @sakelariev)
->>>>>>> 29091dad
+- ([#12366](https://github.com/quarto-dev/quarto-cli/pull/12366)): Added Bulgarian translation for Quarto UI text (credit: @sakelariev)