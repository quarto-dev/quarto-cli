All changes included in 1.7:

## Regression fixes

- ([#11509](https://github.com/quarto-dev/quarto-cli/issues/11509)): Fix link-decoration regression in HTML formats.
- ([#11532](https://github.com/quarto-dev/quarto-cli/issues/11532)): Fix regression for [#660](https://github.com/quarto-dev/quarto-cli/issues/660), which causes files to have incorrect permissions when Quarto is installed in a location not writable by the current user.
- ([#11549](https://github.com/quarto-dev/quarto-cli/issues/11549)): Fix regression in rendering `dashboard` tabsets into cards without titles.
- ([#11580](https://github.com/quarto-dev/quarto-cli/issues/11580)): Fix regression with documents containing `categories` fields that are not strings.
- ([#11752](https://github.com/quarto-dev/quarto-cli/issues/11752)): Fix regression with non-alphanumeric characters in `categories` preventing correct filtering of listing.
- ([#11561](https://github.com/quarto-dev/quarto-cli/issues/11561)): Fix a regression with `$border-color` that impacted, callouts borders, tabset borders, and table borders of the defaults themes. `$border-color` is now correctly a mixed of `$body-color` and `$body-bg` even for the default theme.
- ([#11943](https://github.com/quarto-dev/quarto-cli/issues/11943)): Fix callout title color on dark theme in revealjs following Revealjs update in quarto 1.6.
- ([#12147](https://github.com/quarto-dev/quarto-cli/issues/12147)): for RevealJS format, `serif` and `simple` themes defaults back to have their heading color (`$presentation-heading-color`) to be the same as the body color (`$body-color`) as in Quarto 1.5.
- ([#11659](https://github.com/quarto-dev/quarto-cli/pull/11659)): Julia engine: Fix escaping bug where paths containing spaces or backslashes break server startup on Windows.

## YAML validation

- ([#11654](https://github.com/quarto-dev/quarto-cli/issues/11654)): Allow `page-inset` as value in `column` key for code cells.
- ([#10251](https://github.com/quarto-dev/quarto-cli/issues/10251)): EJS template for website now uses proper object to get alt text for logo in sidebar.
- ([#12151](https://github.com/quarto-dev/quarto-cli/issues/12151)): Fix YAML validation in computations cell on Windows.
- ([#12151](https://github.com/quarto-dev/quarto-cli/pull/12151)): Basic YAML validation is now active in cell for document using Julia engine.

## Website projects

- ([#11701](https://github.com/quarto-dev/quarto-cli/issues/11701)): Wrap HTML emitted by EJS templates in `{=html}` blocks to avoid memory blowup issues with Pandoc's parser.
- ([#12134](https://github.com/quarto-dev/quarto-cli/issues/12134)): Forward `logo.small` images in `_brand.yml` files to a website `favicon`.

## Blog projects

- ([#11745](https://github.com/quarto-dev/quarto-cli/issues/11745)): Fix categories links under post title in post with url encoded path (e.g. with space or other special characters).

## Book projects

- ([#11520](https://github.com/quarto-dev/quarto-cli/issues/11520)): Book's cover image now escapes lightbox treatment, which was incorrectly applied to it when `lightbox: true` was set in the book's configuration.
- ([#12134](https://github.com/quarto-dev/quarto-cli/issues/12134)): Forward `logo.small` images in `_brand.yml` files to the `favicon` of the book's website.

## `quarto check`

- ([#11608](https://github.com/quarto-dev/quarto-cli/pull/11608)): Do not issue error message when calling `quarto check info`.

## `quarto convert`

- ([#12042](https://github.com/quarto-dev/quarto-cli/issues/12042)): Preserve Markdown content that follows YAML metadata in a `raw` .ipynb cell.

## `quarto inspect`

- ([#12336](https://github.com/quarto-dev/quarto-cli/issues/12336)): Clean up transient files created by `quarto inspect`.

## `html` format

- ([#12319](https://github.com/quarto-dev/quarto-cli/pull/12319)): Provide switchable light and dark brands for a page with `brand.light` and `brand.dark`.
- ([#12277](https://github.com/quarto-dev/quarto-cli/pull/12277)): Provide light and dark plot and table renderings with `renderings: [light,dark]`
- ([#11860](https://github.com/quarto-dev/quarto-cli/issues/11860)): ES6 modules that import other local JS modules in documents with `embed-resources: true` are now correctly embedded.
- ([#1325](https://github.com/quarto-dev/quarto-cli/issues/1325)): Dark Mode pages should not flash light on reload. (Nor should Light Mode pages flash dark.)
- ([#12307](https://github.com/quarto-dev/quarto-cli/issues/12307)): Tabsets using `tabby.js` in non-boostrap html (`theme: pandoc`, `theme: none` or `minimal: true`) now correctly render reactive content when `server: shiny` is used.
- ([#12356](https://github.com/quarto-dev/quarto-cli/issues/12356)): Remove duplicate id in HTML document when using `#lst-` prefix label for using Quarto crossref.

## `pdf` format

- ([#11835](https://github.com/quarto-dev/quarto-cli/issues/11835)): Take markdown structure into account when detecting minimum heading level.
- ([#11903](https://github.com/quarto-dev/quarto-cli/issues/11903)): `crossref` configuration like `fig-title` or `tbl-title` now correctly supports multi word values, e.g. `fig-title: 'Supplementary Figure'`.
- ([#11878](https://github.com/quarto-dev/quarto-cli/issues/11878), [#12085](https://github.com/quarto-dev/quarto-cli/issues/12085)): Correctly fixup raw LaTeX table having an unexpected table env with options (e.g `\begin{table}[!ht]`) to be handled as crossref table.
- Update to Pandoc's LaTeX template following Pandoc 3.6.3 support:
  - `format: beamer` now uses its own template. The main template for latex does not use `$if(beamer)$` anymore, and the new template for beamer uses the same partials as latex one.
  - Improved Babel support:
    - New `babeloptions` variable in the template to allow for more flexible Babel options.
    - `doc-class.tex` Quarto's partial has been updated as Babel options have been moved to `documentclass` definition in `doc-class.tex` Quarto's partial.
  - New partials available for `format: latex` and `format: beamer`:
    - Pandoc now uses partials for its latex templates, and they are available through `template-partials`. Pandoc's partials uses `.latex` extension: `passoptions.latex`, `common.latex`, `font-settings.latex`, `fonts.latex`, `hypersetup.latex`, `after-header-includes.latex`
    - New Quarto partials: `babel-lang.tex`, `biblio-config.tex`. Quarto's partials uses `.tex` extension.
  - BREAKING CHANGE for templates authors: `common.latex` does now uses `pandoc.tex` partial from Quarto, which include now part of the content that was in main `template.tex`. If you modify `pandoc.tex` as part of a custom format, it should be updated to new content.

## `jats` format

- Update to Pandoc's template following Pandoc 3.6.3 support:
  - `article.jats_publishing` partials now support `author.roles`

## `revealjs` format

- ([#12307](https://github.com/quarto-dev/quarto-cli/issues/12307)): Tabsets using `tabby.js` in Revealjs now correctly render reactive content when `server: shiny` is used.

### Quarto PDF engine

- ([#12194](https://github.com/quarto-dev/quarto-cli/issues/12194)): More specific checks added in log parsing to automatically find missing fonts.

## `typst` format

- ([#11578](https://github.com/quarto-dev/quarto-cli/issues/11578)): Typst column layout widths use fractional `fr` units instead of percent `%` units for unitless and default widths in order to fill the enclosing block and not spill outside it.
- ([#11676](https://github.com/quarto-dev/quarto-cli/pull/11676)): Convert unitless image widths from pixels to inches for column layouts.
- ([#11835](https://github.com/quarto-dev/quarto-cli/issues/11835)): Take markdown structure into account when detecting minimum heading level.
- ([#11964](https://github.com/quarto-dev/quarto-cli/issues/11964)): Using panel layout without a crossref label now correctly do not add an empty `#block[]` that was leading to an unnecessary space in output.
- ([#12354](https://github.com/quarto-dev/quarto-cli/issues/12354)): CodeBlock in Listing with `#lst-` prefix are now correctly highlighted.

## Interactive Shiny Document

- ([#12059](https://github.com/quarto-dev/quarto-cli/issues/12059)): `quarto preview` now correctly run on Windows an interactive Quarto doc with Jupyter engine and py-shiny, when using a `*.py` file as resource.

## Lua Filters and extensions

- ([#11526](https://github.com/quarto-dev/quarto-cli/pull/11526)):
  General improvements to the style and robustness of Quarto's Lua code.
  This also provides a new public function `quarto.utils.is_empty_node`
  that allows to check whether a node is empty, i.e., whether it's an
  empty list, has no child nodes, and contains no text.
- ([#11699](https://github.com/quarto-dev/quarto-cli/issues/11699)): Fix crash with `video` shortcode inside HTML comments.
- Expose new `quarto.paths.tinytex_bin_dir` in Quarto's Lua API. If TinyTeX is found by Quarto, this will be set to the path to the `bin` directory of the TinyTeX installation where command line tool are located (e.g., `pdflatex`, `tlmgr`, etc.). If TinyTeX is not found, this will be `nil`, meaning Quarto will use the system PATH to find the command line tools.
- Fix `pandoc.mediabag` Lua typings so autocompletions work with the Lua LSP integration.
- ([#11896](https://github.com/quarto-dev/quarto-cli/pull/11896)): fix `\f` (`{{< pagebreak >}}`) form feed character not valid in PowerPoint (`pptx`).
- ([#11664](https://github.com/quarto-dev/quarto-cli/issues/11664)): `lipsum` shortcode is no longer randomly generated by default, use `{{< lipsum random=true >}}` to restore randomness.
- ([#11379](https://github.com/quarto-dev/quarto-cli/issues/11379)): Add `version` shortcode to display the current Quarto version.

## Quarto Lua API

- ([#12299](https://github.com/quarto-dev/quarto-cli/issues/12299)): `quarto.doc.pdf_engine()` now correctly returns the PDF engine used for the document. `quarto.doc.cite_method()` now returns `nil` if no citation method will be used (i.e. no references is the document set).

## Engines

### `julia`

- ([#12121](https://github.com/quarto-dev/quarto-cli/pull/12121)): Update QuartoNotebookRunner to 0.14.0. Support for evaluating Python cells via [PythonCall.jl](https://github.com/JuliaPy/PythonCall.jl) added. Support for notebook caching via `execute.cache` added.
- ([#12151](https://github.com/quarto-dev/quarto-cli/pull/12151)): Basic YAML validation is now active for document using Julia engine.
- ([#11803](https://github.com/quarto-dev/quarto-cli/pull/11803)): Added subcommands `status`, `kill`, `close [--force]` and `log` under the new CLI command `quarto call engine julia`.

### `jupyter`

- ([#12114](https://github.com/quarto-dev/quarto-cli/issues/12114)): `JUPYTERCACHE` environment variable from [Jupyter cache CLI](https://jupyter-cache.readthedocs.io/en/latest/using/cli.html) is now respected by Quarto when `cache: true` is used. This environment variable allows to change the path of the cache directory.

## Other Fixes and Improvements

- A new folder `quarto-session-temp` can be created in `.quarto` to store temporary files created by Quarto during a rendering. Reminder: `.quarto` is for internal use of Quarto and should not be versioned (thus added to `.gitignore`).
- ([fb38eb5](https://github.com/quarto-dev/quarto-cli/commit/fb38eb56c11e09f44cef58fd3b697ff24bb5a3f3)) Use the `latest` parser for Acorn when analyzing JS code imported from OJS blocks.
- ([#7260](https://github.com/quarto-dev/quarto-cli/issues/7260)): Add support for `active` class in tabsets so the `.active` tab shows up by default.
- ([#8613](https://github.com/quarto-dev/quarto-cli/issues/8613)): Fix `giscus` color on load to support dark mode (by @kv9898).
- ([#11441](https://github.com/quarto-dev/quarto-cli/issues/11441)): Don't add newlines around shortcodes during processing.
- ([#11643](https://github.com/quarto-dev/quarto-cli/issues/11643)): Improve highlighting of nested code block inside markdown code block, i.e. using ` ```{{python}} ` or ` ```python ` inside ` ````markdown` fenced code block.
- ([#10532](https://github.com/quarto-dev/quarto-cli/issues/10532)): Quarto changed default of `--headless=old` to `--headless` as [Chrome 132 has removed old headless mode](https://developer.chrome.com/blog/removing-headless-old-from-chrome) and only support new mode. For using old mode, `QUARTO_CHROMIUM` could be set to a [new `chrome-headless-shell` binary](https://developer.chrome.com/blog/chrome-headless-shell) or too an older chrome version (between 128 and 132) and `QUARTO_CHROMIUM_HEADLESS_MODE` set to `old` for using old headless mode with that compatabitle version.
- ([#10961](https://github.com/quarto-dev/quarto-cli/issues/10961)): Add more information on which Chrome Headless will be used in `quarto check install`. This is helpful to help debug mermaid issues.
- ([#11606](https://github.com/quarto-dev/quarto-cli/discussions/11606)): Added a new `QUARTO_DOCUMENT_FILE` env var available to computation engine to the name of the file currently being rendered.
- ([#11803](https://github.com/quarto-dev/quarto-cli/pull/11803)): Added a new CLI command `quarto call`. First users of this interface are the new `quarto call engine julia ...` subcommands.
- ([#11951](https://github.com/quarto-dev/quarto-cli/issues/11951)): Raw LaTeX table without `tbl-` prefix label for using Quarto crossref are now correctly passed through unmodified.
- ([#12117](https://github.com/quarto-dev/quarto-cli/issues/12117)): Color output to stdout and stderr is now correctly rendered for `html` format in the Jupyter and Julia engines.
- ([#12264](https://github.com/quarto-dev/quarto-cli/issues/12264)): Upgrade `dart-sass` to 1.85.1.
<<<<<<< HEAD
- ([#11803](https://github.com/quarto-dev/quarto-cli/pull/11803)): Added a new CLI command `quarto call`. First users of this interface are the new `quarto call engine julia ...` subcommands.
- A new folder `quarto-session-temp` can be created in `.quarto` to store temporary files created by Quarto during a rendering. Reminder: `.quarto` is for internal use of Quarto and should not be versioned (thus added to `.gitignore`).

## Languages

 - ([#12366](https://github.com/quarto-dev/quarto-cli/pull/12366)): Added Bulgarian translation for Quarto UI text (credit: @sakelariev)
=======
- ([#12369](https://github.com/quarto-dev/quarto-cli/pull/12369)): `quarto preview` correctly throws a YAML validation error when a `format` key does not conform.
>>>>>>> 799e9077
<|MERGE_RESOLUTION|>--- conflicted
+++ resolved
@@ -139,13 +139,9 @@
 - ([#11951](https://github.com/quarto-dev/quarto-cli/issues/11951)): Raw LaTeX table without `tbl-` prefix label for using Quarto crossref are now correctly passed through unmodified.
 - ([#12117](https://github.com/quarto-dev/quarto-cli/issues/12117)): Color output to stdout and stderr is now correctly rendered for `html` format in the Jupyter and Julia engines.
 - ([#12264](https://github.com/quarto-dev/quarto-cli/issues/12264)): Upgrade `dart-sass` to 1.85.1.
-<<<<<<< HEAD
 - ([#11803](https://github.com/quarto-dev/quarto-cli/pull/11803)): Added a new CLI command `quarto call`. First users of this interface are the new `quarto call engine julia ...` subcommands.
-- A new folder `quarto-session-temp` can be created in `.quarto` to store temporary files created by Quarto during a rendering. Reminder: `.quarto` is for internal use of Quarto and should not be versioned (thus added to `.gitignore`).
+- ([#12369](https://github.com/quarto-dev/quarto-cli/pull/12369)): `quarto preview` correctly throws a YAML validation error when a `format` key does not conform.
 
 ## Languages
 
- - ([#12366](https://github.com/quarto-dev/quarto-cli/pull/12366)): Added Bulgarian translation for Quarto UI text (credit: @sakelariev)
-=======
-- ([#12369](https://github.com/quarto-dev/quarto-cli/pull/12369)): `quarto preview` correctly throws a YAML validation error when a `format` key does not conform.
->>>>>>> 799e9077
+- ([#12366](https://github.com/quarto-dev/quarto-cli/pull/12366)): Added Bulgarian translation for Quarto UI text (credit: @sakelariev)