--- conflicted
+++ resolved
@@ -40,12 +40,9 @@
 - Previously, if the `pdf-engine` was set to `latexmk`, we would bypass many features of Quarto and use Pandoc to produce the PDF output. Starting in in Quarto 1.3, all Quarto features will be enabled for the `latexmk` engine and `latexmk` will be used to run the PDF generation loop.
 - Fix author processing in default PDFs for complex author names (#3483)
 - Remove excessive vertical space between theorem type blocks ([#3776](https://github.com/quarto-dev/quarto-cli/issues/3776)).
-<<<<<<< HEAD
-- Correctly download online image on Windows ([#3982](https://github.com/quarto-dev/quarto-cli/issues/3982)).
-=======
 - Fix temporary `.tex` filenames in the presence of multiple variants ([#3762](https://github.com/quarto-dev/quarto-cli/issues/3762)).
   - Note that this fix changes the filenames used for PDF files with variants. In quarto 1.3, the automatic output names for PDF files include format variants and modifiers.
->>>>>>> cc21e352
+- Correctly download online image on Windows ([#3982](https://github.com/quarto-dev/quarto-cli/issues/3982)).
 
 ## Beamer Format
 
