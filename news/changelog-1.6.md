--- conflicted
+++ resolved
@@ -25,11 +25,8 @@
 - Remove wrong `sourceMappingUrl` entry in SASS built css.
 - ([#7715](https://github.com/quarto-dev/quarto-cli/issues/7715)): Revealjs don't support anymore special Pandoc syntax making BulletList in Blockquotes become incremental list. This was confusing and unexpected behavior. Supported syntax for incremental list is documented at <https://quarto.org/docs/presentations/revealjs/#incremental-lists>.
 - ([#9742](https://github.com/quarto-dev/quarto-cli/issues/9742)): Links to cross-referenced images correctly works.
-<<<<<<< HEAD
 - ([#9558](https://github.com/quarto-dev/quarto-cli/issues/9558)): To prevent default footer to show on slide, set `footer='false'` attribute on the slide header, e.g. `## Slide with no footer {footer='false'}`
-=======
 - ([#6012](https://github.com/quarto-dev/quarto-cli/issues/6012)): Add styling for `kbd` element in Revealjs slides.
->>>>>>> c96fd249
 
 ## `typst` Format
 
