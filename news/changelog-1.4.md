## Giscus Dark Mode Themes

- ([#4820](https://github.com/quarto-dev/quarto-cli/issues/4820)): Add support for setting the Giscus light/dark themes.

## Table of Contents - side and body

- Add support for `body-right` and `body-left` layouts for Website Table of Contents ([#3473](https://github.com/quarto-dev/quarto-cli/issues/3473))

## Languages

- Add Slovak translation (author: @tom67)
- Improve Italian translation of 'proof' (author: @espinielli)
- Add Greek translation (author: @cultab)
- Add Norwegian translation (author: @lektorodd)
- Add Lithuanian translation (author: @GegznaV)

## HTML Format

- Add support for showing cross reference contents on hover (use `crossrefs-hover: false` to disable).
- ([#5189](https://github.com/quarto-dev/quarto-cli/issues/5189)): Ensure appendix shows even when `page-layout` is custom.
- ([#5393](https://github.com/quarto-dev/quarto-cli/issues/5393)): Properly set color of headings without using opacity.
- ([#5431](https://github.com/quarto-dev/quarto-cli/issues/5431)): Properly apply column positioning to title metadata.
- ([#5700](https://github.com/quarto-dev/quarto-cli/issues/5700)): Don't show scrollbars on Windows when hovering over hover code annotations.
- ([#5708](https://github.com/quarto-dev/quarto-cli/issues/5708)): Fix hang when viewing pages with specific query parameter
- ([#5794](https://github.com/quarto-dev/quarto-cli/issues/5794)): Fix incorrect caching behavior when `import` is used in scss themes.
- ([#5798](https://github.com/quarto-dev/quarto-cli/issues/5798)): Improve the layout consistency of HTML callouts.
- ([#5856](https://github.com/quarto-dev/quarto-cli/issues/5856)): Always render the title block of HTML pages (previously would only render when title or subtitle was provided).
<<<<<<< HEAD
- ([#5929](https://github.com/quarto-dev/quarto-cli/issues/5929)): Split border-bottom properties to avoid invalid `inherit` entry in resulting CSS.
=======
- ([#5957](https://github.com/quarto-dev/quarto-cli/issues/5957)): Fix layout issues when margin footnotes are contained in headings or other formatted text.
>>>>>>> a0bf5660

## RevealJS Format

- ([#5546](https://github.com/quarto-dev/quarto-cli/issues/5546)): Images inside links can't be stretched, and so auto-stretch feature now ignores them.
- ([#5783](https://github.com/quarto-dev/quarto-cli/issues/5783)): Ensure fenced code blocks work with line numbers.
- ([#6120](https://github.com/quarto-dev/quarto-cli/issues/6120)): `pdf-max-pages-per-slide` is now correctly setting [`pdfMaxPagesPerSlide` config](https://revealjs.com/pdf-export/#page-size) for RevealJS.

## PDF Format

- ([#5969](https://github.com/quarto-dev/quarto-cli/issues/5969)): Correctly detect a required rerun for biblatex when using backref link options.

## Website Listings

- ([#5371](https://github.com/quarto-dev/quarto-cli/issues/5371)): Properly compute the trimmed length of descriptions included in listings.
- ([#5805](https://github.com/quarto-dev/quarto-cli/pull/5805)): Update the inherited `word-break: break-word` style (Bootstrap) to `word-break: keep-all` to prevent hyphenation of words in listings.
- ([#5802](https://github.com/quarto-dev/quarto-cli/pull/5802)): Don't display the string `undefined` for date values if a listing table displays items without a date.
- ([#6029](https://github.com/quarto-dev/quarto-cli/pull/6029)): Only use the `image-placeholder` for a listing if no other image is available.
- Add support for `bread-crumbs: true|false` to control whether bread crumbs are displayed. Add support for display of breadcrumbs on full width (non-mobile) pages when `bread-crumbs` is true. Default value is true.
- ([#6091](https://github.com/quarto-dev/quarto-cli/pull/6091)): Don't use remote / absolutes images when auto-discovering images.

## Websites

- ([#5389](https://github.com/quarto-dev/quarto-cli/issues/5389)): Allow a website project to provide a default image used in social metadata tags.
- Add support for `navbar > toggle-position` to control whether the responsive navbar toggle appears on the right or the left.
- ([#5604](https://github.com/quarto-dev/quarto-cli/issues/5604)): Process footer content as blocks.
- ([#5624](https://github.com/quarto-dev/quarto-cli/issues/5624)): Add support for localized Cookie Consent (using either the document's language or by specifying the language explicitly under the cookie consent key).
- ([#5756](https://github.com/quarto-dev/quarto-cli/issues/5756)): Add `rel="..."` resolution to navbar tools.
- ([#5763](https://github.com/quarto-dev/quarto-cli/issues/5763)): Add support for a keyboard shortcut to launch search (defaults to `f` or `/`). Use `search` > `keyboard-shortcut` to override with your own key(s).
- Add support for setting `page-navigation: true|false` in either a page or in `_metadata.yml`. This allows individual pages or sections of a website to control whether `page-navigaation` appears.
- ([#5625](https://github.com/quarto-dev/quarto-cli/issues/5625)): Prefer the website image (if specified) over undecorated images that appear in the page.
- ([#5932](https://github.com/quarto-dev/quarto-cli/issues/5932)): Correct Open Graph metadata key name for `og:site_name`

## Video (and Audio)

- ([#5496](https://github.com/quarto-dev/quarto-cli/issues/5496), [#5847](https://github.com/quarto-dev/quarto-cli/issues/5847), [#5268](https://github.com/quarto-dev/quarto-cli/issues/5268)): Properly display local audio and video files with website projects (properly discover the `src` as a resource)

## Preview

- Display render output/progress for previews that take longer than 2 seconds
- Ability to cancel an executing preview from within the progress UI
- Automatically render missing formats (e.g. PDF, MS Word) on the fly
- ([#5882](https://github.com/quarto-dev/quarto-cli/issues/5882)): Disable browser cache using `Cache-Control` header config in the viewer redirect for PDF preview, correctly allowing a HTML preview later on same port.

## Dependencies

- Update to Pandoc 3.1.5
- Update to Typst 0.6.0

## Miscellaneous

- ([#2214](https://github.com/quarto-dev/quarto-cli/issues/2214), reopened): don't report a non-existing version of Google Chrome in macOS.
- ([#5377](https://github.com/quarto-dev/quarto-cli/issues/5377)): support `from: ` formats correctly.
- Exit if project pre or post render script fails
- Use InternalError in typescript code, and offer a more helpful error message when an internal error happens.
- ([#6042](https://github.com/quarto-dev/quarto-cli/issues/6042)): Correctly support empty lines in YAML blocks.

## Docusaurus Format

- ([#5152](https://github.com/quarto-dev/quarto-cli/issues/5152)): Support for `code-line-numbers` in Docusaurus output.

## Beamer Format

- [#5536](https://github.com/quarto-dev/quarto-cli/issues/5536): Correctly support Code Filename feature for Beamer output by fixing issue with float environment.
- [#6041](https://github.com/quarto-dev/quarto-cli/issues/6041): Correctly support code block appearance options (`code-block-bg` and `code-block-border-left`).

## OJS engine

- Update observablehq's runtime to version 5.6.0.
- [#5215](https://github.com/quarto-dev/quarto-cli/issues/5215): Report CORS requests as plain text when serving single-file previews.

## Mermaid diagrams

- Upgrade to 10.2.0-rc.2
- ([#5426](https://github.com/quarto-dev/quarto-cli/issues/5426)): Don't escape mermaid output in markdown formats (author: @rcannood).

## Lua filters

- ([#5466](https://github.com/quarto-dev/quarto-cli/issues/5466)): Provide global environment `_G` to user filters.
- ([#5461](https://github.com/quarto-dev/quarto-cli/issues/5461)): ensure return type of `stripTrailingSpace` is always `pandoc.List`.
- Add support for relative paths in `require()` calls.
- ([#5242](https://github.com/quarto-dev/quarto-cli/issues/5242)): Add line numbers to error messages.
- Add support `quarto.doc.add_resource` and `quarto.doc.add_supporting`. `add_resource` will add a resource file to the current render, copying that file to the same relative location in the output directory. `add_supporting` will add a supporting file to the current render, moving that file file to the same relative location in the output directory.

## Books

- ([#5630](https://github.com/quarto-dev/quarto-cli/issues/5630)): Properly form sharing URL for books
- ([#5454](https://github.com/quarto-dev/quarto-cli/issues/5454)): Fix errors previewing with formats such as `asciidoc` are added to book projects.

## Publishing

- ([#5436](https://github.com/quarto-dev/quarto-cli/issues/5436)): Add support for publishing to Posit Cloud.

## Other Fixes and Improvements

- ([#5785](https://github.com/quarto-dev/quarto-cli/issues/5785)): Don't process juptyer notebook markdown into metadata when embedding notebooks into documents.
- ([#5902](https://github.com/quarto-dev/quarto-cli/issues/5902)): Support paired shortcode syntax.
- ([#6013](https://github.com/quarto-dev/quarto-cli/issues/6013)): Don't error if citation is passed as a boolean value in metadata via flags<|MERGE_RESOLUTION|>--- conflicted
+++ resolved
@@ -25,11 +25,8 @@
 - ([#5794](https://github.com/quarto-dev/quarto-cli/issues/5794)): Fix incorrect caching behavior when `import` is used in scss themes.
 - ([#5798](https://github.com/quarto-dev/quarto-cli/issues/5798)): Improve the layout consistency of HTML callouts.
 - ([#5856](https://github.com/quarto-dev/quarto-cli/issues/5856)): Always render the title block of HTML pages (previously would only render when title or subtitle was provided).
-<<<<<<< HEAD
 - ([#5929](https://github.com/quarto-dev/quarto-cli/issues/5929)): Split border-bottom properties to avoid invalid `inherit` entry in resulting CSS.
-=======
 - ([#5957](https://github.com/quarto-dev/quarto-cli/issues/5957)): Fix layout issues when margin footnotes are contained in headings or other formatted text.
->>>>>>> a0bf5660
 
 ## RevealJS Format
 
