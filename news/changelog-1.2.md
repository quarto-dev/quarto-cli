## Jupyter

- Always ignore .ipynb inputs when they have a corresponding .qmd
- Correctly interpret cell metadata with `false` values
- Render text/latex outputs consisting entirely of $ math as markdown math
- Use IPython 7.14 import syntax in `ojs_define`

## OJS

- support `revealjs` and `html` formats in `width` builtin, fallback gracefully otherwise (#2058)

## Extensions

- Preview live reload for changes to extension source files
- HTML dependencies may be provided by paths to files outside the extension directory
- HTML dependencies may now include `serviceworkers`, which are copied into the output directory.
- New `quarto.doc.attachToDependency` function to attach files to html dependencies (copies files into the lib dir for a named HTML dependency).
- Ensure that `quarto.utils.dump` works with pandoc's builtin global variables (#2254)
- Provide a better error message for non-existent format resources (#2291)

## HTML Format

- Fix error when restoring preserved HTML in output files that use `output-file`
- Properly maintain dark/light state when navigating between pages

## PDF Format

- Provide a better error message for PDF output that produces an empty document

## Authors and Affiliations

- Improve handling of empty authors

## Websites

- Properly allow `twitter-card` and `open-graph` to override the page description.
- Don't discover resources within a site or book output directory
- Enable use of custom HTML formats for websites
- Automatically populate sidebar menu using `auto` option for contents

## Books

- Fix issue that caused incomplete search indexes for books
- Don't display the book description in each chapter's title block

## Publishing

- Handle CNAME file for `gh-pages` either without or without protocol prefix (e.g. https://)

## Bibliographies and Citations

- Support formats `bibtex`, `biblatex`, and `csljson`. When rendered to one of these formats any citations within the document will be rendered as the specified bibliography format.
- Always add citeproc filter if `citeproc: true` is specified, even if there isn't a bibliography or references in the document (#2294)

## Miscellaneous

- Don't call Deno.realPathSync on Windows (avoid problems w/ UNC paths)
- Don't include Unicode literals on Windows directly (#2184), thanks @yihui
- Improve YAML validation error messages on values of type object (#2191)
- Upgrade esbuild to 0.15.6
- Implement --help option for quarto preview and quarto run
- Increase contrast for a11y-light theme to work with default code-block background (#2067)
- Upgrade to deno 1.25.1, which should lead to a 2-3x speedup in quarto startup time
- Use deno arm64 native binaries on macOS
<<<<<<< HEAD
- Set working dir to `QUARTO_WORKING_DIR` variable if provided
- New metadata field `quarto-required-version` to specify required versions of quarto in a document
=======
- Set working dir to `QUARTO_WORKING_DIR` variable if provided.
- Resolve absolute paths in include shortcodes (#2320)
>>>>>>> d5443a66
<|MERGE_RESOLUTION|>--- conflicted
+++ resolved
@@ -62,10 +62,6 @@
 - Increase contrast for a11y-light theme to work with default code-block background (#2067)
 - Upgrade to deno 1.25.1, which should lead to a 2-3x speedup in quarto startup time
 - Use deno arm64 native binaries on macOS
-<<<<<<< HEAD
-- Set working dir to `QUARTO_WORKING_DIR` variable if provided
-- New metadata field `quarto-required-version` to specify required versions of quarto in a document
-=======
 - Set working dir to `QUARTO_WORKING_DIR` variable if provided.
 - Resolve absolute paths in include shortcodes (#2320)
->>>>>>> d5443a66
+- New metadata field `quarto-required-version` to specify required versions of quarto in a document