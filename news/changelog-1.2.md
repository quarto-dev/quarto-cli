## Jupyter

- Always ignore .ipynb inputs when they have a corresponding .qmd
- Correctly interpret cell metadata with `false` values
- Render text/latex outputs as markdown math when they consist entirely of $ math, or are wrapped in a LaTeX environment block (such as \begin{align} ... \end{align})
- Use IPython 7.14 import syntax in `ojs_define`
- Correct handling of multiple attachments in Jupyter Notebook classic
- Prevent overwrite of source .ipynb when output format is ipynb
- Prefer kernel declared in YAML front matter when executing notebooks
- Fix v1.1 regression in handling of cell display_data w/ Juptyer widgets
- Allow jupyter kernel to be determined project-wide (#2853)

## Knitr

- Support specification of `connection` option in cell yaml options.

## OJS

- support `revealjs` and `html` formats in `width` builtin, fallback gracefully otherwise (#2058)
- Don't emit `ojs_define` HTML in non-html formats (#2338)
- Support jszip and exceljs (#1981)
- Improve error messages when cell options are specified with wrong comment syntax (#1856)
- Hide `code-fold` chrome when OJS code is hidden (#2134)

## Extensions

- Preview live reload for changes to extension source files
- HTML dependencies may be provided by paths to files outside the extension directory
- HTML dependencies may now include `serviceworkers`, which are copied into the output directory.
- New `quarto.doc.attach_to_dependency` function to attach files to html dependencies (copies files into the lib dir for a named HTML dependency).
- New `quarto.version`, which provides the Quarto version
- New `quarto.project.profile` which provides the list of currently active profiles (or an empty table if none are active)
- New `quarto.project.directory` which provides the current project directory (if a project is active)
- New `quarto.project.output_directory` which provides the current project output directory (if a project is active)
- New `quarto.project.offset` which provides an offset from the current input document to the project directory.
- New `quarto.doc.input_file` which provides the path to the input document
- New `quarto.doc.output_file` which provides the path to the output file
- Ensure that `quarto.utils.dump` works with pandoc's builtin global variables (#2254)
- Provide a better error message for non-existent format resources (#2291)
- Ability to specify a minimum quarto version via the `quarto-required` option.
- Extension may now contribute project types (project metadata which will be merged with a project when project of that type are rendered)
- Include Pandoc `logging` Lua module from @wlupton
- Improve path resolution of extensions
- Add support for extensions that contribute revealjs-plugins
- Fix issue loading extensions when the organization name is the same as the extension identifier
- Fix issue preventing installation of archived extensions from an arbitrary url (#2419)
- Support installation of extensions using Github archive urls
- Support installation of extensions from with subdirectories of a github repo
- Lua `require` can now find modules adjacent to the current script
- Use snake case for Quarto Lua API functions (match Pandoc API)
- Fix theorem captions when there's no text (#2166, #2228)

## Projects

- Project configuration `profile` for varying configuration and output based on global `QUARTO_PROFILE` or `--profile` command-line option.
- Project level environment variables (including local overrides)
- Ensure that `execute-dir` is always resolved to an absolute path

## HTML Format

- Fix error when restoring preserved HTML in output files that use `output-file`
- Properly maintain dark/light state when navigating between pages
- Fix `code-copy` button issue when `page-layout` is full with no visible `toc` (#2388)
- Add support for scss variables to better control the table of contents appearance (`$toc-color`,`$toc-font-size`,`$toc-active-border`,`$toc-inactive-border`)
- Provide more explicit code-copy feedback using a tooltip
- Improve coloring of code copy button when using various `highlight-styles`.
- Support scss variables to customize the code copy button using `$btn-code-copy-color`, `$btn-code-copy-color-active`
- Add support for `date-modified` in document metadata
- Wrap inline code elements if necessary

## PDF Format

- Provide a better error message for PDF output that produces an empty document
- Improved detection of LaTeX caption regions (#2295)
- Handle LaTeX error messages with no file output more gracefully (#2183)
- Support cross reference-able figures with callouts
- Allow cross references inside of a callout
- Improve margin layout support for `twoside`, `oneside`, and `twoside=semi` options of `scrbook`
- Properly default `number-sections` on when the documentclass is `scrbook`

## Docx Format

- Properly scale callout icons using DPI
- Properly space a consecutive table and figure (#2493)

## Revealjs Format

- Update to Reveal v4.3.1 (+ commit e281b32) to fix presentation scaling/zoom issues.
- Improved title slide that uses normalized author and affiliation schema
- Introduce template partials for RevealJS. You may provide partials for `title-slide.html` or `toc-slide.html`.
- Ensure that `output-location` works properly in fenced divs
- Change SCSS so styles respond to both linkColor and link-color (#2820)
- When mermaidjs diagrams exist, set viewdistance to cover entire slideshow (#2607)

## Markdown Formats

- Support code folding for markdown output when `raw_html` is supported.
- `docusaurus-md` format for Docusaurus compatible markdown
- `docusaurus` and `hugo` project types for render/preview within external static site generators

## Ipynb Format

- Strip attributes from images when converting to `ipynb` (leaving the attributes caused problems w/ attachments in VS Code)

## AST Formats

- Remove intermediate metadata for AST formats (`native` and `json`)

## Google Scholar

- Properly read Google Scholar reference data from dynamically generated bibliography YML

## Crossrefs

- Fix problem with crossref indexing for listing code blocks

## Tables

- Don't require array brackets for `tbl-colwidths` specification

## Authors and Affiliations

- Improve handling of empty authors
- Parse `author` and `institute` (often used for RevealJs and Beamer) into normalized author schema

## Websites

- Properly allow `twitter-card` and `open-graph` to override the page description.
- Don't discover resources within a site or book output directory
- Enable use of custom HTML formats for websites
- Automatically populate sidebar menu using `auto` option for contents
- Properly handle `margin-header` and `margin-footer` files
- Ensure that the `code-copy` button is functional even when margin content is present.
- Add support for open graph image sizes
- Fix issue preventing `twitter-card` `site` metadata from being emitted.
- Prevent website content from shifting when page first loads
- Improve animation smoothness when expanding navbar in mobile mode (#1873)
- Permit icons in top level navbar, if specified

## Books

- Fix issue that caused incomplete search indexes for books
- Don't display the book description in each chapter's title block
- Book YAML now accepts fields from csl-item schema (#2148, #2398)
- Book YAML now accepts date-format explicitly (#2148, #2398)

## Preview

- Restart Jupyter kernel daemon if preview server is restarted.
- Enable use of external preview servers for serving project output
- Add `--no-serve` command line parameter to prevent serving altogether

## Publishing

- Handle CNAME file for `gh-pages` either without or without protocol prefix (e.g. https://)

## Languages

- Italian translation for Quarto UI text
- Polish translation for Quarto UI text

## Listing and Feeds

- Fix escaping issue in RSS feed fields
- Properly support `max-desc-length` to trim descriptions within listings
- Properly support exclude globs (like `!blog/index.qmd`) when resolve listing contents

## Bibliographies and Citations

- Support formats `bibtex`, `biblatex`, and `csljson`. When rendered to one of these formats any citations within the document will be rendered as the specified bibliography format.
- Always add citeproc filter if `citeproc: true` is specified, even if there isn't a bibliography or references in the document (#2294)
- Don't process citations twice when `citeproc` is specified (#2393)
- Fix `citation-hover` for footnote style reference formats

## TinyTex

- `quarto install tinytex` will now install TinyTex even if a system installation of TeX is detected.
- `quarto install tinytex` will no longer add TinyTex to the system path by default.
- When rendering PDFs, Quarto will prefer an existing installation of TinyTex over a system Tex installation
- To prevent Quarto from using an installation of TinyTex (if you'd prefer the system installation be used), set `latex-tinytex: false` in your project or document front matter.
- To install TinyTex system wide, using the `--update-path` flag when installing (this will add TinyTex to the system path)

## Video Shortcode

- The video shortcode extension is now native to the Quarto CLI
- Reveal-JS Video Snippet backgrounds are now better supported. For common video snippets, like YouTube, you can specify them as `background-video` and quarto will ensure the correct embed URL is used and swap to `background-iframe` background if needed.

## Miscellaneous

- Render: ability to set `enigne` and `jupyter` metadata values from the command line
- Render: ability to compose `--to all` with other formats (e.g. `--to all,json`)
- Don't call Deno.realPathSync on Windows (avoid problems w/ UNC paths)
- Don't include Unicode literals on Windows directly (#2184), thanks @yihui
- Improve YAML validation error messages on values of type object (#2191)
- Upgrade esbuild to 0.15.6
- Implement --help option for quarto preview and quarto run
- Increase contrast for a11y-light theme to work with default code-block background (#2067, #2528)
- Upgrade to deno 1.25.1, which should lead to a 2-3x speedup in quarto startup time
- Use deno arm64 native binaries on macOS
- Resolve absolute paths in include shortcodes (#2320)
- New metadata field `quarto-required` to specify required versions of quarto in a document
- Provide project configuration for calls to `quarto inspect` for files
- Improve YAML validation error messages on closed schemas (#2349)
- Don't use default width/height on mermaid diagrams when better information is available (#2383)
- Improve YAML validation error messages on invalid YAML objects that include `x = y` (#2434)
- Forward `--log-level` to Pandoc via `--trace`, `--verbose`, and `--quiet`
- Disallow names with paths in command line option `--output` and YAML option `output-file` (#2440)
- Add possible chrome process running error to the error message thrown when quarto fails to connect to chrome headless (#2499)
- Only pass `pagetitle` metadata for HTML file output
- Provide non-HTML treatment for code block `filename`
- prevent Chrome CRI race during initialization (#2733)
- Work around `mermaid-format: svg` diagram clipping (#1622)
- Don't use tree-sitter outside of interactive IDE contexts (#2502)
- Support custom Lua writers in YAML front matter (#2687)
- Better error message with inadvertent `!` in YAML strings (#2808)
- More precise underlining of YAML validation errors (#2681)
<<<<<<< HEAD
- When converting raw html tables to pdf, use all tables generated (#2615)
=======
- Fix theorem (thm, def, ...) environments in all formats (#2866)
>>>>>>> 952176f2
<|MERGE_RESOLUTION|>--- conflicted
+++ resolved
@@ -214,8 +214,5 @@
 - Support custom Lua writers in YAML front matter (#2687)
 - Better error message with inadvertent `!` in YAML strings (#2808)
 - More precise underlining of YAML validation errors (#2681)
-<<<<<<< HEAD
 - When converting raw html tables to pdf, use all tables generated (#2615)
-=======
-- Fix theorem (thm, def, ...) environments in all formats (#2866)
->>>>>>> 952176f2
+- Fix theorem (thm, def, ...) environments in all formats (#2866)