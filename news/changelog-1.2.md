--- conflicted
+++ resolved
@@ -18,11 +18,8 @@
 - support `revealjs` and `html` formats in `width` builtin, fallback gracefully otherwise (#2058)
 - Don't emit `ojs_define` HTML in non-html formats (#2338)
 - Support jszip and exceljs (#1981)
-<<<<<<< HEAD
+- Improve error messages when cell options are specified with wrong comment syntax (#1856)
 - Hide `code-fold` chrome when OJS code is hidden (#2134)
-=======
-- Improve error messages when cell options are specified with wrong comment syntax (#1856)
->>>>>>> 82fe4488
 
 ## Extensions
 
