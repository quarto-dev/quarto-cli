## Jupyter

- Always ignore .ipynb inputs when they have a corresponding .qmd
<<<<<<< HEAD
- Correctly interpret cell metadata with `false` values
=======

## General

- Don't discover resources within a site or book output directory
- Fix error when restoring preserved HTML in output files that use `output-file`
>>>>>>> d5bc41a1
<|MERGE_RESOLUTION|>--- conflicted
+++ resolved
@@ -1,12 +1,9 @@
 ## Jupyter
 
 - Always ignore .ipynb inputs when they have a corresponding .qmd
-<<<<<<< HEAD
 - Correctly interpret cell metadata with `false` values
-=======
 
 ## General
 
 - Don't discover resources within a site or book output directory
-- Fix error when restoring preserved HTML in output files that use `output-file`
->>>>>>> d5bc41a1
+- Fix error when restoring preserved HTML in output files that use `output-file`