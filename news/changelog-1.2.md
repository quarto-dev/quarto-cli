--- conflicted
+++ resolved
@@ -65,9 +65,6 @@
 - Use deno arm64 native binaries on macOS
 - Set working dir to `QUARTO_WORKING_DIR` variable if provided.
 - Resolve absolute paths in include shortcodes (#2320)
-<<<<<<< HEAD
 - New metadata field `quarto-required` to specify required versions of quarto in a document
   - Filter extensions now use `quarto-required` rather than `quarto-version` for their own version requirements
-=======
-- Provide project configuration for calls to `quarto inspect` for files
->>>>>>> 6258895b
+- Provide project configuration for calls to `quarto inspect` for files