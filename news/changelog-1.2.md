## OJS

- support `revealjs` and `html` formats in `width` builtin, fallback gracefully otherwise (#2058)

## Jupyter

- Always ignore .ipynb inputs when they have a corresponding .qmd
- Correctly interpret cell metadata with `false` values

## General

- Don't discover resources within a site or book output directory
- Fix error when restoring preserved HTML in output files that use `output-file`
- Don't call Deno.realPathSync on Windows (avoid problems w/ UNC paths)
<<<<<<< HEAD
- Don't include Unicode literals on Windows directly (#2184), thanks @yihui
=======

## PDF Output

- Provide a better error message for PDF output that produces an empty document

## Authors and Affiliations

- Improve handling of empty authors
>>>>>>> b9f95e76
<|MERGE_RESOLUTION|>--- conflicted
+++ resolved
@@ -12,9 +12,7 @@
 - Don't discover resources within a site or book output directory
 - Fix error when restoring preserved HTML in output files that use `output-file`
 - Don't call Deno.realPathSync on Windows (avoid problems w/ UNC paths)
-<<<<<<< HEAD
 - Don't include Unicode literals on Windows directly (#2184), thanks @yihui
-=======
 
 ## PDF Output
 
@@ -22,5 +20,4 @@
 
 ## Authors and Affiliations
 
-- Improve handling of empty authors
->>>>>>> b9f95e76
+- Improve handling of empty authors