/*
 * test.ts
 *
 * Copyright (C) 2020-2023 Posit Software, PBC
 */
import { existsSync } from "fs/mod.ts";
import { fail } from "testing/asserts.ts";
import { warning } from "../src/deno_ral/log.ts";
import { initDenoDom } from "../src/core/deno-dom.ts";

import { cleanupLogger, initializeLogger, logError } from "../src/core/log.ts";
import { quarto } from "../src/quarto.ts";
import { join } from "../src/deno_ral/path.ts";
import * as colors from "fmt/colors.ts";
import { runningInCI } from "../src/core/ci-info.ts";
import { relative, fromFileUrl } from "../src/deno_ral/path.ts";
import { quartoConfig } from "../src/core/quarto.ts";
<<<<<<< HEAD
import { fromFileUrl } from "path/win32.ts";
import { requestIncomingCovFilename } from "./docs/luacov/covtools.ts";
=======
>>>>>>> 7fff74c8

export interface TestDescriptor {
  // The name of the test
  name: string;

  // Sets up the test
  context: TestContext;

  // Executes the test
  execute: () => Promise<void>;

  // Used to verify the outcome of the test
  verify: Verify[];

  // type of test
  type: "smoke" | "unit";
}

export interface TestContext {
  name?: string;

  // Checks that prereqs for the test are met
  prereq?: () => Promise<boolean>;

  // Cleans up the test
  teardown?: () => Promise<void>;

  // Sets up the test
  setup?: () => Promise<void>;

  // Request that the test be run from another working directory
  cwd?: () => string;

  // Control of underlying sanitizer
  santize?: { resources?: boolean; ops?: boolean; exit?: boolean };

  // control if test is ran or skipped
  ignore?: boolean;

  // environment to pass to downstream processes
  env?: Record<string, string>;
}

export async function testQuartoCmd(
  cmd: string,
  args: string[],
  verify: Verify[],
  context?: TestContext,
  name?: string
) {
  if (cmd === "render" && Deno.env.get("QUARTO_FINE_GRAINED_LUACOV")) {
    const testCovFilename = await requestIncomingCovFilename(
      [cmd, ...args].join(" "),
    );
    args.push(
      "--env",
      `QUARTO_LUACOV=${testCovFilename}`,
    );
  }
  if (name === undefined) {
    name = `quarto ${cmd} ${args.join(" ")}`;
  }
  test({
    name,
    execute: async () => {
      const timeout = new Promise((_resolve, reject) => {
        setTimeout(reject, 600000, "timed out after 10 minutes");
      });
      await Promise.race([
        quarto([cmd, ...args], undefined, context?.env),
        timeout,
      ]);
    },
    verify,
    context: context || {},
    type: "smoke",
  });
}

export interface Verify {
  name: string;
  verify: (outputs: ExecuteOutput[]) => Promise<void>;
}

export interface ExecuteOutput {
  msg: string;
  level: number;
  levelName: string;
}

export function unitTest(
  name: string,
  ver: () => Promise<unknown>, // VoidFunction,
  context?: TestContext,
) {
  test({
    name,
    type: "unit",
    context: context || {},
    execute: () => {
      return Promise.resolve();
    },
    verify: [
      {
        name: `${name}`,
        verify: async (_outputs: ExecuteOutput[]) => {
          await ver();
        },
      },
    ],
  });
}

export function test(test: TestDescriptor) {
  const testName = test.context.name
    ? `[${test.type}] > ${test.name} (${test.context.name})`
    : `[${test.type}] > ${test.name}`;

  const sanitizeResources = test.context.santize?.resources;
  const sanitizeOps = test.context.santize?.ops;
  const sanitizeExit = test.context.santize?.exit;
  const ignore = test.context.ignore;
  const userSession = !runningInCI();

  const args: Deno.TestDefinition = {
    name: testName,
    async fn(context) {
      await initDenoDom();
      const runTest = !test.context.prereq || await test.context.prereq();
      if (runTest) {
        const wd = Deno.cwd();
        if (test.context?.cwd) {
          Deno.chdir(test.context.cwd());
        }

        if (test.context.setup) {
          await test.context.setup();
        }

        let cleanedup = false;
        const cleanupLogOnce = async () => {
          if (!cleanedup) {
            await cleanupLogger();
            cleanedup = true;
          }
        };

        // Capture the output
        const log = Deno.makeTempFileSync({ suffix: ".json" });
        await initializeLogger({
          log: log,
          level: "INFO",
          format: "json-stream",
          quiet: true,
        });

        const logOutput = (path: string) => {
          if (existsSync(path)) {
            return readExecuteOutput(path);
          } else {
            return undefined;
          }
        };
        let lastVerify;
        try {
          try {
            await test.execute();
          } catch (e) {
            logError(e);
          }

          // Cleanup the output logging
          await cleanupLogOnce();

          // Read the output
          const testOutput = logOutput(log);
          if (testOutput) {
            for (const ver of test.verify) {
              lastVerify = ver;
              if (userSession) {
                const verifyMsg = "[verify] > " + ver.name;
                console.log(userSession ? colors.dim(verifyMsg) : verifyMsg);
              }
              await ver.verify(testOutput);
            }
          }
        } catch (ex) {
          const border = "-".repeat(80);
          const coloredName = userSession
            ? colors.brightGreen(colors.italic(testName))
            : testName;

          // Compute an inset based upon the testName
          const offset = testName.indexOf(">");

          // Form the test runner command
          const absPath = Deno.build.os === "windows"
            ? fromFileUrl(context.origin)
            : (new URL(context.origin)).pathname;

          const quartoRoot = join(quartoConfig.binPath(), "..", "..", "..");
          const relPath = relative(
            join(quartoRoot, "tests"),
            absPath,
          );
          const command = Deno.build.os === "windows"
            ? "run-tests.ps1"
            : "./run-tests.sh";
          const testCommand = `${
            offset > 0 ? " ".repeat(offset + 2) : ""
          }${command} ${relPath}`;
          const coloredTestCommand = userSession
            ? colors.brightGreen(testCommand)
            : testCommand;

          const verifyFailed = `[verify] > ${
            lastVerify ? lastVerify.name : "unknown"
          }`;
          const coloredVerify = userSession
            ? colors.brightGreen(verifyFailed)
            : verifyFailed;

          const logMessages = logOutput(log);
          const output: string[] = [
            "",
            "",
            border,
            coloredName,
            coloredTestCommand,
            "",
            coloredVerify,
            "",
            ex.message,
            ex.stack,
            "",
          ];

          if (logMessages && logMessages.length > 0) {
            output.push("OUTPUT:");
            logMessages.forEach((out) => {
              const parts = out.msg.split("\n");
              parts.forEach((part) => {
                output.push("    " + part);
              });
            });
          }
          fail(output.join("\n"));
        } finally {
          Deno.removeSync(log);
          await cleanupLogOnce();
          if (test.context.teardown) {
            await test.context.teardown();
          }

          if (test.context?.cwd) {
            Deno.chdir(wd);
          }
        }
      } else {
        warning(`Skipped - ${test.name}`);
      }
    },
    ignore,
    sanitizeExit,
    sanitizeOps,
    sanitizeResources,
  };

  // work around 1.32.5 bug: https://github.com/denoland/deno/issues/18784
  if (args.ignore === undefined) {
    delete args.ignore;
  }
  Deno.test(args);
}

function readExecuteOutput(log: string) {
  const jsonStream = Deno.readTextFileSync(log);
  const lines = jsonStream.split("\n").filter((line) => !!line);
  return lines.map((line) => {
    return JSON.parse(line) as ExecuteOutput;
  });
}<|MERGE_RESOLUTION|>--- conflicted
+++ resolved
@@ -15,11 +15,7 @@
 import { runningInCI } from "../src/core/ci-info.ts";
 import { relative, fromFileUrl } from "../src/deno_ral/path.ts";
 import { quartoConfig } from "../src/core/quarto.ts";
-<<<<<<< HEAD
-import { fromFileUrl } from "path/win32.ts";
 import { requestIncomingCovFilename } from "./docs/luacov/covtools.ts";
-=======
->>>>>>> 7fff74c8
 
 export interface TestDescriptor {
   // The name of the test
