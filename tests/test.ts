/*
 * test.ts
 *
 * Copyright (C) 2020-2023 Posit Software, PBC
 */
import { existsSync } from "fs/mod.ts";
import { fail } from "testing/asserts.ts";
import { warning } from "log/mod.ts";
import { initDenoDom } from "../src/core/deno-dom.ts";

import { cleanupLogger, initializeLogger, logError } from "../src/core/log.ts";
import { quarto } from "../src/quarto.ts";
import { join } from "path/mod.ts";
import * as colors from "fmt/colors.ts";
import { runningInCI } from "../src/core/ci-info.ts";
import { relative } from "path/mod.ts";
import { quartoConfig } from "../src/core/quarto.ts";
import { fromFileUrl } from "path/win32.ts";
import { requestIncomingCovFilename } from "./docs/luacov/covtools.ts";

export interface TestDescriptor {
  // The name of the test
  name: string;

  // Sets up the test
  context: TestContext;

  // Executes the test
  execute: () => Promise<void>;

  // Used to verify the outcome of the test
  verify: Verify[];

  // type of test
  type: "smoke" | "unit";
}

export interface TestContext {
  name?: string;

  // Checks that prereqs for the test are met
  prereq?: () => Promise<boolean>;

  // Cleans up the test
  teardown?: () => Promise<void>;

  // Sets up the test
  setup?: () => Promise<void>;

  // Request that the test be run from another working directory
  cwd?: () => string;

  // Control of underlying sanitizer
  santize?: { resources?: boolean; ops?: boolean; exit?: boolean };

  // control if test is ran or skipped
  ignore?: boolean;

  // environment to pass to downstream processes
  env?: Record<string, string>;
}

export async function testQuartoCmd(
  cmd: string,
  args: string[],
  verify: Verify[],
  context?: TestContext,
  name?: string
) {
<<<<<<< HEAD
  if (cmd === "render" && Deno.env.get("QUARTO_FINE_GRAINED_LUACOV")) {
    const testCovFilename = await requestIncomingCovFilename(
      [cmd, ...args].join(" "),
    );
    args.push(
      "--env",
      `QUARTO_LUACOV=${testCovFilename}`,
    );
  }
  const name = `quarto ${cmd} ${args.join(" ")}`;
=======
  if (name === undefined) {
    name = `quarto ${cmd} ${args.join(" ")}`;
  }
>>>>>>> 4bdb9b7e
  test({
    name,
    execute: async () => {
      const timeout = new Promise((_resolve, reject) => {
        setTimeout(reject, 300000, "timed out after 5 minutes");
      });
      await Promise.race([
        quarto([cmd, ...args], undefined, context?.env),
        timeout,
      ]);
    },
    verify,
    context: context || {},
    type: "smoke",
  });
}

export interface Verify {
  name: string;
  verify: (outputs: ExecuteOutput[]) => Promise<void>;
}

export interface ExecuteOutput {
  msg: string;
  level: number;
  levelName: string;
}

export function unitTest(
  name: string,
  ver: () => Promise<unknown>, // VoidFunction,
  context?: TestContext,
) {
  test({
    name,
    type: "unit",
    context: context || {},
    execute: () => {
      return Promise.resolve();
    },
    verify: [
      {
        name: `${name}`,
        verify: async (_outputs: ExecuteOutput[]) => {
          await ver();
        },
      },
    ],
  });
}

export function test(test: TestDescriptor) {
  const testName = test.context.name
    ? `[${test.type}] > ${test.name} (${test.context.name})`
    : `[${test.type}] > ${test.name}`;

  const sanitizeResources = test.context.santize?.resources;
  const sanitizeOps = test.context.santize?.ops;
  const sanitizeExit = test.context.santize?.exit;
  const ignore = test.context.ignore;
  const userSession = !runningInCI();

  const args: Deno.TestDefinition = {
    name: testName,
    async fn(context) {
      await initDenoDom();
      const runTest = !test.context.prereq || await test.context.prereq();
      if (runTest) {
        const wd = Deno.cwd();
        if (test.context?.cwd) {
          Deno.chdir(test.context.cwd());
        }

        if (test.context.setup) {
          await test.context.setup();
        }

        let cleanedup = false;
        const cleanupLogOnce = async () => {
          if (!cleanedup) {
            await cleanupLogger();
            cleanedup = true;
          }
        };

        // Capture the output
        const log = Deno.makeTempFileSync({ suffix: ".json" });
        await initializeLogger({
          log: log,
          level: "INFO",
          format: "json-stream",
          quiet: true,
        });

        const logOutput = (path: string) => {
          if (existsSync(path)) {
            return readExecuteOutput(path);
          } else {
            return undefined;
          }
        };
        let lastVerify;
        try {
          try {
            await test.execute();
          } catch (e) {
            logError(e);
          }

          // Cleanup the output logging
          await cleanupLogOnce();

          // Read the output
          const testOutput = logOutput(log);
          if (testOutput) {
            for (const ver of test.verify) {
              lastVerify = ver;
              if (userSession) {
                const verifyMsg = "[verify] > " + ver.name;
                console.log(userSession ? colors.dim(verifyMsg) : verifyMsg);
              }
              await ver.verify(testOutput);
            }
          }
        } catch (ex) {
          const border = "-".repeat(80);
          const coloredName = userSession
            ? colors.brightGreen(colors.italic(testName))
            : testName;

          // Compute an inset based upon the testName
          const offset = testName.indexOf(">");

          // Form the test runner command
          const absPath = Deno.build.os === "windows"
            ? fromFileUrl(context.origin)
            : (new URL(context.origin)).pathname;

          const quartoRoot = join(quartoConfig.binPath(), "..", "..", "..");
          const relPath = relative(
            join(quartoRoot, "tests"),
            absPath,
          );
          const command = Deno.build.os === "windows"
            ? "run-tests.ps1"
            : "./run-tests.sh";
          const testCommand = `${
            offset > 0 ? " ".repeat(offset + 2) : ""
          }${command} ${relPath}`;
          const coloredTestCommand = userSession
            ? colors.brightGreen(testCommand)
            : testCommand;

          const verifyFailed = `[verify] > ${
            lastVerify ? lastVerify.name : "unknown"
          }`;
          const coloredVerify = userSession
            ? colors.brightGreen(verifyFailed)
            : verifyFailed;

          const logMessages = logOutput(log);
          const output: string[] = [
            "",
            "",
            border,
            coloredName,
            coloredTestCommand,
            "",
            coloredVerify,
            "",
            ex.message,
            ex.stack,
            "",
          ];

          if (logMessages && logMessages.length > 0) {
            output.push("OUTPUT:");
            logMessages.forEach((out) => {
              const parts = out.msg.split("\n");
              parts.forEach((part) => {
                output.push("    " + part);
              });
            });
          }
          fail(output.join("\n"));
        } finally {
          Deno.removeSync(log);
          await cleanupLogOnce();
          if (test.context.teardown) {
            await test.context.teardown();
          }

          if (test.context?.cwd) {
            Deno.chdir(wd);
          }
        }
      } else {
        warning(`Skipped - ${test.name}`);
      }
    },
    ignore,
    sanitizeExit,
    sanitizeOps,
    sanitizeResources,
  };

  // work around 1.32.5 bug: https://github.com/denoland/deno/issues/18784
  if (args.ignore === undefined) {
    delete args.ignore;
  }
  Deno.test(args);
}

function readExecuteOutput(log: string) {
  const jsonStream = Deno.readTextFileSync(log);
  const lines = jsonStream.split("\n").filter((line) => !!line);
  return lines.map((line) => {
    return JSON.parse(line) as ExecuteOutput;
  });
}<|MERGE_RESOLUTION|>--- conflicted
+++ resolved
@@ -67,7 +67,6 @@
   context?: TestContext,
   name?: string
 ) {
-<<<<<<< HEAD
   if (cmd === "render" && Deno.env.get("QUARTO_FINE_GRAINED_LUACOV")) {
     const testCovFilename = await requestIncomingCovFilename(
       [cmd, ...args].join(" "),
@@ -77,12 +76,9 @@
       `QUARTO_LUACOV=${testCovFilename}`,
     );
   }
-  const name = `quarto ${cmd} ${args.join(" ")}`;
-=======
   if (name === undefined) {
     name = `quarto ${cmd} ${args.join(" ")}`;
   }
->>>>>>> 4bdb9b7e
   test({
     name,
     execute: async () => {
