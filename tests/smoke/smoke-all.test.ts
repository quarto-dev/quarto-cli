--- conflicted
+++ resolved
@@ -65,13 +65,6 @@
     formats.push("html");
   }
 
-<<<<<<< HEAD
-    for (const format of formats) {
-      await quarto(["render", input, "--to", format]);
-      console.log(`Rendered ${input} to ${format}`);
-      cleanoutput(input, format);
-    }
-=======
   for (const format of formats) {
     testQuartoCmd("render", [input, "--to", format], [noErrorsOrWarnings], {
       prereq: async () => {
@@ -84,6 +77,5 @@
         return Promise.resolve();
       },
     });
->>>>>>> f1b360a9
   }
 }