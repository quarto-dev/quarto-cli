import { test, expect, Page } from '@playwright/test';

test('logo and footer are correctly shown in default mode', async ({ page }) => {
  await page.goto('./revealjs/logo-footer.html#/slide-1');
  await expect(page.locator('.reveal > .footer.footer-default')).toContainText('Footer text');
  await expect(page.locator('.slide-logo')).toHaveAttribute("src", "quarto.png");
  await page.keyboard.press('ArrowRight'); // Next slide
  await expect(page.locator('.reveal > .footer.footer-default')).toContainText('Footer text');
  await expect(page.locator('.slide-logo')).toHaveAttribute("src", "quarto.png");
  await page.keyboard.press('ArrowRight'); // Next slide
  await expect(page.locator('.reveal > .footer')).toBeHidden();
  await expect(page.locator('.slide-logo')).toHaveAttribute("src", "quarto.png");
  await page.keyboard.press('ArrowRight'); // Next slide
  await expect(page.locator('.reveal > .footer.footer-default')).toBeHidden();
  await expect(page.locator('.reveal > .footer:not(.footer-default)')).toContainText('A different footer');
  await expect(page.locator('.slide-logo')).toHaveAttribute("src", "quarto.png");
});

<<<<<<< HEAD
test('logo and footer are correctly shown in scroll mode', async ({ page }) => {
  // check scroll mode too
  await page.goto('revealjs/logo-footer.html?view=scroll');
  await expect(page.locator('.reveal > .footer.footer-default')).toContainText('Footer text');
  await expect(page.locator('.slide-logo')).toHaveAttribute("src", "quarto.png");
  await page.keyboard.press('ArrowRight'); // Next slide
  await expect(page.locator('.reveal > .footer.footer-default')).toContainText('Footer text');
  await expect(page.locator('.slide-logo')).toHaveAttribute("src", "quarto.png");
  await page.keyboard.press('ArrowRight'); // Next slide
  await expect(page.locator('.reveal > .footer')).toBeHidden();
  await expect(page.locator('.slide-logo')).toHaveAttribute("src", "quarto.png");
  await page.keyboard.press('ArrowRight'); // Next slide
  await expect(page.locator('.reveal > .footer.footer-default')).toBeHidden();
  await expect(page.locator('.reveal > .footer:not(.footer-default)')).toContainText('A different footer');
  await expect(page.locator('.slide-logo')).toHaveAttribute("src", "quarto.png");
});

async function expectScrollViewMode(page: Page, isActive: boolean) {
  expect(await page.evaluate(() => (window as any).Reveal.isScrollView())).toBe(isActive);
  if (isActive) {
    await expect(page.locator('.scrollbar-playhead')).toBeVisible();
  } else {
    await expect(page.locator('.scrollbar-playhead')).toBeHidden();
  }
}

async function clickScrollViewMenuButton(page: Page) {
  await page.locator('div.slide-menu-button').click();
  await page.locator('li').filter({ hasText: 'Tools' }).click();
  expect(page.locator('li').filter({ hasText: 'Scroll View Mode' })).toBeVisible();
  await page.getByRole('link', { name: 'r Scroll View Mode' }).click();
}

test('scroll view mode is correctly activated with menu and shortcut', async ({ page }) => {
  await page.goto('revealjs/scroll-view-activate.html');
  // should be activated by default
  await expectScrollViewMode(page, true);
  // deactivate
  await clickScrollViewMenuButton(page);
  await expectScrollViewMode(page, false);
  // activate
  await clickScrollViewMenuButton(page);
  await expectScrollViewMode(page, true);
  // keyboard shortcuts works too
  // -- deactivate
  await page.keyboard.press('R');
  await expectScrollViewMode(page, false);
  // -- activate
  await page.keyboard.press('R');
  await expectScrollViewMode(page, true);
});
=======
test('internal id for links between slides are working', async ({ page }) => {
  await page.goto('./revealjs/links-id.html#/link-to-the-figure');
  await page.getByRole('link', { name: 'Figure Element' }).click();
  await page.waitForURL(/quarto-figure$/);
  await page.goto('./revealjs/links-id.html#/link-to-the-image');
  await page.getByRole('link', { name: 'Figure Element' }).click();
  await page.waitForURL(/image$/);
  await page.goto('./revealjs/links-id.html#/link-to-equation');
  await page.getByRole('link', { name: 'Equation' }).click();
  await page.waitForURL(/equation$/);
  await page.goto('./revealjs/links-id.html#/link-to-theorem');
  await page.getByRole('link', { name: 'Theorem' }).click();
  await page.waitForURL(/theorem$/);
});
>>>>>>> fc232ee9
<|MERGE_RESOLUTION|>--- conflicted
+++ resolved
@@ -16,7 +16,6 @@
   await expect(page.locator('.slide-logo')).toHaveAttribute("src", "quarto.png");
 });
 
-<<<<<<< HEAD
 test('logo and footer are correctly shown in scroll mode', async ({ page }) => {
   // check scroll mode too
   await page.goto('revealjs/logo-footer.html?view=scroll');
@@ -68,7 +67,7 @@
   await page.keyboard.press('R');
   await expectScrollViewMode(page, true);
 });
-=======
+
 test('internal id for links between slides are working', async ({ page }) => {
   await page.goto('./revealjs/links-id.html#/link-to-the-figure');
   await page.getByRole('link', { name: 'Figure Element' }).click();
@@ -82,5 +81,4 @@
   await page.goto('./revealjs/links-id.html#/link-to-theorem');
   await page.getByRole('link', { name: 'Theorem' }).click();
   await page.waitForURL(/theorem$/);
-});
->>>>>>> fc232ee9
+});