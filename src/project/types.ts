/*
* types.ts
*
* Copyright (C) 2020 by RStudio, PBC
*
*/

import { PandocFlags } from "../config/types.ts";
import { Format, FormatExtras } from "../config/types.ts";
import { mergeConfigs } from "../core/config.ts";
import { isRStudio } from "../core/platform.ts";
import { findOpenPort, kLocalhost, waitForPort } from "../core/port.ts";
import { TempContext } from "../core/temp-types.ts";

import {
  NavigationItem as NavItem,
  NavigationItemObject,
  NavigationItemObject as SidebarTool,
  ProjectConfig as ProjectConfig_Project,
  ProjectPreview,
} from "../resources/types/schema-types.ts";
export {
  type NavigationItem as NavItem,
  type NavigationItemObject,
  type NavigationItemObject as SidebarTool,
  type PageFooter as NavigationFooter,
  type ProjectPreview,
} from "../resources/types/schema-types.ts";

export const kProjectType = "type";
export const kProjectTitle = "title";
export const kProjectRender = "render";
export const kProjectPreRender = "pre-render";
export const kProjectPostRender = "post-render";
export const kProjectExecuteDir = "execute-dir";
export const kProjectOutputDir = "output-dir";
export const kProjectLibDir = "lib-dir";
export const kProjectResources = "resources";

export const kProjectWatchInputs = "watch-inputs";

export interface ProjectContext {
  dir: string;
  engines: string[];
  files: ProjectFiles;
  config?: ProjectConfig;
  formatExtras?: (
    project: ProjectContext,
    source: string,
    flags: PandocFlags,
    format: Format,
    temp: TempContext,
  ) => Promise<FormatExtras>;
}

export interface ProjectFiles {
  input: string[];
  resources?: string[];
  config?: string[];
  configResources?: string[];
}

export interface ProjectConfig {
<<<<<<< HEAD
  project: ProjectConfig_Project;
=======
  project: {
    [kProjectType]?: string;
    [kProjectTitle]?: string;
    [kProjectRender]?: string[];
    [kProjectPreRender]?: string[];
    [kProjectPostRender]?: string[];
    [kProjectExecuteDir]?: "file" | "project";
    [kProjectOutputDir]?: string;
    [kProjectLibDir]?: string;
    [kProjectResources]?: string[];
    preview?: ProjectPreview;
  };
>>>>>>> 9534c0b3
  [key: string]: unknown;
}

export async function resolvePreviewOptions(
  options: ProjectPreview,
  project?: ProjectContext,
): Promise<ProjectPreview> {
  // start with project options if we have them
  if (project?.config?.project.preview) {
    options = mergeConfigs(project.config.project.preview, options);
  }
  // provide defaults
  const resolved = mergeConfigs({
    host: kLocalhost,
    browser: true,
    [kProjectWatchInputs]: !isRStudio(),
    timeout: 0,
    navigate: true,
  }, options) as ProjectPreview;

  // if a specific port is requested then wait for it up to 5 seconds
  if (resolved.port) {
    if (!await waitForPort({ port: resolved.port, hostname: resolved.host })) {
      throw new Error(`Requested port ${options.port} is already in use.`);
    }
  } else {
    resolved.port = findOpenPort();
  }

  return resolved;
}

export const kProject404File = "404.html";

export type LayoutBreak = "" | "sm" | "md" | "lg" | "xl" | "xxl";

export const kAriaLabel = "aria-label";
export const kCollapseLevel = "collapse-level";
export const kCollapseBelow = "collapse-below";
export const kLogoAlt = "logo-alt";
export const kLogoHref = "logo-href";

export const kSidebarMenus = "sidebar-menus";

export interface Navbar {
  title?: string | false;
  logo?: string;
  [kLogoAlt]?: string;
  [kLogoHref]?: string;
  background:
    | "primary"
    | "secondary"
    | "success"
    | "danger"
    | "warning"
    | "info"
    | "light"
    | "dark";
  search?: boolean | string;
  left?: NavItem[];
  right?: NavItem[];
  collapse?: boolean;
  tools?: SidebarTool[];
  pinned?: boolean;
  [kCollapseBelow]?: LayoutBreak;
  [kSidebarMenus]?: boolean;
  darkToggle?: boolean;
  readerToggle?: boolean;
}

/* export interface NavItem {
  // href + more readable/understndable aliases
  icon?: string;
  href?: string;
  file?: string;
  text?: string;
  url?: string;
  [kAriaLabel]?: string;

  // core identification
  id?: string;

  // more
  menu?: NavItem[];
}
 */

export interface Sidebar {
  id?: string;
  title?: string;
  subtitle?: string;
  logo?: string;
  aligment?: "left" | "right" | "center";
  background?:
    | "none"
    | "primary"
    | "secondary"
    | "success"
    | "danger"
    | "warning"
    | "info"
    | "light"
    | "dark"
    | "white";
  search?: boolean | string;
  [kCollapseLevel]?: number;
  contents: SidebarItem[];
  tools: SidebarTool[];
  style: "docked" | "floating";
  pinned?: boolean;
  header?: Array<string> | string;
  footer?: Array<string> | string;
}

export type SidebarItem = NavigationItemObject & {
  // core structure/contents
  section?: string;
  sectionId?: string;
  contents?: SidebarItem[];

  // more
  expanded?: boolean;
  active?: boolean;
<<<<<<< HEAD
};
=======

  // transient properties used for expanding 'auto'
  auto?: boolean | string | string[];
}
>>>>>>> 9534c0b3

/*export interface SidebarTool {
  // label/contents
  icon?: string;
  text?: string;
  menu?: NavItem[];

  // href + more readable/understndable aliases
  href?: string;
  file?: string;
  url?: string;
}*/<|MERGE_RESOLUTION|>--- conflicted
+++ resolved
@@ -61,22 +61,7 @@
 }
 
 export interface ProjectConfig {
-<<<<<<< HEAD
   project: ProjectConfig_Project;
-=======
-  project: {
-    [kProjectType]?: string;
-    [kProjectTitle]?: string;
-    [kProjectRender]?: string[];
-    [kProjectPreRender]?: string[];
-    [kProjectPostRender]?: string[];
-    [kProjectExecuteDir]?: "file" | "project";
-    [kProjectOutputDir]?: string;
-    [kProjectLibDir]?: string;
-    [kProjectResources]?: string[];
-    preview?: ProjectPreview;
-  };
->>>>>>> 9534c0b3
   [key: string]: unknown;
 }
 
@@ -200,14 +185,10 @@
   // more
   expanded?: boolean;
   active?: boolean;
-<<<<<<< HEAD
-};
-=======
 
   // transient properties used for expanding 'auto'
   auto?: boolean | string | string[];
-}
->>>>>>> 9534c0b3
+};
 
 /*export interface SidebarTool {
   // label/contents
