/*
 * types.ts
 *
 * Copyright (C) 2020-2022 Posit Software, PBC
 */

import { RenderServices } from "../command/render/types.ts";
import { FormatIdentifier, Metadata, PandocFlags } from "../config/types.ts";
import { Format, FormatExtras } from "../config/types.ts";
import { Brand, LightDarkBrand } from "../core/brand/brand.ts";
import { MappedString } from "../core/mapped-text.ts";
import { PartitionedMarkdown } from "../core/pandoc/types.ts";
import { ExecutionEngine, ExecutionTarget } from "../execute/types.ts";
import { InspectedMdCell } from "../inspect/inspect-types.ts";
import { NotebookContext } from "../render/notebook/notebook-types.ts";
import {
  NavigationItem as NavItem,
  NavigationItemObject,
  NavigationItemObject as SidebarTool,
  ProjectConfig as ProjectConfig_Project,
} from "../resources/types/schema-types.ts";
import { ProjectEnvironment } from "./project-environment-types.ts";
import { ProjectCache } from "../core/cache/cache-types.ts";
import { TempContext } from "../core/temp-types.ts";
import { Cloneable } from "../core/safe-clone-deep.ts";

export {
  type NavigationItem as NavItem,
  type NavigationItemObject,
  type NavigationItemObject as SidebarTool,
  type PageFooter as NavigationFooter,
  type ProjectPreview,
} from "../resources/types/schema-types.ts";

export const kProjectType = "type";
export const kProjectTitle = "title";
export const kProjectRender = "render";
export const kProjectPreRender = "pre-render";
export const kProjectPostRender = "post-render";
export const kProjectExecuteDir = "execute-dir";
export const kProjectOutputDir = "output-dir";
export const kProjectLibDir = "lib-dir";
export const kProjectResources = "resources";

export const kProjectWatchInputs = "watch-inputs";

export type FileInclusion = {
  source: string;
  target: string;
};

export type FileInformation = {
  fullMarkdown?: MappedString;
  includeMap?: FileInclusion[];
  codeCells?: InspectedMdCell[];
  engine?: ExecutionEngine;
  target?: ExecutionTarget;
  metadata?: Metadata;
  brand?: LightDarkBrand;
  outputFiles?: Record<string, FormatIdentifier>;
};

<<<<<<< HEAD
export interface ProjectContext {
  clone: () => ProjectContext;
=======
export interface ProjectContext extends Cloneable<ProjectContext> {
>>>>>>> 80aa8dd0
  dir: string;
  engines: string[];
  files: ProjectFiles;
  config?: ProjectConfig;
  notebookContext: NotebookContext;
  outputNameIndex?: Map<string, { file: string; format: Format } | undefined>;

  fileInformationCache: Map<string, FileInformation>;

  // This is a cache of _brand.yml for a project
  brandCache?: { brand?: LightDarkBrand };
  resolveBrand: (
    fileName?: string,
  ) => Promise<
    undefined | { light?: Brand | undefined; dark?: Brand | undefined }
  >;

  // expands markdown for a file
  // input file doesn't have to be markdown; it can be, for example, a knitr spin file
  // output file is always markdown, though, and it is cached in the project

  resolveFullMarkdownForFile: (
    engine: ExecutionEngine | undefined,
    file: string,
    markdown?: MappedString,
    force?: boolean,
  ) => Promise<MappedString>;

  fileExecutionEngineAndTarget: (
    file: string,
    force?: boolean,
  ) => Promise<{ engine: ExecutionEngine; target: ExecutionTarget }>;

  fileMetadata: (
    file: string,
    force?: boolean,
  ) => Promise<Metadata>;

  formatExtras?: (
    source: string,
    flags: PandocFlags,
    format: Format,
    services: RenderServices,
  ) => Promise<FormatExtras>;

  // declaring renderFormats here is a relatively ugly hack to avoid a circular import chain
  // that causes a deno bundler bug
  renderFormats: (
    file: string,
    services: RenderServices,
    to: string | undefined,
    project: ProjectContext,
  ) => Promise<Record<string, Format>>;

  environment: () => Promise<ProjectEnvironment>;

  isSingleFile: boolean;

  diskCache: ProjectCache;
  temp: TempContext;

  cleanup: () => void;
}

export interface ProjectFiles {
  input: string[];
  resources?: string[];
  config?: string[];
  configResources?: string[];
}

export interface ProjectConfig {
  project: ProjectConfig_Project;
  [key: string]: unknown;
}

export const kProject404File = "404.html";

export type LayoutBreak = "" | "sm" | "md" | "lg" | "xl" | "xxl";

export const kAriaLabel = "aria-label";
export const kCollapseLevel = "collapse-level";
export const kCollapseBelow = "collapse-below";
export const kToolsCollapse = "tools-collapse";
export const kLogoAlt = "logo-alt";
export const kLogoHref = "logo-href";

export const kSidebarMenus = "sidebar-menus";

export interface Navbar {
  title?: string | false;
  logo?: string;
  [kLogoAlt]?: string;
  [kLogoHref]?: string;
  background:
    | "primary"
    | "secondary"
    | "success"
    | "danger"
    | "warning"
    | "info"
    | "light"
    | "dark";
  search?: boolean | string;
  left?: NavItem[];
  right?: NavItem[];
  collapse?: boolean;
  tools?: SidebarTool[];
  pinned?: boolean;
  [kCollapseBelow]?: LayoutBreak;
  [kSidebarMenus]?: boolean;
  darkToggle?: boolean;
  readerToggle?: boolean;
  [kToolsCollapse]?: boolean;
}

/* export interface NavItem {
  // href + more readable/understndable aliases
  icon?: string;
  href?: string;
  file?: string;
  text?: string;
  url?: string;
  [kAriaLabel]?: string;

  // core identification
  id?: string;

  // more
  menu?: NavItem[];
}
 */

export interface Sidebar {
  id?: string;
  title?: string;
  subtitle?: string;
  logo?: string;
  [kLogoAlt]?: string;
  [kLogoHref]?: string;
  alignment?: "left" | "right" | "center";
  align?: "left" | "right" | "center"; // This is here only because older versions of Quarto used to use it even though it wasn't documented
  background?:
    | "none"
    | "primary"
    | "secondary"
    | "success"
    | "danger"
    | "warning"
    | "info"
    | "light"
    | "dark"
    | "white";
  search?: boolean | string;
  [kCollapseLevel]?: number;
  contents: SidebarItem[];
  tools: SidebarTool[];
  style: "docked" | "floating";
  pinned?: boolean;
  header?: Array<string> | string;
  footer?: Array<string> | string;
}

export type SidebarItem = NavigationItemObject & {
  // core structure/contents
  section?: string;
  sectionId?: string;
  contents?: SidebarItem[];

  // more
  expanded?: boolean;
  active?: boolean;

  // transient properties used for expanding 'auto'
  auto?: boolean | string | string[];
};

export interface InputTargetIndex extends Metadata {
  title?: string;
  markdown: PartitionedMarkdown;
  formats: Record<string, Format>;
  draft?: boolean;
}

export interface InputTarget {
  input: string;
  title?: string;
  outputHref: string;
  draft: boolean;
}

/*export interface SidebarTool {
  // label/contents
  icon?: string;
  text?: string;
  menu?: NavItem[];

  // href + more readable/understndable aliases
  href?: string;
  file?: string;
  url?: string;
}*/<|MERGE_RESOLUTION|>--- conflicted
+++ resolved
@@ -60,12 +60,7 @@
   outputFiles?: Record<string, FormatIdentifier>;
 };
 
-<<<<<<< HEAD
-export interface ProjectContext {
-  clone: () => ProjectContext;
-=======
 export interface ProjectContext extends Cloneable<ProjectContext> {
->>>>>>> 80aa8dd0
   dir: string;
   engines: string[];
   files: ProjectFiles;
