/*
 * project-index.ts
 *
 * Copyright (C) 2020-2022 Posit Software, PBC
 */

import { dirname, join, relative } from "path/mod.ts";
import { existsSync } from "fs/mod.ts";

import * as ld from "../core/lodash.ts";

import { ProjectContext } from "./types.ts";
import { Metadata } from "../config/types.ts";
import { Format } from "../config/types.ts";
import { PartitionedMarkdown } from "../core/pandoc/types.ts";

import {
  dirAndStem,
  normalizePath,
  pathWithForwardSlashes,
  removeIfExists,
} from "../core/path.ts";
import { kTitle } from "../config/constants.ts";
import { fileExecutionEngine } from "../execute/engine.ts";

import { projectConfigFile, projectOutputDir } from "./project-shared.ts";
import { projectScratchPath } from "./project-scratch.ts";
import { parsePandocTitle } from "../core/pandoc/pandoc-partition.ts";
import { readYamlFromString } from "../core/yaml.ts";
import { formatKeys } from "../config/metadata.ts";
import {
  formatsPreferHtml,
  websiteFormatPreferHtml,
} from "./types/website/website-config.ts";
import { kDefaultProjectFileContents } from "./types/project-default.ts";
import { formatOutputFile } from "../core/render.ts";

export interface InputTargetIndex extends Metadata {
  title?: string;
  markdown: PartitionedMarkdown;
  formats: Record<string, Format>;
}

export async function inputTargetIndex(
  project: ProjectContext,
  input: string,
): Promise<InputTargetIndex | undefined> {
  // calculate input file
  const inputFile = join(project.dir, input);

  // return undefined if the file doesn't exist
  if (!existsSync(inputFile) || Deno.statSync(inputFile).isDirectory) {
    return Promise.resolve(undefined);
  }

  // filter it out if its not in the list of input files
  if (!project.files.input.includes(normalizePath(inputFile))) {
    return Promise.resolve(undefined);
  }

  // check if this can be handled by one of our engines
  const engine = fileExecutionEngine(inputFile);
  if (engine === undefined) {
    return Promise.resolve(undefined);
  }

  // see if we have an up to date index file (but not for notebooks
  // as they could have ipynb-filters that vary based on config)
  const { index: targetIndex } = readInputTargetIndex(
    project.dir,
    input,
  );

  if (targetIndex) {
    return targetIndex;
  }

  // otherwise read the metadata and index it
  const formats = await project.renderFormats(inputFile, "all", project);
  const firstFormat = Object.values(formats)[0];
  const markdown = await engine.partitionedMarkdown(inputFile, firstFormat);
  const index: InputTargetIndex = {
    title: (firstFormat?.metadata?.[kTitle] || markdown.yaml?.[kTitle] ||
      markdown.headingText) as
        | string
        | undefined,
    markdown,
    formats,
  };

  // if we got a title, make sure it doesn't carry attributes
  if (index.title) {
    const parsedTitle = parsePandocTitle(index.title);
    index.title = parsedTitle.heading;
  } else {
    // if there is no title then try to extract it from a header
    index.title = index.markdown.headingText;
  }

  const indexFile = inputTargetIndexFile(project.dir, input);
  if (project.config) {
    index.projectFormats = formatKeys(project.config);
  }
  Deno.writeTextFileSync(indexFile, JSON.stringify(index));
  return index;
}

// reads an existing input target index file
export function readInputTargetIndex(
  projectDir: string,
  input: string,
): {
  index?: InputTargetIndex;
  missingReason?: "stale" | "formats";
} {
  // check if we have an index that's still current vis-a-vis the
  // last modified date of the source file
  const index = readInputTargetIndexIfStillCurrent(projectDir, input);
  if (!index) {
    return {
      missingReason: "stale",
    };
  }

  // if its still current vis-a-vis the input file, we then need to
  // check if the format list has changed (which is also an invalidation)

  // normalize html to first if its included in the formats
  if (Object.keys(index.formats).includes("html")) {
    // note that the cast it okay here b/c we know that index.formats
    // includes only full format objects
    index.formats = websiteFormatPreferHtml(index.formats) as Record<
      string,
      Format
    >;
  }

  // when we write the index to disk we write it with the formats
  // so we need to check if the formats have changed
  const formats = (index.projectFormats as string[] | undefined) ??
    Object.keys(index.formats);
  const projConfigFile = projectConfigFile(projectDir);
  if (!projConfigFile) {
    return { index };
  }

  let contents = Deno.readTextFileSync(projConfigFile);
  if (contents.trim().length === 0) {
    contents = kDefaultProjectFileContents;
  }
  const config = readYamlFromString(contents) as Metadata;
  const projFormats = formatKeys(config);
  if (ld.isEqual(formats, projFormats)) {
    return {
      index,
    };
  } else {
    return {
      missingReason: "formats",
    };
  }
}

export function inputTargetIsEmpty(index: InputTargetIndex) {
  // if we have markdown we are not empty
  if (index.markdown.markdown.trim().length > 0) {
    return false;
  }

  // if we have a key other than title we are not empty
  if (
    index.markdown.yaml &&
    Object.keys(index.markdown.yaml).find((key) => key !== kTitle)
  ) {
    return false;
  }

  // otherwise we are empty
  return true;
}

const inputTargetIndexCache = new Map<string, InputTargetIndex>();
export const inputTargetIndexCacheMetrics = {
  hits: 0,
  misses: 0,
  invalidations: 0,
};

function readInputTargetIndexIfStillCurrent(projectDir: string, input: string) {
  const inputFile = join(projectDir, input);
  const indexFile = inputTargetIndexFile(projectDir, input);
  try {
    const inputMod = Deno.statSync(inputFile).mtime;
    const indexMod = Deno.statSync(indexFile).mtime;
    if (
      inputMod && indexMod
    ) {
      if (inputMod > indexMod) {
        inputTargetIndexCacheMetrics.invalidations++;
        inputTargetIndexCache.delete(indexFile);
<<<<<<< HEAD
=======
      }

      if (inputTargetIndexCache.has(indexFile)) {
        inputTargetIndexCacheMetrics.hits++;
        return inputTargetIndexCache.get(indexFile);
      } else {
        inputTargetIndexCacheMetrics.misses++;
        try {
          const result = JSON.parse(
            Deno.readTextFileSync(indexFile),
          ) as InputTargetIndex;
          inputTargetIndexCache.set(indexFile, result);
          return result;
        } catch {
          return undefined;
        }
>>>>>>> c5b6176d
      }

      if (inputTargetIndexCache.has(indexFile)) {
        inputTargetIndexCacheMetrics.hits++;
        return inputTargetIndexCache.get(indexFile);
      } else {
        inputTargetIndexCacheMetrics.misses++;
        try {
          const result = JSON.parse(
            Deno.readTextFileSync(indexFile),
          ) as InputTargetIndex;
          inputTargetIndexCache.set(indexFile, result);
          return result;
        } catch {
          return undefined;
        }
      }
    }
  } catch (e) {
    if (e instanceof Deno.errors.NotFound) {
      return undefined;
    } else {
      throw e;
    }
  } catch (e) {
    if (e instanceof Deno.errors.NotFound) {
      return undefined;
    } else {
      throw e;
    }
  }
}

export async function resolveInputTarget(
  project: ProjectContext,
  href: string,
  absolute = true,
) {
  const index = await inputTargetIndex(project, href);
  if (index) {
    const formats = formatsPreferHtml(index.formats) as Record<string, Format>;
    const format = Object.values(formats)[0];
    const [hrefDir, hrefStem] = dirAndStem(href);
    const outputFile = formatOutputFile(format) || `${hrefStem}.html`;
    const outputHref = pathWithForwardSlashes(
      (absolute ? "/" : "") + join(hrefDir, outputFile),
    );
    return { title: index.title, outputHref };
  } else {
    return undefined;
  }
}

export async function inputFileForOutputFile(
  project: ProjectContext,
  output: string,
): Promise<{ file: string; format: Format } | undefined> {
  // compute output dir
  const outputDir = projectOutputDir(project);

  // full path to output (it's relative to output dir)
  output = join(outputDir, output);

  if (project.outputNameIndex !== undefined) {
    return project.outputNameIndex.get(output);
  }

  project.outputNameIndex = new Map();
  for (const file of project.files.input) {
    const inputRelative = relative(project.dir, file);
    const index = await inputTargetIndex(
      project,
      relative(project.dir, file),
    );
    if (index) {
      Object.keys(index.formats).forEach((key) => {
        const format = index.formats[key];
        const outputFile = formatOutputFile(format);
        if (outputFile) {
          const formatOutputPath = join(
            outputDir!,
            dirname(inputRelative),
            outputFile,
          );
          project.outputNameIndex!.set(formatOutputPath, { file, format });
        }
      });
    }
  }
  return project.outputNameIndex.get(output);
}

export async function inputTargetIndexForOutputFile(
  project: ProjectContext,
  outputRelative: string,
) {
  const input = await inputFileForOutputFile(project, outputRelative);
  if (!input) {
    return undefined;
  }
  return await inputTargetIndex(
    project,
    relative(project.dir, input.file),
  );
}

export function clearProjectIndex(projectDir: string) {
  const indexPath = projectScratchPath(projectDir, "idx");
  removeIfExists(indexPath);
}

function inputTargetIndexFile(projectDir: string, input: string): string {
  return indexPath(projectDir, `${input}.json`);
}

function indexPath(projectDir: string, path: string): string {
  return projectScratchPath(projectDir, join("idx", path));
}<|MERGE_RESOLUTION|>--- conflicted
+++ resolved
@@ -198,25 +198,6 @@
       if (inputMod > indexMod) {
         inputTargetIndexCacheMetrics.invalidations++;
         inputTargetIndexCache.delete(indexFile);
-<<<<<<< HEAD
-=======
-      }
-
-      if (inputTargetIndexCache.has(indexFile)) {
-        inputTargetIndexCacheMetrics.hits++;
-        return inputTargetIndexCache.get(indexFile);
-      } else {
-        inputTargetIndexCacheMetrics.misses++;
-        try {
-          const result = JSON.parse(
-            Deno.readTextFileSync(indexFile),
-          ) as InputTargetIndex;
-          inputTargetIndexCache.set(indexFile, result);
-          return result;
-        } catch {
-          return undefined;
-        }
->>>>>>> c5b6176d
       }
 
       if (inputTargetIndexCache.has(indexFile)) {
@@ -241,12 +222,6 @@
     } else {
       throw e;
     }
-  } catch (e) {
-    if (e instanceof Deno.errors.NotFound) {
-      return undefined;
-    } else {
-      throw e;
-    }
   }
 }
 
