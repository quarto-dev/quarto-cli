--- conflicted
+++ resolved
@@ -247,13 +247,9 @@
     asCssNumber,
   );
   add(explicitVars, "code-block-bg", metadata["monobackgroundcolor"]);
-<<<<<<< HEAD
   add(explicitVars, "code-block-color", metadata["monoforegroundcolor"]);
-=======
-
   // Non-pandoc options from front matter
   add(explicitVars, "code-block-height", metadata[kCodeBlockHeight]);
->>>>>>> a4923837
   return explicitVars;
 }
 
