/*
* format-html.ts
*
* Copyright (C) 2020 by RStudio, PBC
*
*/

import { join } from "path/mod.ts";

import { renderEjs } from "../../core/ejs.ts";
import { mergeConfigs } from "../../core/config.ts";
import { formatResourcePath } from "../../core/resources.ts";
import { sessionTempFile } from "../../core/temp.ts";
import { asCssSize } from "../../core/css.ts";

import {
  kHeaderIncludes,
  kHtmlMathMethod,
  kVariables,
} from "../../config/constants.ts";
import {
  DependencyFile,
  Format,
  FormatExtras,
  kDependencies,
  kSassBundles,
  SassBundle,
} from "../../config/format.ts";
import { PandocFlags } from "../../config/flags.ts";
import { Metadata } from "../../config/metadata.ts";
import { kTheme } from "../../config/constants.ts";

import { baseHtmlFormat } from "./../formats.ts";

import { boostrapExtras, formatHasBootstrap } from "./format-html-bootstrap.ts";

export const kCodeCopy = "code-copy";
export const kAnchorSections = "anchor-sections";
export const kPageLayout = "page-layout";
export const kHoverCitations = "hover-citations";
export const kHoverFootnotes = "hover-footnotes";

export const kFootnoteSectionTitle = "footnote-section-title";

export const kDocumentCss = "document-css";
export const kBootstrapDependencyName = "bootstrap";

export function htmlFormat(
  figwidth: number,
  figheight: number,
): Format {
  return mergeConfigs(
    baseHtmlFormat(figwidth, figheight),
    {
      pandoc: {
        [kHtmlMathMethod]: "mathjax",
      },
    },
    {
      formatExtras: (flags: PandocFlags, format: Format) => {
        return mergeConfigs(
          htmlFormatExtras(format),
          themeFormatExtras(flags, format),
        );
      },
    },
  );
}

function themeFormatExtras(flags: PandocFlags, format: Format) {
  const theme = format.metadata[kTheme];
  if (theme === "none") {
    return {
      pandoc: {
        [kVariables]: {
          [kDocumentCss]: false,
        },
      },
    };
  } else if (theme === "pandoc") {
    return pandocExtras(format.metadata);
  } else {
    return boostrapExtras(flags, format);
  }
}

function htmlFormatExtras(format: Format): FormatExtras {
  // lists of scripts and ejs data for the orchestration script
  const scripts: DependencyFile[] = [];
  const stylesheets: DependencyFile[] = [];
  const bootstrap = formatHasBootstrap(format);
  const sassBundles: SassBundle[] = [];
  const options: Record<string, unknown> = {
    copyCode: format.metadata[kCodeCopy] !== false &&
      formatHasBootstrap(format),
    anchors: format.metadata[kAnchorSections],
    hoverCitations: format.metadata[kHoverCitations] !== false,
    hoverFootnotes: format.metadata[kHoverFootnotes] !== false,
  };

  // popper if required
  const tippy = options.hoverCitations || options.hoverFootnotes;
  if (bootstrap || tippy) {
    scripts.push({
      name: "popper.min.js",
      path: formatResourcePath("html", join("popper", "popper.min.js")),
    });
  }

  // tippy if required
  if (tippy) {
    scripts.push({
      name: "tippy.umd.min.js",
      path: formatResourcePath("html", join("tippy", "tippy.umd.min.js")),
    });
    stylesheets.push({
      name: "tippy.css",
      path: formatResourcePath("html", join("tippy", "tippy.css")),
    });
    stylesheets.push({
      name: "light-border.css",
      path: formatResourcePath("html", join("tippy", "light-border.css")),
    });

    // If this is a bootstrap format, include requires sass
    if (formatHasBootstrap(format)) {
      sassBundles.push({
        key: "tippy.scss",
        dependency: kBootstrapDependencyName,
        quarto: {
          declarations: "",
          variables: "",
          rules: Deno.readTextFileSync(
            formatResourcePath("html", join("tippy", "_tippy.scss")),
          ),
        },
      });
    }
  }

  // clipboard.js if required
  if (options.copyCode) {
    scripts.push({
      name: "clipboard.min.js",
      path: formatResourcePath("html", join("clipboard", "clipboard.min.js")),
    });
  }

  // anchors if required
  if (options.anchors !== false) {
    scripts.push({
      name: "anchor.min.js",
      path: formatResourcePath("html", join("anchor", "anchor.min.js")),
    });
    options.anchors = typeof (options.anchors) === "string"
      ? options.anchors
      : true;
  }

  // add main orchestion script
  const quartoHtmlScript = sessionTempFile({ suffix: ".html" });
  Deno.writeTextFileSync(
    quartoHtmlScript,
    renderEjs(
      formatResourcePath("html", join("templates", "quarto-html.ejs.js")),
      options,
    ),
  );

  scripts.push({
    name: "quarto-html.js",
    path: quartoHtmlScript,
  });

  // return extras
  return {
<<<<<<< HEAD
    html: {
      [kDependencies]: [{
        name: "quarto-html",
        scripts,
        stylesheets,
      }],
    },
=======
    [kDependencies]: [{
      name: "quarto-html",
      scripts,
      stylesheets,
    }],
    [kSassBundles]: sassBundles,
>>>>>>> 305051fe
  };
}

function pandocExtras(metadata: Metadata) {
  // see if there is a max-width
  const maxWidth = metadata["max-width"];
  const headerIncludes = maxWidth
    ? `<style type="text/css">body { max-width: ${
      asCssSize(maxWidth)
    };}</style>`
    : undefined;

  return {
    pandoc: {
      [kVariables]: {
        [kDocumentCss]: true,
        [kHeaderIncludes]: headerIncludes,
      },
    },
  };
}<|MERGE_RESOLUTION|>--- conflicted
+++ resolved
@@ -174,22 +174,14 @@
 
   // return extras
   return {
-<<<<<<< HEAD
     html: {
       [kDependencies]: [{
         name: "quarto-html",
         scripts,
         stylesheets,
       }],
-    },
-=======
-    [kDependencies]: [{
-      name: "quarto-html",
-      scripts,
-      stylesheets,
-    }],
-    [kSassBundles]: sassBundles,
->>>>>>> 305051fe
+      [kSassBundles]: sassBundles,
+    },
   };
 }
 
