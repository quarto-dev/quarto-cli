/*
 * pandoc.ts
 *
 * Copyright (C) 2020-2022 Posit Software, PBC
 */

import { basename, dirname, isAbsolute, join } from "../../deno_ral/path.ts";

import { info } from "../../deno_ral/log.ts";

import { ensureDir, existsSync, expandGlobSync } from "../../deno_ral/fs.ts";

import { parse as parseYml, stringify } from "../../core/yaml.ts";
import { copyTo } from "../../core/copy.ts";
import { decodeBase64, encodeBase64 } from "encoding/base64";

import * as ld from "../../core/lodash.ts";

import { Document } from "../../core/deno-dom.ts";

import { execProcess } from "../../core/process.ts";
import { dirAndStem, normalizePath } from "../../core/path.ts";
import { mergeConfigs } from "../../core/config.ts";

import {
  Format,
  FormatExtras,
  FormatPandoc,
  kBodyEnvelope,
  kDependencies,
  kHtmlFinalizers,
  kHtmlPostprocessors,
  kMarkdownAfterBody,
  kTextHighlightingMode,
} from "../../config/types.ts";
import {
  isAstOutput,
  isBeamerOutput,
  isEpubOutput,
  isHtmlDocOutput,
  isHtmlFileOutput,
  isHtmlOutput,
  isIpynbOutput,
  isLatexOutput,
  isMarkdownOutput,
  isRevealjsOutput,
  isTypstOutput,
} from "../../config/format.ts";
import {
  isIncludeMetadata,
  isQuartoMetadata,
  metadataGetDeep,
} from "../../config/metadata.ts";
import { pandocBinaryPath, resourcePath } from "../../core/resources.ts";
import { pandocAutoIdentifier } from "../../core/pandoc/pandoc-id.ts";
import {
  partitionYamlFrontMatter,
  readYamlFromMarkdown,
} from "../../core/yaml.ts";

import { ProjectContext } from "../../project/types.ts";

import {
  deleteProjectMetadata,
  projectIsBook,
  projectIsWebsite,
} from "../../project/project-shared.ts";
import { deleteCrossrefMetadata } from "../../project/project-crossrefs.ts";

import {
  getPandocArg,
  havePandocArg,
  kQuartoForwardedMetadataFields,
  removePandocArgs,
} from "./flags.ts";
import {
  generateDefaults,
  pandocDefaultsMessage,
  writeDefaultsFile,
} from "./defaults.ts";
import { filterParamsJson, removeFilterParams } from "./filters.ts";
import {
  kAbstract,
  kAbstractTitle,
  kAuthor,
  kAuthors,
  kClassOption,
  kColorLinks,
  kColumns,
  kDate,
  kDateFormat,
  kDateModified,
  kDocumentClass,
  kEmbedResources,
  kFigResponsive,
  kFilterParams,
  kFontPaths,
  kFormatResources,
  kFrom,
  kHighlightStyle,
  kHtmlMathMethod,
  kIncludeAfterBody,
  kIncludeBeforeBody,
  kIncludeInHeader,
  kInstitute,
  kInstitutes,
  kKeepSource,
  kLatexAutoMk,
  kLinkColor,
  kMath,
  kMetadataFormat,
  kNotebooks,
  kNotebookView,
  kNumberOffset,
  kNumberSections,
  kPageTitle,
  kQuartoInternal,
  kQuartoTemplateParams,
  kQuartoVarsKey,
  kQuartoVersion,
  kResources,
  kRevealJsScripts,
  kSectionTitleAbstract,
  kSelfContained,
  kSyntaxDefinitions,
  kTemplate,
  kTheme,
  kTitle,
  kTitlePrefix,
  kTocLocation,
  kTocTitle,
  kTocTitleDocument,
  kTocTitleWebsite,
  kVariables,
} from "../../config/constants.ts";
import { TempContext } from "../../core/temp.ts";
import { discoverResourceRefs, fixEmptyHrefs } from "../../core/html.ts";

import { kDefaultHighlightStyle } from "./constants.ts";
import {
  HtmlPostProcessor,
  HtmlPostProcessResult,
  PandocOptions,
  RunPandocResult,
} from "./types.ts";
import { crossrefFilterActive } from "./crossref.ts";
import { overflowXPostprocessor } from "./layout.ts";
import {
  codeToolsPostprocessor,
  formatHasCodeTools,
  keepSourceBlock,
} from "./codetools.ts";
import { pandocMetadataPath } from "./render-paths.ts";
import { Metadata } from "../../config/types.ts";
import { resourcesFromMetadata } from "./resources.ts";
import { resolveSassBundles } from "./pandoc-html.ts";
import {
  cleanTemplatePartialMetadata,
  kTemplatePartials,
  readPartials,
  resolveTemplatePartialPaths,
  stageTemplate,
} from "./template.ts";
import {
  kYamlMetadataBlock,
  pandocFormatWith,
  parseFormatString,
  splitPandocFormatString,
} from "../../core/pandoc/pandoc-formats.ts";
import { cslNameToString, parseAuthor } from "../../core/author.ts";
import { logLevel } from "../../core/log.ts";

import { cacheCodePage, clearCodePageCache } from "../../core/windows.ts";
import { textHighlightThemePath } from "../../quarto-core/text-highlighting.ts";
import { resolveAndFormatDate, resolveDate } from "../../core/date.ts";
import { katexPostProcessor } from "../../format/html/format-html-math.ts";
import {
  readAndInjectDependencies,
  writeDependencies,
} from "./pandoc-dependencies-html.ts";
import {
  processFormatResources,
  writeFormatResources,
} from "./pandoc-dependencies-resources.ts";
import { withTiming } from "../../core/timing.ts";

import {
  requiresShortcodeUnescapePostprocessor,
  shortcodeUnescapePostprocessor,
} from "../../format/markdown/format-markdown.ts";

import { kRevealJSPlugins } from "../../extension/constants.ts";
import { kCitation } from "../../format/html/format-html-shared.ts";
import { cslDate } from "../../core/csl.ts";
import {
  createMarkdownPipeline,
  MarkdownPipelineHandler,
} from "../../core/markdown-pipeline.ts";
import { getenv } from "../../core/env.ts";
import { Zod } from "../../resources/types/zod/schema-types.ts";
import { kFieldCategories } from "../../project/types/website/listing/website-listing-shared.ts";
import { isWindows } from "../../deno_ral/platform.ts";
import { appendToCombinedLuaProfile } from "../../core/performance/perfetto-utils.ts";
import { makeTimedFunctionAsync } from "../../core/performance/function-times.ts";
import { walkJson } from "../../core/json.ts";
import { call } from "../../deno_ral/process.ts";

// in case we are running multiple pandoc processes
// we need to make sure we capture all of the trace files
let traceCount = 0;

const handleCombinedLuaProfiles = (
  source: string,
  paramsJson: Record<string, unknown>,
  temp: TempContext,
) => {
  const beforePandocHooks: (() => unknown)[] = [];
  const afterPandocHooks: (() => unknown)[] = [];
  const tmp = temp.createFile();

  const combinedProfile = Deno.env.get("QUARTO_COMBINED_LUA_PROFILE");
  if (combinedProfile) {
    beforePandocHooks.push(() => {
      paramsJson["lua-profiler-output"] = tmp;
    });
    afterPandocHooks.push(() => {
      appendToCombinedLuaProfile(
        source,
        tmp,
        combinedProfile,
      );
    });
  }
  return {
    before: beforePandocHooks,
    after: afterPandocHooks,
  };
};

function captureRenderCommand(
  args: Deno.CommandOptions,
  temp: TempContext,
  outputDir: string,
) {
  Deno.mkdirSync(outputDir, { recursive: true });
  const newArgs: typeof args.args = (args.args ?? []).map((_arg) => {
    const arg = _arg as string; // we know it's a string, TypeScript doesn't somehow
    if (!arg.startsWith(temp.baseDir)) {
      return arg;
    }
    const newArg = join(outputDir, basename(arg));
    if (arg.match(/^.*quarto\-defaults.*.yml$/)) {
      // we need to correct the defaults YML because it contains a reference to a template in a temp directory
      const ymlDefaults = Deno.readTextFileSync(arg);
      const defaults = parseYml(ymlDefaults);
      const templateDirectory = dirname(defaults.template);
      const newTemplateDirectory = join(
        outputDir,
        basename(templateDirectory),
      );
      copyTo(templateDirectory, newTemplateDirectory);
      defaults.template = join(
        newTemplateDirectory,
        basename(defaults.template),
      );
      const defaultsOutputFile = join(outputDir, basename(arg));
      Deno.writeTextFileSync(defaultsOutputFile, stringify(defaults));
      return defaultsOutputFile;
    }
    Deno.copyFileSync(arg, newArg);
    return newArg;
  });

  // now we need to correct entries in filterParams
  const filterParams = JSON.parse(
    new TextDecoder().decode(decodeBase64(args.env!["QUARTO_FILTER_PARAMS"])),
  );
  walkJson(
    filterParams,
    (v: unknown) => typeof v === "string" && v.startsWith(temp.baseDir),
    (_v: unknown) => {
      const v = _v as string;
      const newV = join(outputDir, basename(v));
      Deno.copyFileSync(v, newV);
      return newV;
    },
  );

  Deno.writeTextFileSync(
    join(outputDir, "render-command.json"),
    JSON.stringify(
      {
        ...args,
        args: newArgs,
        env: {
          ...args.env,
          "QUARTO_FILTER_PARAMS": encodeBase64(JSON.stringify(filterParams)),
        },
      },
      undefined,
      2,
    ),
  );
}

export async function runPandoc(
  options: PandocOptions,
  sysFilters: string[],
): Promise<RunPandocResult | null> {
  const beforePandocHooks: (() => unknown)[] = [];
  const afterPandocHooks: (() => unknown)[] = [];
  const setupPandocHooks = (
    hooks: { before: (() => unknown)[]; after: (() => unknown)[] },
  ) => {
    beforePandocHooks.push(...hooks.before);
    afterPandocHooks.push(...hooks.after);
  };

  const pandocEnv: { [key: string]: string } = {};

  const setupPandocEnv = () => {
    pandocEnv["QUARTO_FILTER_PARAMS"] = encodeBase64(
      JSON.stringify(paramsJson),
    );

    const traceFilters = pandocMetadata?.["_quarto"]?.["trace-filters"] ||
      Deno.env.get("QUARTO_TRACE_FILTERS");

    if (traceFilters) {
      // in case we are running multiple pandoc processes
      // we need to make sure we capture all of the trace files
      let traceCountSuffix = "";
      if (traceCount > 0) {
        traceCountSuffix = `-${traceCount}`;
      }
      ++traceCount;
      if (traceFilters === true) {
        pandocEnv["QUARTO_TRACE_FILTERS"] = "quarto-filter-trace.json" +
          traceCountSuffix;
      } else {
        pandocEnv["QUARTO_TRACE_FILTERS"] = traceFilters + traceCountSuffix;
      }
    }

    // https://github.com/quarto-dev/quarto-cli/issues/8274
    // do not use the default LUA_CPATH, as it will cause pandoc to
    // load the system lua libraries, which may not be compatible with
    // the lua version we are using
    if (Deno.env.get("QUARTO_LUA_CPATH") !== undefined) {
      pandocEnv["LUA_CPATH"] = getenv("QUARTO_LUA_CPATH");
    } else {
      pandocEnv["LUA_CPATH"] = "";
    }
  };

  // compute cwd for render
  const cwd = dirname(options.source);

  // build the pandoc command (we'll feed it the input on stdin)
  const cmd = [pandocBinaryPath(), "+RTS", "-K512m", "-RTS"];

  // build command line args
  const args = [...options.args];

  // propagate debug
  if (logLevel() === "DEBUG") {
    args.push("--verbose");
    args.push("--trace");
  }

  // propagate quiet
  if (options.flags?.quiet || logLevel() === "ERROR") {
    args.push("--quiet");
  }

  // merge in any extra metadata
  if (options.metadata) {
    options.format.metadata = mergeConfigs(
      options.format.metadata,
      options.metadata,
    );
  }

  // save args and metadata so we can print them (we may subsequently edit them)
  const printArgs = [...args];
  let printMetadata = {
    ...options.format.metadata,
    crossref: {
      ...(options.format.metadata.crossref || {}),
    },
    ...options.flags?.metadata,
  } as Metadata;

  const cleanQuartoTestsMetadata = (metadata: Metadata) => {
    // remove any metadata that is only used for testing
    if (metadata["_quarto"] && typeof metadata["_quarto"] === "object") {
      delete (metadata._quarto as { [key: string]: unknown })?.tests;
      if (Object.keys(metadata._quarto).length === 0) {
        delete metadata._quarto;
      }
    }
  };

  // remove some metadata that are used as parameters to our lua filters
  const cleanMetadataForPrinting = (metadata: Metadata) => {
    delete metadata.params;
    delete metadata[kQuartoInternal];
    delete metadata[kQuartoVarsKey];
    delete metadata[kQuartoVersion];
    delete metadata[kFigResponsive];
    delete metadata[kQuartoTemplateParams];
    delete metadata[kRevealJsScripts];
    deleteProjectMetadata(metadata);
    deleteCrossrefMetadata(metadata);
    removeFilterParams(metadata);

    // Don't print empty reveal-js plugins
    if (
      metadata[kRevealJSPlugins] &&
      (metadata[kRevealJSPlugins] as Array<unknown>).length === 0
    ) {
      delete metadata[kRevealJSPlugins];
    }

    // Don't print _quarto.tests
    // This can cause issue on regex test for printed output
    cleanQuartoTestsMetadata(metadata);
  };

  cleanMetadataForPrinting(printMetadata);

  // Forward flags metadata into the format
  kQuartoForwardedMetadataFields.forEach((field) => {
    if (options.flags?.pandocMetadata?.[field]) {
      options.format.metadata[field] = options.flags.pandocMetadata[field];
    }
  });

  // generate defaults and capture defaults to be printed
  let allDefaults = (await generateDefaults(options)) || {};
  let printAllDefaults = ld.cloneDeep(allDefaults) as FormatPandoc;

  // capture any filterParams in the FormatExtras
  const formatFilterParams = {} as Record<string, unknown>;

  // Note whether we should be forcing math on for this render

  const forceMath = options.format.metadata[kMath];
  delete options.format.metadata[kMath];

  // the "ojs" filter is a special value that results in us
  // just signaling our standard filter chain that the ojs
  // filter should be active
  const kOJSFilter = "ojs";
  if (sysFilters.includes(kOJSFilter)) {
    formatFilterParams[kOJSFilter] = true;
    sysFilters = sysFilters.filter((filter) => filter !== kOJSFilter);
  }

  // pass the format language along to filter params
  formatFilterParams["language"] = options.format.language;

  // if there is no toc title then provide the appropirate default
  if (
    !options.format.metadata[kTocTitle] && !isAstOutput(options.format.pandoc)
  ) {
    options.format.metadata[kTocTitle] = options.format.language[
      (projectIsWebsite(options.project) && !projectIsBook(options.project) &&
          isHtmlOutput(options.format.pandoc, true))
        ? kTocTitleWebsite
        : kTocTitleDocument
    ];
  }

  // if toc-location is set, enable the TOC as well
  if (
    options.format.metadata[kTocLocation] &&
    options.format.pandoc.toc === undefined
  ) {
    options.format.pandoc.toc = true;
  }

  // if there is an abtract then forward abtract-title
  if (
    options.format.metadata[kAbstract] &&
    (isHtmlDocOutput(options.format.pandoc) ||
      isEpubOutput(options.format.pandoc))
  ) {
    options.format.metadata[kAbstractTitle] =
      options.format.metadata[kAbstractTitle] ||
      options.format.language[kSectionTitleAbstract];
  }

  // see if there are extras
  const postprocessors: Array<
    (
      output: string,
    ) => Promise<{ supporting?: string[]; resources?: string[] } | void>
  > = [];
  const htmlPostprocessors: Array<HtmlPostProcessor> = [];
  const htmlFinalizers: Array<(doc: Document) => Promise<void>> = [];
  const htmlRenderAfterBody: string[] = [];
  const dependenciesFile = options.services.temp.createFile();

  if (
    sysFilters.length > 0 || options.format.formatExtras ||
    options.project?.formatExtras
  ) {
    const projectExtras = options.project?.formatExtras
      ? (await options.project.formatExtras(
        options.source,
        options.flags || {},
        options.format,
        options.services,
      ))
      : {};

    const formatExtras = options.format.formatExtras
      ? (await options.format.formatExtras(
        options.source,
        options.markdown,
        options.flags || {},
        options.format,
        options.libDir,
        options.services,
        options.offset,
        options.project,
        options.quiet,
      ))
      : {};

    // start with the merge
    const inputExtras = mergeConfigs(
      projectExtras,
      formatExtras,
      {
        metadata: projectExtras.metadata?.[kDocumentClass]
          ? {
            [kDocumentClass]: projectExtras.metadata?.[kDocumentClass],
          }
          : undefined,
      },
    );

    const extras = await resolveExtras(
      options.source,
      inputExtras,
      options.format,
      cwd,
      options.libDir,
      dependenciesFile,
      options.project,
    );

    // record postprocessors
    postprocessors.push(...(extras.postprocessors || []));

    // add a keep-source post processor if we need one
    if (
      options.format?.render[kKeepSource] || formatHasCodeTools(options.format)
    ) {
      htmlPostprocessors.push(codeToolsPostprocessor(options.format));
    }

    // save post-processors
    htmlPostprocessors.push(...(extras.html?.[kHtmlPostprocessors] || []));

    // Save finalizers
    htmlFinalizers.push(...(extras.html?.[kHtmlFinalizers] || []));

    if (isHtmlFileOutput(options.format.pandoc)) {
      // add a post-processor for fixing overflow-x in cell output display
      htmlPostprocessors.push(overflowXPostprocessor);

      // katex post-processor
      if (
        options.flags?.katex ||
        options.format.pandoc[kHtmlMathMethod] === "katex"
      ) {
        htmlPostprocessors.push(katexPostProcessor());
      }

      if (!projectIsWebsite(options.project)) {
        // add a resource discovery postProcessor if we are not in a website project
        htmlPostprocessors.push(discoverResourceRefs);

        // in order for tabsets etc to show the right mouse cursor,
        // we need hrefs in anchor elements to be "empty" instead of missing.
        // Existing href attributes trigger the any-link pseudo-selector that
        // browsers set to `cursor: pointer`.
        //
        // In project websites, quarto-nav.js does the same thing so this step
        // isn't necessary.

        htmlPostprocessors.push(fixEmptyHrefs);
      }

      // Include Math, if explicitly requested (this will result
      // in math dependencies being injected into the page)
      if (forceMath) {
        const htmlMarkdownHandlers: MarkdownPipelineHandler[] = [];
        htmlMarkdownHandlers.push({
          getUnrendered: () => {
            return {
              inlines: {
                "quarto-enable-math-inline": "$e = mC^2$",
              },
            };
          },
          processRendered: (
            _rendered: unknown,
            _doc: Document,
          ) => {
          },
        });

        const htmlMarkdownPipeline = createMarkdownPipeline(
          "quarto-book-math",
          htmlMarkdownHandlers,
        );

        const htmlPipelinePostProcessor = (
          doc: Document,
        ): Promise<HtmlPostProcessResult> => {
          htmlMarkdownPipeline.processRenderedMarkdown(doc);
          return Promise.resolve({
            resources: [],
            supporting: [],
          });
        };

        htmlRenderAfterBody.push(htmlMarkdownPipeline.markdownAfterBody());
        htmlPostprocessors.push(htmlPipelinePostProcessor);
      }
    }

    // Capture markdown that should be appended post body
    htmlRenderAfterBody.push(...(extras.html?.[kMarkdownAfterBody] || []));

    // merge sysFilters if we have them
    if (sysFilters.length > 0) {
      extras.filters = extras.filters || {};
      extras.filters.post = extras.filters.post || [];
      extras.filters.post.unshift(
        ...(sysFilters.map((filter) => resourcePath(join("filters", filter)))),
      );
    }

    // merge args
    if (extras.args) {
      args.push(...extras.args);
      printArgs.push(...extras.args);
    }

    // merge pandoc
    if (extras.pandoc) {
      // Special case - we need to more intelligently merge pandoc from
      // by breaking apart the from string
      if (
        typeof (allDefaults[kFrom]) === "string" &&
        typeof (extras.pandoc[kFrom]) === "string"
      ) {
        const userFrom = splitPandocFormatString(allDefaults[kFrom] as string);
        const extrasFrom = splitPandocFormatString(
          extras.pandoc[kFrom] as string,
        );
        allDefaults[kFrom] = pandocFormatWith(
          userFrom.format,
          "",
          extrasFrom.options + userFrom.options,
        );
        printAllDefaults[kFrom] = allDefaults[kFrom];
      }

      allDefaults = mergeConfigs(extras.pandoc, allDefaults);
      printAllDefaults = mergeConfigs(extras.pandoc, printAllDefaults);

      // Special case - theme is resolved on extras and should override allDefaults
      if (extras.pandoc[kHighlightStyle] === null) {
        delete printAllDefaults[kHighlightStyle];
        allDefaults[kHighlightStyle] = null;
      } else if (extras.pandoc[kHighlightStyle]) {
        delete printAllDefaults[kHighlightStyle];
        allDefaults[kHighlightStyle] = extras.pandoc[kHighlightStyle];
      } else {
        delete printAllDefaults[kHighlightStyle];
        delete allDefaults[kHighlightStyle];
      }
    }

    // merge metadata
    if (extras.metadata || extras.metadataOverride) {
      // before we merge metadata, ensure that partials are proper paths
      resolveTemplatePartialPaths(
        options.format.metadata,
        cwd,
        options.project,
      );
      options.format.metadata = {
        ...mergeConfigs(
          extras.metadata || {},
          options.format.metadata,
        ),
        ...extras.metadataOverride || {},
      };
      printMetadata = mergeConfigs(extras.metadata || {}, printMetadata);
      cleanMetadataForPrinting(printMetadata);
    }

    // merge notebooks that have been provided by the document / user
    // or by the project as format extras
    if (extras[kNotebooks]) {
      const documentNotebooks = options.format.render[kNotebookView];
      // False means that the user has explicitely disabled notebooks
      if (documentNotebooks !== false) {
        const userNotebooks = documentNotebooks === true
          ? []
          : Array.isArray(documentNotebooks)
          ? documentNotebooks
          : documentNotebooks !== undefined
          ? [documentNotebooks]
          : [];

        // Only add notebooks that aren't already present
        const uniqExtraNotebooks = extras[kNotebooks].filter((nb) => {
          return !userNotebooks.find((userNb) => {
            return userNb.notebook === nb.notebook;
          });
        });

        options.format.render[kNotebookView] = [
          ...userNotebooks,
          ...uniqExtraNotebooks,
        ];
      }
    }

    // clean 'columns' from pandoc defaults to typst
    if (isTypstOutput(options.format.pandoc)) {
      delete allDefaults[kColumns];
      delete printAllDefaults[kColumns];
    }

    // The user template (if any)
    const userTemplate = getPandocArg(args, "--template") ||
      allDefaults[kTemplate];

    // The user partials (if any)
    const userPartials = readPartials(options.format.metadata, cwd);
    const inputDir = normalizePath(cwd);
    const resolvePath = (path: string) => {
      if (isAbsolute(path)) {
        return path;
      } else {
        return join(inputDir, path);
      }
    };

    const templateContext = extras.templateContext;
    if (templateContext) {
      // Clean the template partial output
      cleanTemplatePartialMetadata(
        printMetadata,
        templateContext.partials || [],
      );

      // The format is providing a more robust local template
      // to use, stage the template and pass it on to pandoc
      const template = userTemplate
        ? resolvePath(userTemplate)
        : templateContext.template;

      // Validate any user partials
      if (!userTemplate && userPartials.length > 0) {
        const templateNames = templateContext.partials?.map((temp) =>
          basename(temp)
        );

        if (templateNames) {
          const userPartialNames = userPartials.map((userPartial) =>
            basename(userPartial)
          );

          const hasAtLeastOnePartial = userPartialNames.find((userPartial) => {
            return templateNames.includes(userPartial);
          });

          if (!hasAtLeastOnePartial) {
            const errorMsg =
              `The format '${allDefaults.to}' only supports the following partials:\n${
                templateNames.join("\n")
              }\n\nPlease provide one or more of these partials.`;
            throw new Error(errorMsg);
          }
        } else {
          throw new Error(
            `The format ${allDefaults.to} does not support providing any template partials.`,
          );
        }
      }

      // Place any user partials at the end of the list of partials
      const partials: string[] = templateContext.partials || [];
      partials.push(...userPartials);

      // Stage the template and partials
      const stagedTemplate = await stageTemplate(
        options,
        extras,
        {
          template,
          partials,
        },
      );

      // Clean out partials from metadata, they are not needed downstream
      delete options.format.metadata[kTemplatePartials];

      allDefaults[kTemplate] = stagedTemplate;
    } else {
      // ipynb is allowed to have templates without warning
      if (userPartials.length > 0 && !isIpynbOutput(options.format.pandoc)) {
        // The user passed partials to a format that doesn't support
        // staging and partials.
        throw new Error(
          `The format ${allDefaults.to} does not support providing any template partials.`,
        );
      } else if (userTemplate) {
        // Use the template provided by the user
        allDefaults[kTemplate] = userTemplate;
      }
    }

    // more cleanup
    options.format.metadata = cleanupPandocMetadata({
      ...options.format.metadata,
    });
    printMetadata = cleanupPandocMetadata(printMetadata);

    if (extras[kIncludeInHeader]) {
      if (
        allDefaults[kIncludeInHeader] !== undefined &&
        !ld.isArray(allDefaults[kIncludeInHeader])
      ) {
        // FIXME we need to fix the type up in FormatExtras..
        allDefaults[kIncludeInHeader] = [
          allDefaults[kIncludeInHeader],
        ] as unknown as string[];
      }
      allDefaults = {
        ...allDefaults,
        [kIncludeInHeader]: [
          ...extras[kIncludeInHeader] || [],
          ...allDefaults[kIncludeInHeader] || [],
        ],
      };
    }
    if (
      extras[kIncludeBeforeBody]
    ) {
      if (
        allDefaults[kIncludeBeforeBody] !== undefined &&
        !ld.isArray(allDefaults[kIncludeBeforeBody])
      ) {
        // FIXME we need to fix the type up in FormatExtras..
        allDefaults[kIncludeBeforeBody] = [
          allDefaults[kIncludeBeforeBody],
        ] as unknown as string[];
      }
      allDefaults = {
        ...allDefaults,
        [kIncludeBeforeBody]: [
          ...extras[kIncludeBeforeBody] || [],
          ...allDefaults[kIncludeBeforeBody] || [],
        ],
      };
    }
    if (extras[kIncludeAfterBody]) {
      if (
        allDefaults[kIncludeAfterBody] !== undefined &&
        !ld.isArray(allDefaults[kIncludeAfterBody])
      ) {
        // FIXME we need to fix the type up in FormatExtras..
        allDefaults[kIncludeAfterBody] = [
          allDefaults[kIncludeAfterBody],
        ] as unknown as string[];
      }
      allDefaults = {
        ...allDefaults,
        [kIncludeAfterBody]: [
          ...allDefaults[kIncludeAfterBody] || [],
          ...extras[kIncludeAfterBody] || [],
        ],
      };
    }

    // Resolve the body envelope here
    // body envelope to includes (project body envelope always wins)
    if (extras.html?.[kBodyEnvelope] && projectExtras.html?.[kBodyEnvelope]) {
      extras.html[kBodyEnvelope] = projectExtras.html[kBodyEnvelope];
    }
    resolveBodyEnvelope(allDefaults, extras, options.services.temp);

    // add any filters
    allDefaults.filters = [
      ...extras.filters?.pre || [],
      ...allDefaults.filters || [],
      ...extras.filters?.post || [],
    ];

    // make the filter paths windows safe
    allDefaults.filters = allDefaults.filters.map((filter) => {
      if (typeof filter === "string") {
        return pandocMetadataPath(filter);
      } else {
        return {
          type: filter.type,
          path: pandocMetadataPath(filter.path),
        };
      }
    });

    // Capture any format filter params
    const filterParams = extras[kFilterParams];
    if (filterParams) {
      Object.keys(filterParams).forEach((key) => {
        formatFilterParams[key] = filterParams[key];
      });
    }
  }

  // add a shortcode escaping post-processor if we need one
  if (
    isMarkdownOutput(options.format) &&
    requiresShortcodeUnescapePostprocessor(options.markdown)
  ) {
    postprocessors.push(shortcodeUnescapePostprocessor);
  }

  // resolve some title variables
  const title = allDefaults?.[kVariables]?.[kTitle] ||
    options.format.metadata[kTitle];
  const pageTitle = allDefaults?.[kVariables]?.[kPageTitle] ||
    options.format.metadata[kPageTitle];
  const titlePrefix = allDefaults?.[kTitlePrefix];

  // provide default page title if necessary
  if (!title && !pageTitle && isHtmlFileOutput(options.format.pandoc)) {
    const [_dir, stem] = dirAndStem(options.source);
    args.push(
      "--metadata",
      `pagetitle:${pandocAutoIdentifier(stem, false)}`,
    );
  }

  // don't ever duplicate pagetite/title and title-prefix
  if (
    (pageTitle !== undefined && pageTitle === titlePrefix) ||
    (pageTitle === undefined && title === titlePrefix)
  ) {
    delete allDefaults[kTitlePrefix];
  }

  // if we are doing keepYaml then remove it from pandoc 'to'
  if (options.keepYaml && allDefaults.to) {
    allDefaults.to = allDefaults.to.replaceAll(`+${kYamlMetadataBlock}`, "");
  }

  // Attempt to cache the code page, if this windows.
  // We cache the code page to prevent looking it up
  // in the registry repeatedly (which triggers MS Defender)
  if (isWindows) {
    await cacheCodePage();
  }

  // filter results json file
  const filterResultsFile = options.services.temp.createFile();

  const writerKeys: ("to" | "writer")[] = ["to", "writer"];
  for (const key of writerKeys) {
    if (allDefaults[key]?.match(/[.]lua$/)) {
      formatFilterParams["custom-writer"] = allDefaults[key];
      allDefaults[key] = resourcePath("filters/customwriter/customwriter.lua");
    }
  }

  // set up the custom .qmd reader
  if (allDefaults.from) {
    formatFilterParams["user-defined-from"] = allDefaults.from;
  }
  allDefaults.from = resourcePath("filters/qmd-reader.lua");

  // set parameters required for filters (possibily mutating all of it's arguments
  // to pull includes out into quarto parameters so they can be merged)
  let pandocArgs = args;
  const paramsJson = await filterParamsJson(
    pandocArgs,
    options,
    allDefaults,
    formatFilterParams,
    filterResultsFile,
    dependenciesFile,
  );

  setupPandocHooks(
    handleCombinedLuaProfiles(
      options.source,
      paramsJson,
      options.services.temp,
    ),
  );

  // remove selected args and defaults if we are handling some things on behalf of pandoc
  // (e.g. handling section numbering). note that section numbering is handled by the
  // crossref filter so we only do this if the user hasn't disabled the crossref filter
  if (
    !isLatexOutput(options.format.pandoc) &&
    !isTypstOutput(options.format.pandoc) &&
    !isMarkdownOutput(options.format) && crossrefFilterActive(options)
  ) {
    delete allDefaults[kNumberSections];
    delete allDefaults[kNumberOffset];
    const removeArgs = new Map<string, boolean>();
    removeArgs.set("--number-sections", false);
    removeArgs.set("--number-offset", true);
    pandocArgs = removePandocArgs(pandocArgs, removeArgs);
  }

  // https://github.com/quarto-dev/quarto-cli/issues/3126
  // it seems that we still need to coerce number-offset to be an number list,
  // otherwise pandoc fails.
  if (typeof allDefaults[kNumberOffset] === "number") {
    allDefaults[kNumberOffset] = [allDefaults[kNumberOffset]];
  }

  // We always use our own pandoc data-dir, so tear off the user
  // data-dir and use ours.
  const dataDirArgs = new Map<string, boolean>();
  dataDirArgs.set("--data-dir", true);
  pandocArgs = removePandocArgs(
    pandocArgs,
    dataDirArgs,
  );
  pandocArgs.push("--data-dir", resourcePath("pandoc/datadir"));

  // add any built-in syntax definition files
  allDefaults[kSyntaxDefinitions] = allDefaults[kSyntaxDefinitions] || [];
  const syntaxDefinitions = expandGlobSync(
    join(resourcePath(join("pandoc", "syntax-definitions")), "*.xml"),
  );
  for (const syntax of syntaxDefinitions) {
    allDefaults[kSyntaxDefinitions]?.push(syntax.path);
  }

  // provide default webtex url
  if (allDefaults[kHtmlMathMethod] === "webtex") {
    allDefaults[kHtmlMathMethod] = {
      method: "webtex",
      url: "https://latex.codecogs.com/svg.latex?",
    };
  }

  // provide alternate markdown template that actually prints the title block
  if (
    !allDefaults[kTemplate] && !havePandocArg(args, "--template") &&
    !options.keepYaml &&
    allDefaults.to
  ) {
    const formatDesc = parseFormatString(allDefaults.to);
    const lookupTo = formatDesc.baseFormat;
    if (
      [
        "gfm",
        "commonmark",
        "commonmark_x",
        "markdown_strict",
        "markdown_phpextra",
        "markdown_github",
        "markua",
      ].includes(
        lookupTo,
      )
    ) {
      allDefaults[kTemplate] = resourcePath(
        join("pandoc", "templates", "default.markdown"),
      );
    }
  }

  // "Hide" self contained from pandoc. Since we inject dependencies
  // during post processing, we need to implement self-contained ourselves
  // so don't allow pandoc to see this flag (but still print it)
  if (isHtmlFileOutput(options.format.pandoc)) {
    // Hide self-contained arguments
    pandocArgs = pandocArgs.filter((
      arg,
    ) => (arg !== "--self-contained" && arg !== "--embed-resources"));

    // Remove from defaults
    delete allDefaults[kSelfContained];
    delete allDefaults[kEmbedResources];
  }

  // write the defaults file
  if (allDefaults) {
    const defaultsFile = await writeDefaultsFile(
      allDefaults,
      options.services.temp,
    );
    cmd.push("--defaults", defaultsFile);
  }

  // remove front matter from markdown (we've got it all incorporated into options.format.metadata)
  // also save the engine metadata as that will have the result of e.g. resolved inline expressions,
  // (which we will use immediately below)
  const paritioned = partitionYamlFrontMatter(options.markdown);
  const engineMetadata =
    (paritioned?.yaml ? readYamlFromMarkdown(paritioned.yaml) : {}) as Metadata;
  const markdown = paritioned?.markdown || options.markdown;

  // selectively overwrite some resolved metadata (e.g. ensure that metadata
  // computed from inline r expressions gets included @ the bottom).
  const pandocMetadata = ld.cloneDeep(options.format.metadata || {});
  for (const key of Object.keys(engineMetadata)) {
    const isChapterTitle = key === kTitle && projectIsBook(options.project);

    if (!isQuartoMetadata(key) && !isChapterTitle && !isIncludeMetadata(key)) {
      // if it's standard pandoc metadata and NOT contained in a format specific
      // override then use the engine metadata value

      // don't do if they've overridden the value in a format
      const formats = engineMetadata[kMetadataFormat] as Metadata;
      if (ld.isObject(formats) && metadataGetDeep(formats, key).length > 0) {
        continue;
      }

      // don't process some format specific metadata that may have been processed already
      // - theme is handled specifically already for revealjs with a metadata override and should not be overridden by user input
      if (key === kTheme && isRevealjsOutput(options.format.pandoc)) {
        continue;
      }
      // - categories are handled specifically already for website projects with a metadata override and should not be overridden by user input
      if (key === kFieldCategories && projectIsWebsite(options.project)) {
        continue;
      }
      // perform the override
      pandocMetadata[key] = engineMetadata[key];
    }
  }

  // Resolve any date fields
  const dateRaw = pandocMetadata[kDate];
  const dateFields = [kDate, kDateModified];
  dateFields.forEach((dateField) => {
    const date = pandocMetadata[dateField];
    const format = pandocMetadata[kDateFormat];
    pandocMetadata[dateField] = resolveAndFormatDate(
      options.source,
      date,
      format,
    );
  });

  // Ensure that citationMetadata is expanded into
  // and object for downstream use
  if (
    typeof (pandocMetadata[kCitation]) === "boolean" &&
    pandocMetadata[kCitation] === true
  ) {
    pandocMetadata[kCitation] = {};
  }

  // Expand citation dates into CSL dates
  const citationMetadata = pandocMetadata[kCitation];
  if (citationMetadata) {
    const docCSLDate = dateRaw
      ? cslDate(resolveDate(options.source, dateRaw))
      : undefined;
    const fields = ["issued", "available-date"];
    fields.forEach((field) => {
      if (citationMetadata[field]) {
        citationMetadata[field] = cslDate(citationMetadata[field]);
      } else if (docCSLDate) {
        citationMetadata[field] = docCSLDate;
      }
    });
  }

  // Resolve the author metadata into a form that Pandoc will recognize
  const authorsRaw = pandocMetadata[kAuthors] || pandocMetadata[kAuthor];
  if (authorsRaw) {
    const authors = parseAuthor(pandocMetadata[kAuthor], true);
    if (authors) {
      pandocMetadata[kAuthor] = authors.map((author) =>
        cslNameToString(author.name)
      );
      pandocMetadata[kAuthors] = Array.isArray(authorsRaw)
        ? authorsRaw
        : [authorsRaw];
    }
  }

  // Ensure that there are institutes around for use when resolving authors
  // and affilations
  const instituteRaw = pandocMetadata[kInstitute];
  if (instituteRaw) {
    pandocMetadata[kInstitutes] = Array.isArray(instituteRaw)
      ? instituteRaw
      : [instituteRaw];
  }

  // If the user provides only `zh` as a lang, disambiguate to 'simplified'
  if (pandocMetadata.lang === "zh") {
    pandocMetadata.lang = "zh-Hans";
  }

  // If there are no specified options for link coloring in PDF, set them
  // do not color links for obviously printed book output or beamer presentations
  if (
    isLatexOutput(options.format.pandoc) &&
    !isBeamerOutput(options.format.pandoc)
  ) {
    const docClass = pandocMetadata[kDocumentClass];
    const isPrintDocumentClass = docClass &&
      ["book", "scrbook"].includes(docClass);

    if (!isPrintDocumentClass) {
      if (pandocMetadata[kColorLinks] === undefined) {
        pandocMetadata[kColorLinks] = true;
      }

      if (pandocMetadata[kLinkColor] === undefined) {
        pandocMetadata[kLinkColor] = "blue";
      }
    }
  }

  // If the format provides any additional markdown to render after the body
  // then append that before rendering
  const markdownWithRenderAfter =
    isHtmlOutput(options.format.pandoc) && htmlRenderAfterBody.length > 0
      ? markdown + "\n\n\n" + htmlRenderAfterBody.join("\n") + "\n\n"
      : markdown;

  // append render after + keep-source if requested
  const input = markdownWithRenderAfter +
    keepSourceBlock(options.format, options.source);

  // write input to temp file and pass it to pandoc
  const inputTemp = options.services.temp.createFile({
    prefix: "quarto-input",
    suffix: ".md",
  });
  Deno.writeTextFileSync(inputTemp, input);
  cmd.push(inputTemp);

  // Pass metadata to Pandoc. This metadata reflects all of our merged project and format
  // metadata + the user's original metadata from the top of the document. Note that we
  // used to append this to the end of the file (so it would always 'win' over the front-matter
  // at the top) however we ran into problems w/ the pandoc parser seeing an hr (------)
  // followed by text on the next line as the beginning of a table that was terminated
  // with our yaml block! Note that subsequent to the original implementation we started
  // stripping the yaml from the top, see:
  //   https://github.com/quarto-dev/quarto-cli/commit/35f4729defb20ceb8b45e08d0a97c079e7a3bab6
  // The way this yaml is now processed relative to other yaml sources is described in
  // the docs for --metadata-file:
  //   Values in files specified later on the command line will be preferred over those
  //   specified in earlier files. Metadata values specified inside the document, or by
  //   using -M, overwrite values specified with this option.
  // This gives the semantics we want, as our metadata is 'logically' at the top of the
  // file and subsequent blocks within the file should indeed override it (as should
  // user invocations of --metadata-file or -M, which are included below in pandocArgs)
  const metadataTemp = options.services.temp.createFile({
    prefix: "quarto-metadata",
    suffix: ".yml",
  });
  const pandocPassedMetadata = ld.cloneDeep(pandocMetadata);
  delete pandocPassedMetadata.format;
  delete pandocPassedMetadata.project;
  delete pandocPassedMetadata.website;
  delete pandocPassedMetadata.about;
  // these shouldn't be visible because they are emitted on markdown output
  // and it breaks ensureFileRegexMatches
  cleanQuartoTestsMetadata(pandocPassedMetadata);

  Deno.writeTextFileSync(
    metadataTemp,
    stringify(pandocPassedMetadata, {
      indent: 2,
      lineWidth: -1,
      sortKeys: false,
      skipInvalid: true,
    }),
  );
  cmd.push("--metadata-file", metadataTemp);

  // add user command line args
  cmd.push(...pandocArgs);

  // print full resolved input to pandoc
  if (!options.quiet && !options.flags?.quiet) {
    runPandocMessage(
      printArgs,
      printAllDefaults,
      sysFilters,
      printMetadata,
    );
  }

  // run beforePandoc hooks
  for (const hook of beforePandocHooks) {
    await hook();
  }

  setupPandocEnv();

  const params = {
    cmd: cmd[0],
    args: cmd.slice(1),
    cwd,
    env: pandocEnv,
    ourEnv: Deno.env.toObject(),
  };
  const captureCommand = Deno.env.get("QUARTO_CAPTURE_RENDER_COMMAND");
  if (captureCommand) {
    captureRenderCommand(params, options.services.temp, captureCommand);
  }
  const pandocRender = makeTimedFunctionAsync("pandoc-render", async () => {
    return await execProcess(params);
  });

  // run pandoc
  const result = await pandocRender();

  // run afterPandoc hooks
  for (const hook of afterPandocHooks) {
    await hook();
  }

  // resolve resource files from metadata
  const resources: string[] = resourcesFromMetadata(
    options.format.metadata[kResources],
  );

  // read any resourceFiles generated by filters
  let inputTraits = {};
  if (existsSync(filterResultsFile)) {
    const filterResultsJSON = Deno.readTextFileSync(filterResultsFile);
    if (filterResultsJSON.trim().length > 0) {
      const filterResults = JSON.parse(filterResultsJSON);

      // Read any input traits
      inputTraits = filterResults.inputTraits;

      // Read any resource files
      const resourceFiles = filterResults.resourceFiles || [];
      resources.push(...resourceFiles);
    }
  }

  if (result.success) {
    return {
      inputMetadata: pandocMetadata,
      inputTraits,
      resources,
      postprocessors,
      htmlPostprocessors: isHtmlOutput(options.format.pandoc)
        ? htmlPostprocessors
        : [],
      htmlFinalizers: isHtmlDocOutput(options.format.pandoc)
        ? htmlFinalizers
        : [],
    };
  } else {
    // Since this render wasn't successful, clear the code page cache
    // (since the code page could've changed and we could be caching the
    // wrong value)
    if (isWindows) {
      clearCodePageCache();
    }

    return null;
  }
}

// this mutates metadata[kClassOption]
function cleanupPandocMetadata(metadata: Metadata) {
  // pdf classoption can end up with duplicated options
  const classoption = metadata[kClassOption];
  if (Array.isArray(classoption)) {
    metadata[kClassOption] = ld.uniqBy(
      classoption.reverse(),
      (option: string) => {
        return option.replace(/=.+$/, "");
      },
    ).reverse();
  }

  return metadata;
}

async function resolveExtras(
  input: string,
  extras: FormatExtras, // input format extras (project, format, brand)
  format: Format,
  inputDir: string,
  libDir: string,
  dependenciesFile: string,
  project: ProjectContext,
) {
  // resolve format resources
  await writeFormatResources(
    inputDir,
    dependenciesFile,
    format.render[kFormatResources],
  );

  // perform html-specific merging
  if (isHtmlOutput(format.pandoc)) {
    // resolve sass bundles
    extras = await resolveSassBundles(
      inputDir,
      extras,
      format,
      project,
    );

    // resolve dependencies
    await writeDependencies(dependenciesFile, extras);

    const htmlDependenciesPostProcesor = (
      doc: Document,
      _inputMedata: Metadata,
    ): Promise<HtmlPostProcessResult> => {
      return withTiming(
        "pandocDependenciesPostProcessor",
        async () =>
          await readAndInjectDependencies(
            dependenciesFile,
            inputDir,
            libDir,
            doc,
            project,
          ),
      );
    };

    // Add a post processor to resolve dependencies
    extras.html = extras.html || {};
    extras.html[kHtmlPostprocessors] = extras.html?.[kHtmlPostprocessors] || [];
    if (isHtmlFileOutput(format.pandoc)) {
      extras.html[kHtmlPostprocessors]!.unshift(htmlDependenciesPostProcesor);
    }

    // Remove the dependencies which will now process in the post
    // processor
    delete extras.html?.[kDependencies];
  } else {
    delete extras.html;
  }

  // perform typst-specific merging
  if (isTypstOutput(format.pandoc)) {
    const brand = (await project.resolveBrand(input))?.light;
    const fontdirs: Set<string> = new Set();
    const base_urls = {
      google: "https://fonts.googleapis.com/css",
      bunny: "https://fonts.bunny.net/css",
    };
    const ttf_urls = [], woff_urls: Array<string> = [];
    if (brand?.data.typography) {
      const fonts = brand.data.typography.fonts || [];
      for (const _font of fonts) {
        // if font lacks a source, we assume google in typst output

        // deno-lint-ignore no-explicit-any
        const source: string = (_font as any).source ?? "google";
        if (source === "file") {
          const font = Zod.BrandFontFile.parse(_font);
          for (const file of font.files || []) {
            const path = typeof file === "object" ? file.path : file;
            fontdirs.add(dirname(join(brand.brandDir, path)));
          }
        } else if (source === "bunny") {
<<<<<<< HEAD
          const font = _font as BrandFontBunny;
          info(
=======
          const font = Zod.BrandFontBunny.parse(_font);
          console.log(
>>>>>>> 9180b54d
            "Font bunny is not yet supported for Typst, skipping",
            font.family,
          );
        } else if (source === "google" /* || font.source === "bunny" */) {
          const font = Zod.BrandFontGoogle.parse(_font);
          let { family, style, weight } = font;
          const parts = [family!];
          if (style) {
            style = Array.isArray(style) ? style : [style];
            parts.push(style.join(","));
          }
          if (weight) {
            weight = Array.isArray(weight) ? weight : [weight];
            parts.push(weight.join(","));
          }
          const response = await fetch(
            `${base_urls[source]}?family=${parts.join(":")}`,
          );
          const lines = (await response.text()).split("\n");
          for (const line of lines) {
            const sourcelist = line.match(/^ *src: (.*); *$/);
            if (sourcelist) {
              const sources = sourcelist[1].split(",").map((s) => s.trim());
              let found = false;
              const failed_formats = [];
              for (const source of sources) {
                const match = source.match(
                  /url\(([^)]*)\) *format\('([^)]*)'\)/,
                );
                if (match) {
                  const [_, url, format] = match;
                  if (["truetype", "opentype"].includes(format)) {
                    ttf_urls.push(url);
                    found = true;
                    break;
                  }
                  //  else if (["woff", "woff2"].includes(format)) {
                  //   woff_urls.push(url);
                  //   break;
                  // }
                  failed_formats.push(format);
                }
              }
              if (!found) {
                info(
                  "skipping",
                  family,
                  "\nnot currently able to use formats",
                  failed_formats.join(", "),
                );
              }
            }
          }
        }
      }
    }
    if (ttf_urls.length || woff_urls.length) {
      const font_cache = join(brand!.projectDir, ".quarto", "typst-font-cache");
      const url_to_path = (url: string) => url.replace(/^https?:\/\//, "");
      const cached = async (url: string) => {
        const path = url_to_path(url);
        try {
          await Deno.lstat(join(font_cache, path));
          return true;
        } catch (err) {
          if (!(err instanceof Deno.errors.NotFound)) {
            throw err;
          }
          return false;
        }
      };
      const download = async (url: string) => {
        const path = url_to_path(url);
        await ensureDir(
          join(font_cache, dirname(path)),
        );

        const response = await fetch(url);
        const blob = await response.blob();
        const buffer = await blob.arrayBuffer();
        const bytes = new Uint8Array(buffer);
        await Deno.writeFile(join(font_cache, path), bytes);
      };
      const woff2ttf = async (url: string) => {
        const path = url_to_path(url);
        await call("ttx", { args: [join(font_cache, path)] });
        await call("ttx", {
          args: [join(font_cache, path.replace(/woff2?$/, "ttx"))],
        });
      };
      const ttf_urls2: Array<string> = [], woff_urls2: Array<string> = [];
      await Promise.all(ttf_urls.map(async (url) => {
        if (!await cached(url)) {
          ttf_urls2.push(url);
        }
      }));

      await woff_urls.reduce((cur, next) => {
        return cur.then(() => woff2ttf(next));
      }, Promise.resolve());
      // await Promise.all(woff_urls.map(async (url) => {
      //   if (!await cached(url)) {
      //     woff_urls2.push(url);
      //   }
      // }));
      await Promise.all(ttf_urls2.concat(woff_urls2).map(download));
      if (woff_urls2.length) {
        await Promise.all(woff_urls2.map(woff2ttf));
      }
      fontdirs.add(font_cache);
    }
    let fontPaths = format.metadata[kFontPaths] as Array<string> || [];
    if (typeof fontPaths === "string") {
      fontPaths = [fontPaths];
    }
    fontPaths.push(...fontdirs);
    format.metadata[kFontPaths] = fontPaths;
  }

  // Process format resources

  // If we're generating the PDF, we can move the format resources once the pandoc
  // render has completed.
  if (format.render[kLatexAutoMk] === false) {
    // Process the format resouces right here on the spot
    await processFormatResources(inputDir, dependenciesFile);
  } else {
    const resourceDependenciesPostProcessor = async (_output: string) => {
      return await processFormatResources(inputDir, dependenciesFile);
    };
    extras.postprocessors = extras.postprocessors || [];
    extras.postprocessors.push(resourceDependenciesPostProcessor);
  }

  // Resolve the highlighting theme (if any)
  extras = resolveTextHighlightStyle(
    inputDir,
    extras,
    format.pandoc,
  );

  return extras;
}

function resolveBodyEnvelope(
  pandoc: FormatPandoc,
  extras: FormatExtras,
  temp: TempContext,
) {
  const envelope = extras.html?.[kBodyEnvelope];
  if (envelope) {
    const writeBodyFile = (
      type: "include-in-header" | "include-before-body" | "include-after-body",
      prepend: boolean, // should we prepend or append this element
      content?: string,
    ) => {
      if (content) {
        const file = temp.createFile({ suffix: ".html" });
        Deno.writeTextFileSync(file, content);
        if (!prepend) {
          pandoc[type] = (pandoc[type] || []).concat(file);
        } else {
          pandoc[type] = [file].concat(pandoc[type] || []);
        }
      }
    };
    writeBodyFile(kIncludeInHeader, true, envelope.header);
    writeBodyFile(kIncludeBeforeBody, true, envelope.before);

    // Process the after body preamble and postamble (include-after-body appears between these)
    writeBodyFile(kIncludeAfterBody, true, envelope.afterPreamble);
    writeBodyFile(kIncludeAfterBody, false, envelope.afterPostamble);
  }
}

function runPandocMessage(
  args: string[],
  pandoc: FormatPandoc | undefined,
  sysFilters: string[],
  metadata: Metadata,
  debug?: boolean,
) {
  info(`pandoc ${args.join(" ")}`, { bold: true });
  if (pandoc) {
    info(pandocDefaultsMessage(pandoc, sysFilters, debug), { indent: 2 });
  }

  const keys = Object.keys(metadata);
  if (keys.length > 0) {
    const printMetadata = ld.cloneDeep(metadata) as Metadata;
    delete printMetadata.format;

    // print message
    if (Object.keys(printMetadata).length > 0) {
      info("metadata", { bold: true });
      info(
        stringify(printMetadata, {
          indent: 2,
          lineWidth: -1,
          sortKeys: false,
          skipInvalid: true,
        }),
        { indent: 2 },
      );
    }
  }
}

function resolveTextHighlightStyle(
  inputDir: string,
  extras: FormatExtras,
  pandoc: FormatPandoc,
): FormatExtras {
  extras = {
    ...extras,
    pandoc: extras.pandoc ? { ...extras.pandoc } : {},
  } as FormatExtras;

  // Get the user selected theme or choose a default
  const highlightTheme = pandoc[kHighlightStyle] || kDefaultHighlightStyle;
  const textHighlightingMode = extras.html?.[kTextHighlightingMode];

  if (highlightTheme === "none") {
    // Clear the highlighting
    extras.pandoc = extras.pandoc || {};
    extras.pandoc[kHighlightStyle] = null;
    return extras;
  }

  // create the possible name matches based upon the dark vs. light
  // and find a matching theme file
  // Themes from
  // https://invent.kde.org/frameworks/syntax-highlighting/-/tree/master/data/themes
  switch (textHighlightingMode) {
    case "light":
    case "dark":
      // Set light or dark mode as appropriate
      extras.pandoc = extras.pandoc || {};
      extras.pandoc[kHighlightStyle] = textHighlightThemePath(
        inputDir,
        highlightTheme,
        textHighlightingMode,
      ) ||
        highlightTheme;

      break;
    case "none":
      // Clear the highlighting
      if (extras.pandoc) {
        extras.pandoc = extras.pandoc || {};
        extras.pandoc[kHighlightStyle] = textHighlightThemePath(
          inputDir,
          "none",
        );
      }
      break;
    case undefined:
    default:
      // Set the the light (default) highlighting mode
      extras.pandoc = extras.pandoc || {};
      extras.pandoc[kHighlightStyle] =
        textHighlightThemePath(inputDir, highlightTheme, "light") ||
        highlightTheme;
      break;
  }
  return extras;
}<|MERGE_RESOLUTION|>--- conflicted
+++ resolved
@@ -1482,13 +1482,8 @@
             fontdirs.add(dirname(join(brand.brandDir, path)));
           }
         } else if (source === "bunny") {
-<<<<<<< HEAD
-          const font = _font as BrandFontBunny;
+          const font = Zod.BrandFontBunny.parse(_font);
           info(
-=======
-          const font = Zod.BrandFontBunny.parse(_font);
-          console.log(
->>>>>>> 9180b54d
             "Font bunny is not yet supported for Typst, skipping",
             font.family,
           );
