/*
 * jupyter.ts
 *
 * Copyright (C) 2020-2022 Posit Software, PBC
 */

import { dirname, join, relative } from "path/mod.ts";
import { satisfies } from "semver/mod.ts";

import { existsSync } from "fs/mod.ts";

import { error } from "log/mod.ts";

import * as ld from "../../core/lodash.ts";

import { readYamlFromMarkdown } from "../../core/yaml.ts";
import { isInteractiveSession } from "../../core/platform.ts";
import { partitionMarkdown } from "../../core/pandoc/pandoc-partition.ts";

import { dirAndStem, normalizePath, removeIfExists } from "../../core/path.ts";
import { runningInCI } from "../../core/ci-info.ts";

import {
  isJupyterNotebook,
  jupyterAssets,
  jupyterFromJSON,
  jupyterKernelspecFromMarkdown,
  jupyterToMarkdown,
  kJupyterNotebookExtensions,
  quartoMdToJupyter,
} from "../../core/jupyter/jupyter.ts";
import {
  kBaseFormat,
  kExecuteDaemon,
  kExecuteEnabled,
  kExecuteIpynb,
  kFigDpi,
  kFigFormat,
  kFigPos,
  kIncludeAfterBody,
  kIncludeInHeader,
  kIpynbFilters,
  kIpynbProduceSourceNotebook,
  kKeepHidden,
  kKeepIpynb,
  kNotebookPreserveCells,
  kRemoveHidden,
} from "../../config/constants.ts";
import { Format } from "../../config/types.ts";
import {
  isHtmlCompatible,
  isHtmlDashboardOutput,
  isIpynbOutput,
  isLatexOutput,
  isMarkdownOutput,
  isPresentationOutput,
} from "../../config/format.ts";

import {
  executeKernelKeepalive,
  executeKernelOneshot,
  JupyterExecuteOptions,
} from "./jupyter-kernel.ts";
import {
  JupyterKernelspec,
  JupyterNotebook,
  JupyterWidgetDependencies,
} from "../../core/jupyter/types.ts";
import {
  includesForJupyterWidgetDependencies,
} from "../../core/jupyter/widgets.ts";

import { RenderOptions, RenderResultFile } from "../../command/render/types.ts";
import {
  DependenciesOptions,
  ExecuteOptions,
  ExecuteResult,
  ExecutionEngine,
  ExecutionTarget,
  kJupyterEngine,
  kQmdExtensions,
  PandocIncludes,
  PostProcessOptions,
  RunOptions,
} from "../types.ts";
import { postProcessRestorePreservedHtml } from "../engine-shared.ts";
import { pythonExec } from "../../core/jupyter/exec.ts";

import {
  jupyterNotebookFiltered,
  markdownFromNotebookFile,
  markdownFromNotebookJSON,
} from "../../core/jupyter/jupyter-filters.ts";
import { asMappedString } from "../../core/lib/mapped-text.ts";
import { MappedString, mappedStringFromFile } from "../../core/mapped-text.ts";
import { breakQuartoMd } from "../../core/lib/break-quarto-md.ts";
import { ProjectContext } from "../../project/types.ts";
import { isQmdFile } from "../qmd.ts";
import {
  isJupyterPercentScript,
  kJupyterPercentScriptExtensions,
  markdownFromJupyterPercentScript,
} from "./percent.ts";
import {
  inputFilesDir,
  isServerShiny,
  isServerShinyPython,
} from "../../core/render.ts";
import { jupyterCapabilities } from "../../core/jupyter/capabilities.ts";
import { runExternalPreviewServer } from "../../preview/preview-server.ts";
import { onCleanup } from "../../core/cleanup.ts";
<<<<<<< HEAD
import { basename } from "path/mod.ts";
=======
import { basename } from "https://deno.land/std@0.185.0/path/win32.ts";
import { projectOutputDir } from "../../project/project-shared.ts";
>>>>>>> ca396bc4

export const jupyterEngine: ExecutionEngine = {
  name: kJupyterEngine,

  defaultExt: ".qmd",

  defaultYaml: (kernel?: string) => [
    `jupyter: ${kernel || "python3"}`,
  ],

  defaultContent: (kernel?: string) => {
    kernel = kernel || "python3";
    const lang = kernel.startsWith("python")
      ? "python"
      : kernel.startsWith("julia")
      ? "julia"
      : undefined;
    if (lang) {
      return [
        "```{" + lang + "}",
        "1 + 1",
        "```",
      ];
    } else {
      return [];
    }
  },

  validExtensions: () => [
    ...kJupyterNotebookExtensions,
    ...kJupyterPercentScriptExtensions,
    ...kQmdExtensions,
  ],

  claimsFile: (file: string, ext: string) => {
    return kJupyterNotebookExtensions.includes(ext.toLowerCase()) ||
      isJupyterPercentScript(file);
  },

  claimsLanguage: (_language: string) => {
    return false;
  },

  target: async (
    file: string,
    _quiet?: boolean,
    markdown?: MappedString,
    project?: ProjectContext,
  ): Promise<ExecutionTarget | undefined> => {
    // at some point we'll resolve a full notebook/kernelspec
    let nb: JupyterNotebook | undefined;

    // cache check for percent script
    const isPercentScript = isJupyterPercentScript(file);

    if (markdown === undefined) {
      if (isJupyterNotebook(file)) {
        const nbJSON = Deno.readTextFileSync(file);
        nb = JSON.parse(nbJSON) as JupyterNotebook;
        markdown = asMappedString(markdownFromNotebookJSON(nb));
      } else if (isPercentScript) {
        markdown = asMappedString(markdownFromJupyterPercentScript(file));
      } else {
        markdown = asMappedString(mappedStringFromFile(file));
      }
    }

    // get the metadata
    const metadata = readYamlFromMarkdown(markdown.value);

    // if this is a text markdown file then create a notebook for use as the execution target
    if (isQmdFile(file) || isPercentScript) {
      // write a transient notebook
      const [fileDir, fileStem] = dirAndStem(file);
      const notebook = join(fileDir, fileStem + ".ipynb");
      const target = {
        source: file,
        input: notebook,
        markdown,
        metadata,
        data: { transient: true, kernelspec: {} },
      };
      nb = await createNotebookforTarget(target, project);
      target.data.kernelspec = nb.metadata.kernelspec;
      return target;
    } else if (isJupyterNotebook(file)) {
      return {
        source: file,
        input: file,
        markdown,
        metadata,
        data: { transient: false, kernelspec: nb?.metadata.kernelspec },
      };
    } else {
      return undefined;
    }
  },

  partitionedMarkdown: async (file: string, format?: Format) => {
    if (isJupyterNotebook(file)) {
      return partitionMarkdown(await markdownFromNotebookFile(file, format));
    } else if (isJupyterPercentScript(file)) {
      return partitionMarkdown(markdownFromJupyterPercentScript(file));
    } else {
      return partitionMarkdown(Deno.readTextFileSync(file));
    }
  },

  filterFormat: (
    source: string,
    options: RenderOptions,
    format: Format,
  ) => {
    // if this is shiny server and the user hasn't set keep-hidden then
    // set it as well as the attibutes required to remove the hidden blocks
    if (
      isServerShinyPython(format, kJupyterEngine) &&
      format.render[kKeepHidden] !== true
    ) {
      format = ld.cloneDeep(format);
      format.render[kKeepHidden] = true;
      format.metadata[kRemoveHidden] = "all";
    }

    if (isJupyterNotebook(source)) {
      // see if we want to override execute enabled
      let executeEnabled: boolean | null | undefined;

      // we never execute for a dev server reload
      if (options.devServerReload) {
        executeEnabled = false;

        // if a specific ipynb execution policy is set then reflect it
      } else if (typeof (format.execute[kExecuteIpynb]) === "boolean") {
        executeEnabled = format.execute[kExecuteIpynb];

        // if a specific execution policy is set then reflect it
      } else if (typeof (format.execute[kExecuteEnabled]) == "boolean") {
        executeEnabled = format.execute[kExecuteEnabled];

        // otherwise default to NOT executing
      } else {
        executeEnabled = false;
      }

      // return format w/ execution policy
      if (executeEnabled !== undefined) {
        return {
          ...format,
          execute: {
            ...format.execute,
            [kExecuteEnabled]: executeEnabled,
          },
        };
        // otherwise just return the original format
      } else {
        return format;
      }
      // not an ipynb
    } else {
      return format;
    }
  },

  execute: async (options: ExecuteOptions): Promise<ExecuteResult> => {
    // create the target input if we need to (could have been removed
    // by the cleanup step of another render in this invocation)
    if (
      (isQmdFile(options.target.source) ||
        isJupyterPercentScript(options.target.source)) &&
      !existsSync(options.target.input)
    ) {
      await createNotebookforTarget(options.target);
    }

    // determine the kernel (it's in the custom execute options data)
    let kernelspec = (options.target.data as JupyterTargetData).kernelspec;

    // determine execution behavior
    const execute = options.format.execute[kExecuteEnabled] !== false;
    if (execute) {
      // if yaml front matter has a different kernel then use it
      if (isJupyterNotebook(options.target.source)) {
        kernelspec = await ensureYamlKernelspec(options.target, kernelspec) ||
          kernelspec;
      }

      // jupyter back end requires full path to input (to ensure that
      // keepalive kernels are never re-used across multiple inputs
      // that happen to share a hash)
      const execOptions = {
        ...options,
        target: {
          ...options.target,
          input: normalizePath(options.target.input),
        },
      };

      // use daemon by default if we are in an interactive session (terminal
      // or rstudio) and not running in a CI system.
      let executeDaemon = options.format.execute[kExecuteDaemon];
      if (executeDaemon === null || executeDaemon === undefined) {
        if (await disableDaemonForNotebook(options.target)) {
          executeDaemon = false;
        } else {
          executeDaemon = isInteractiveSession() && !runningInCI();
        }
      }
      const jupyterExecOptions: JupyterExecuteOptions = {
        kernelspec,
        python_cmd: await pythonExec(kernelspec),
        supervisor_pid: options.previewServer ? Deno.pid : undefined,
        ...execOptions,
      };
      if (executeDaemon === false || executeDaemon === 0) {
        await executeKernelOneshot(jupyterExecOptions);
      } else {
        await executeKernelKeepalive(jupyterExecOptions);
      }
    }

    // convert to markdown and write to target (only run notebook filters
    // if the source is an ipynb file)
    const nbContents = await jupyterNotebookFiltered(
      options.target.input,
      isJupyterNotebook(options.target.source)
        ? options.format.execute[kIpynbFilters]
        : [],
    );

    const nb = jupyterFromJSON(nbContents);

    // cells tagged 'shinylive' should be emmited as markdown
    fixupShinyliveCodeCells(nb);

    const assets = jupyterAssets(
      options.target.input,
      options.format.pandoc.to,
    );

    // Preserve the cell metadata if users have asked us to, or if this is dashboard
    // that is coming from a non-qmd source
    const preserveCellMetadata =
      options.format.render[kNotebookPreserveCells] === true ||
      (isHtmlDashboardOutput(options.format.identifier[kBaseFormat]) &&
        !isQmdFile(options.target.source));

    // NOTE: for perforance reasons the 'nb' is mutated in place
    // by jupyterToMarkdown (we don't want to make a copy of a
    // potentially very large notebook) so should not be relied
    // on subseuqent to this call
    const result = await jupyterToMarkdown(
      nb,
      {
        executeOptions: options,
        language: nb.metadata.kernelspec.language.toLowerCase(),
        assets,
        execute: options.format.execute,
        keepHidden: options.format.render[kKeepHidden],
        toHtml: isHtmlCompatible(options.format),
        toLatex: isLatexOutput(options.format.pandoc),
        toMarkdown: isMarkdownOutput(options.format),
        toIpynb: isIpynbOutput(options.format.pandoc),
        toPresentation: isPresentationOutput(options.format.pandoc),
        figFormat: options.format.execute[kFigFormat],
        figDpi: options.format.execute[kFigDpi],
        figPos: options.format.render[kFigPos],
        preserveCellMetadata,
        preserveCodeCellYaml:
          options.format.render[kIpynbProduceSourceNotebook] === true,
      },
    );

    // return dependencies as either includes or raw dependencies
    let includes: PandocIncludes | undefined;
    let engineDependencies: Record<string, Array<unknown>> | undefined;
    if (options.dependencies) {
      includes = executeResultIncludes(options.tempDir, result.dependencies);
    } else {
      const dependencies = executeResultEngineDependencies(result.dependencies);
      if (dependencies) {
        engineDependencies = {
          [kJupyterEngine]: dependencies,
        };
      }
    }

    // if it's a transient notebook then remove it
    // (unless keep-ipynb was specified)
    cleanupNotebook(options.target, options.format);

    // Create markdown from the result
    const outputs = result.cellOutputs.map((output) => output.markdown);
    if (result.notebookOutputs) {
      if (result.notebookOutputs.prefix) {
        outputs.unshift(result.notebookOutputs.prefix);
      }
      if (result.notebookOutputs.suffix) {
        outputs.push(result.notebookOutputs.suffix);
      }
    }
    const markdown = outputs.join("");

    // return results
    return {
      engine: kJupyterEngine,
      markdown: markdown,
      supporting: [join(assets.base_dir, assets.supporting_dir)],
      filters: [],
      pandoc: result.pandoc,
      includes,
      engineDependencies,
      preserve: result.htmlPreserve,
      postProcess: result.htmlPreserve &&
        (Object.keys(result.htmlPreserve).length > 0),
    };
  },

  executeTargetSkipped: cleanupNotebook,

  dependencies: (options: DependenciesOptions) => {
    const includes: PandocIncludes = {};
    if (options.dependencies) {
      const includeFiles = includesForJupyterWidgetDependencies(
        options.dependencies as JupyterWidgetDependencies[],
        options.tempDir,
      );
      if (includeFiles.inHeader) {
        includes[kIncludeInHeader] = [includeFiles.inHeader];
      }
      if (includeFiles.afterBody) {
        includes[kIncludeAfterBody] = [includeFiles.afterBody];
      }
    }
    return Promise.resolve({
      includes,
    });
  },

  run: async (options: RunOptions): Promise<void> => {
    // semver doesn't support 4th component
    const asSemVer = (version: string) => {
      const v = version.split(".");
      if (v.length > 3) {
        return `${v[0]}.${v[1]}.${v[2]}`;
      } else {
        return version;
      }
    };

    // confirm required version of shiny
    const kShinyVersion = ">=0.6";
    let shinyError: string | undefined;
    const caps = await jupyterCapabilities();
    if (!caps?.shiny) {
      shinyError =
        "The shiny package is required for documents with server: shiny";
    } else if (!satisfies(asSemVer(caps.shiny), asSemVer(kShinyVersion))) {
      shinyError =
        `The shiny package version must be ${kShinyVersion} for documents with server: shiny`;
    }
    if (shinyError) {
      shinyError +=
        "\n\nInstall the latest version of shiny with pip install --upgrade shiny\n";
      error(shinyError);
      throw new Error();
    }

    const [_dir] = dirAndStem(options.input);
    const appFile = "app.py";
    const cmd = [
      ...await pythonExec(),
      "-m",
      "shiny",
      "run",
      appFile,
      "--host",
      options.host!,
      "--port",
      String(options.port!),
    ];
    if (options.reload) {
      cmd.push("--reload");
      cmd.push(`--reload-includes`);
      cmd.push(`*.py`);
    }

    // start server
    const readyPattern = /(http:\/\/(?:localhost|127\.0\.0\.1)\:\d+\/?[^\s]*)/;
    const server = runExternalPreviewServer({
      cmd,
      readyPattern,
      cwd: dirname(options.input),
    });
    await server.start();

    // stop the server onCleanup
    onCleanup(async () => {
      await server.stop();
    });

    // notify when ready
    if (options.onReady) {
      options.onReady();
    }

    // run the server
    return server.serve();
  },

  postRender: async (file: RenderResultFile, _context?: ProjectContext) => {
    // discover non _files dir resources for server: shiny and amend app.py with them
    if (isServerShiny(file.format)) {
      const [dir] = dirAndStem(file.input);
      const filesDir = join(dir, inputFilesDir(file.input));
      const extraResources = file.resourceFiles
        .filter((resource) => !resource.startsWith(filesDir))
        .map((resource) => relative(dir, resource));
      const appScriptDir = _context ? projectOutputDir(_context) : dir;
      const appScript = join(appScriptDir, `app.py`);
      if (existsSync(appScript)) {
        // compute static assets
        const staticAssets = [inputFilesDir(file.input), ...extraResources];

        // check for (illegal) parent dir assets
        const parentDirAssets = staticAssets.filter((asset) =>
          asset.startsWith("..")
        );
        if (parentDirAssets.length > 0) {
          error(
            `References to files in parent directories found in document with server: shiny ` +
              `(${basename(file.input)}): ${
                JSON.stringify(parentDirAssets)
              }. All resource files referenced ` +
              `by Shiny documents must exist in the same directory as the source file.`,
          );
          throw new Error();
        }

        // In the app.py file, replace the placeholder with the list of static assets.
        let appContents = Deno.readTextFileSync(appScript);
        appContents = appContents.replace(
          "##STATIC_ASSETS_PLACEHOLDER##",
          JSON.stringify(staticAssets),
        );
        Deno.writeTextFileSync(appScript, appContents);
      }
    }
  },

  postprocess: (options: PostProcessOptions) => {
    postProcessRestorePreservedHtml(options);
    return Promise.resolve();
  },

  canFreeze: true,

  generatesFigures: true,

  ignoreDirs: () => {
    return ["venv", "env"];
  },

  canKeepSource: (target: ExecutionTarget) => {
    return !isJupyterNotebook(target.source);
  },

  intermediateFiles: (input: string) => {
    const files: string[] = [];
    const [fileDir, fileStem] = dirAndStem(input);

    if (!isJupyterNotebook(input)) {
      files.push(join(fileDir, fileStem + ".ipynb"));
    } else if (
      [...kQmdExtensions, ...kJupyterPercentScriptExtensions].some((ext) => {
        return existsSync(join(fileDir, fileStem + ext));
      })
    ) {
      files.push(input);
    }
    return files;
  },
};

async function ensureYamlKernelspec(
  target: ExecutionTarget,
  kernelspec: JupyterKernelspec,
) {
  const markdown = target.markdown.value;
  const yamlJupyter = readYamlFromMarkdown(markdown)?.jupyter;
  if (yamlJupyter && typeof yamlJupyter !== "boolean") {
    const [yamlKernelspec, _] = await jupyterKernelspecFromMarkdown(markdown);
    if (yamlKernelspec.name !== kernelspec.name) {
      const nb = jupyterFromJSON(Deno.readTextFileSync(target.source));
      nb.metadata.kernelspec = yamlKernelspec;
      Deno.writeTextFileSync(target.source, JSON.stringify(nb, null, 2));
      return yamlKernelspec;
    }
  }
}

function fixupShinyliveCodeCells(nb: JupyterNotebook) {
  if (nb.metadata.kernelspec.language === "python") {
    nb.cells.forEach((cell) => {
      if (
        cell.cell_type === "code" && cell.metadata.tags?.includes("shinylive")
      ) {
        cell.cell_type = "markdown";
        cell.metadata = {};
        cell.source = [
          "```{shinylive-python}\n",
          ...cell.source,
          "\n```",
        ];
        delete cell.execution_count;
        delete cell.outputs;
      }
    });
  }
}

async function createNotebookforTarget(
  target: ExecutionTarget,
  project?: ProjectContext,
) {
  const nb = await quartoMdToJupyter(target.markdown.value, true, project);
  Deno.writeTextFileSync(target.input, JSON.stringify(nb, null, 2));
  return nb;
}

// mitigate conflict between pexpect and our daamonization, see
// https://github.com/quarto-dev/quarto-cli/discussions/728
async function disableDaemonForNotebook(target: ExecutionTarget) {
  const kShellMagics = [
    "cd",
    "cat",
    "cp",
    "env",
    "ls",
    "man",
    "mkdir",
    "more",
    "mv",
    "pwd",
    "rm",
    "rmdir",
  ];
  const nb = await breakQuartoMd(target.markdown);
  for (const cell of nb.cells) {
    if (ld.isObject(cell.cell_type)) {
      const language = (cell.cell_type as { language: string }).language;
      if (language === "python") {
        if (cell.source.value.startsWith("!")) {
          return true;
        }
        return (kShellMagics.some((cmd) =>
          cell.source.value.includes("%" + cmd + " ") ||
          cell.source.value.includes("!" + cmd + " ") ||
          cell.source.value.startsWith(cmd + " ")
        ));
      }
    }
  }

  return false;
}

function cleanupNotebook(target: ExecutionTarget, format: Format) {
  // remove transient notebook if appropriate
  const data = target.data as JupyterTargetData;
  if (data.transient) {
    if (!format.execute[kKeepIpynb]) {
      removeIfExists(target.input);
    }
  }
}

interface JupyterTargetData {
  transient: boolean;
  kernelspec: JupyterKernelspec;
}

function executeResultIncludes(
  tempDir: string,
  widgetDependencies?: JupyterWidgetDependencies,
): PandocIncludes | undefined {
  if (widgetDependencies) {
    const includes: PandocIncludes = {};
    const includeFiles = includesForJupyterWidgetDependencies(
      [widgetDependencies],
      tempDir,
    );
    if (includeFiles.inHeader) {
      includes[kIncludeInHeader] = [includeFiles.inHeader];
    }
    if (includeFiles.afterBody) {
      includes[kIncludeAfterBody] = [includeFiles.afterBody];
    }
    return includes;
  } else {
    return undefined;
  }
}

function executeResultEngineDependencies(
  widgetDependencies?: JupyterWidgetDependencies,
): Array<unknown> | undefined {
  if (widgetDependencies) {
    return [widgetDependencies];
  } else {
    return undefined;
  }
}<|MERGE_RESOLUTION|>--- conflicted
+++ resolved
@@ -109,12 +109,8 @@
 import { jupyterCapabilities } from "../../core/jupyter/capabilities.ts";
 import { runExternalPreviewServer } from "../../preview/preview-server.ts";
 import { onCleanup } from "../../core/cleanup.ts";
-<<<<<<< HEAD
 import { basename } from "path/mod.ts";
-=======
-import { basename } from "https://deno.land/std@0.185.0/path/win32.ts";
 import { projectOutputDir } from "../../project/project-shared.ts";
->>>>>>> ca396bc4
 
 export const jupyterEngine: ExecutionEngine = {
   name: kJupyterEngine,
