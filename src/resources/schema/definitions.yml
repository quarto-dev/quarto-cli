- id: math-methods
  enum:
    values: [plain, webtex, gladtex, mathml, mathjax, katex]

- id: pandoc-format-request-headers
  arrayOf:
    arrayOf:
      schema: string
      length: 2

- id: pandoc-format-output-file
  anyOf:
    - path
    - enum:
        values: [null]
        hidden: true

- id: pandoc-format-filters
  arrayOf:
    anyOf:
      - path
      - record:
          type: string
          path: path
      - record:
          type:
            enum: [citeproc]

- id: pandoc-shortcodes
  arrayOf: path

- id: page-column
  enum:
    [
      body,
      body-outset,
      body-outset-left,
      body-outset-right,
      page,
      page-left,
      page-right,
      page-inset-left,
      page-inset-right,
      screen,
      screen-left,
      screen-right,
      screen-rightcolumn,
      screen-inset,
      screen-inset-shaded,
      screen-inset-left,
      screen-inset-right,
      margin,
    ]

<<<<<<< HEAD
- id: navigation-item-object
=======
- id: contents-auto
  object:
    properties:
      auto:
        anyOf:
          - boolean
          - maybeArrayOf: string
        description:
          short: Automatically generate sidebar contents.
          long: |
            Automatically generate sidebar contents. Pass `true` to include all documents
            in the site, a directory name to include only documents in that directory, 
            or a glob (or list of globs) to include documents based on a pattern. 

            Subdirectories will create sections (use an `index.qmd` in the directory to
            provide its title). Order will be alphabetical unless a numeric `order` field
            is provided in document metadata.

- id: navigation-item
  anyOf:
    - path
    - object:
        properties:
          href:
            string:
              description: |
                Link to file contained with the project or external URL
          url:
            hidden: true
            string:
              description: |
                Alias for href
          file:
            hidden: true
            string:
              description: |
                Alias for href
          text:
            string:
              description: |
                Text to display for navigation item (defaults to the
                document title if not provided)
          icon:
            string:
              description:
                short: Name of bootstrap icon (e.g. `github`, `twitter`, `share`)
                long: |
                  Name of bootstrap icon (e.g. `github`, `twitter`, `share`)
                  See <https://icons.getbootstrap.com/> for a list of available icons
          aria-label:
            string:
              description: "Accessible label for the navigation item."
          menu:
            arrayOf:
              schema:
                ref: navigation-item
        closed: true

- id: tool-item
>>>>>>> 9534c0b3
  object:
    closed: true
    properties:
      aria-label:
        string:
          description: "Accessible label for the item."
      file:
        hidden: true
        string:
          description: |
            Alias for href
      href:
        string:
          description: |
            Link to file contained with the project or external URL
      icon:
        string:
          description:
            short: Name of bootstrap icon (e.g. `github`, `twitter`, `share`)
            long: |
              Name of bootstrap icon (e.g. `github`, `twitter`, `share`)
              See <https://icons.getbootstrap.com/> for a list of available icons
      id:
        # "core identification"
        # this field is only used in typescript
        schema: string
        hidden: true
      menu:
        arrayOf:
          schema:
            ref: navigation-item
      text:
        string:
          description: |
            Text to display for item (defaults to the
            document title if not provided)
      url:
        hidden: true
        string:
          description: |
            Alias for href

- id: navigation-item
  anyOf:
    - path
    - ref: navigation-item-object

- id: comments
  anyOf:
    - enum: [false]
    - object:
        closed: true
        properties:
          utterances:
            object:
              closed: true
              properties:
                repo:
                  string:
                    description: The Github repo that will be used to store comments.
                label:
                  string:
                    description: The label that will be assigned to issues created by Utterances.
                theme:
                  string:
                    description:
                      short: The Github theme that should be used for Utterances.
                      long: |
                        The Github theme that should be used for Utterances
                        (`github-light`, `github-dark`, `github-dark-orange`,
                        `icy-dark`, `dark-blue`, `photon-dark`, `body-light`,
                        or `gruvbox-dark`)
                    completions:
                      - github-light
                      - github-dark
                      - github-dark-orange
                      - icy-dark
                      - dark-blue
                      - photon-dark
                      - body-light
                      - gruvbox-dark
                issue-term:
                  string:
                    description:
                      short: How posts should be mapped to Github issues
                      long: |
                        How posts should be mapped to Github issues
                        (`pathname`, `url`, `title` or `og:title`)
                    completions:
                      - pathname
                      - url
                      - title
                      - og:title
              required: [repo]
          giscus:
            object:
              closed: true
              properties:
                repo:
                  string:
                    description:
                      short: The Github repo that will be used to store comments.
                      long: |
                        The Github repo that will be used to store comments.

                        In order to work correctly, the repo must be public, with the giscus app installed, and 
                        the discussions feature must be enabled.
                repo-id:
                  string:
                    description:
                      short: The Github repository identifier.
                      long: |
                        The Github repository identifier.

                        You can quickly find this by using the configuration tool at [https://giscus.app](https://giscus.app).
                        If this is not provided, Quarto will attempt to discover it at render time.
                category:
                  string:
                    description:
                      short: The discussion category where new discussions will be created.
                      long: |
                        The discussion category where new discussions will be created. It is recommended 
                        to use a category with the **Announcements** type so that new discussions 
                        can only be created by maintainers and giscus.
                category-id:
                  string:
                    description:
                      short: The Github category identifier.
                      long: |
                        The Github category identifier.

                        You can quickly find this by using the configuration tool at [https://giscus.app](https://giscus.app).
                        If this is not provided, Quarto will attempt to discover it at render time.
                mapping:
                  anyOf:
                    - enum: [pathname, url, title, og:title]
                    - string
                  description:
                    short: The mapping between the page and the embedded discussion.
                    long: |
                      The mapping between the page and the embedded discussion. 

                      - `pathname`: The discussion title contains the page path
                      - `url`: The discussion title contains the page url
                      - `title`: The discussion title contains the page title
                      - `og:title`: The discussion title contains the `og:title` metadata value
                      - any other string or number: Any other strings will be passed through verbatim and a discussion title
                      containing that value will be used. Numbers will be treated
                      as a discussion number and automatic discussion creation is not supported.
                reactions-enabled:
                  boolean:
                    description: Display reactions for the discussion's main post before the comments.
                loading:
                  enum: [lazy]
                  description: "Specify `loading: lazy` to defer loading comments until the user scrolls near the comments container."
                input-position:
                  enum: [top, bottom]
                  description: Place the comment input box above or below the comments.
                theme:
                  enum:
                    [
                      light,
                      light_high_contrast,
                      light_protanopia,
                      dark,
                      dark_high_contrast,
                      dark_protanopia,
                      dark_dimmed,
                      transparent_dark,
                      preferred_color_scheme,
                    ]
                  description: The giscus theme to use when displaying comments.
                language:
                  string:
                    description: The language that should be used when displaying the commenting interface.
              required: [repo]
          hypothesis:
            anyOf:
              - boolean
              - object:
                  closed: true
                  properties:
                    openSidebar:
                      boolean:
                        default: false
                        description: Controls whether the sidebar opens automatically on startup.
                    showHighlights:
                      anyOf:
                        - boolean
                        - enum: ["always", "never"]
                      default: "always"
                      description: Controls whether the in-document highlights are shown by default (`always` or `never`)
                    theme:
                      enum: ["classic", "clean"]
                      default: classic
                      description: Controls the overall look of the sidebar (`classic` or `clean`)
                    enableExperimentalNewNoteButton:
                      boolean:
                        default: false
                        description: |
                          Controls whether the experimental New Note button 
                          should be shown in the notes tab in the sidebar.
                    usernameUrl:
                      schema: string
                      description: |
                        Specify a URL to direct a user to, 
                        in a new tab. when they click on the annotation author 
                        link in the header of an annotation.
                    services:
                      arrayOf:
                        object:
                          properties:
                            apiUrl:
                              string:
                                description: The base URL of the service API.
                            authority:
                              string:
                                description: The domain name which the annotation service is associated with.
                            grantToken:
                              string:
                                description: An OAuth 2 grant token which the client can send to the service in order to get an access token for making authenticated requests to the service.
                            allowLeavingGroups:
                              boolean:
                                default: true
                                description: A flag indicating whether users should be able to leave groups of which they are a member.
                            enableShareLinks:
                              boolean:
                                default: true
                                description: A flag indicating whether annotation cards should show links that take the user to see an annotation in context.
                            groups:
                              anyOf:
                                - enum: ["$rpc:requestGroups"]
                                - arrayOf: string
                              description: An array of Group IDs or the literal string `$rpc:requestGroups`
                            icon:
                              string:
                                description: The URL to an image for the annotation service. This image will appear to the left of the name of the currently selected group.
                          required: [apiUrl, authority, grantToken]
                        description: |
                          Alternative annotation services which the client should 
                          connect to instead of connecting to the public Hypothesis 
                          service at hypothes.is.
                    branding:
                      object:
                        properties:
                          accentColor:
                            string:
                              description: Secondary color for elements of the commenting UI.
                          appBackgroundColor:
                            string:
                              description: The main background color of the commenting UI.
                          ctaBackgroundColor:
                            string:
                              description: The background color for call to action buttons.
                          selectionFontFamily:
                            string:
                              description: The font family for selection text in the annotation card.
                          annotationFontFamily:
                            string:
                              description: The font family for the actual annotation value that the user writes about the page or selection.
                        description: Settings to adjust the commenting sidebar's look and feel.
                    externalContainerSelector:
                      string:
                        description: A CSS selector specifying the containing element into which the sidebar iframe will be placed.
                    focus:
                      object:
                        properties:
                          user:
                            object:
                              properties:
                                username:
                                  string:
                                    description: The username of the user to focus on.
                                userid:
                                  string:
                                    description: The userid of the user to focus on.
                                displayName:
                                  string:
                                    description: The display name of the user to focus on.
                        required: [user]
                      description: Defines a focused filter set for the available annotations on a page.
                    requestConfigFromFrame:
                      object:
                        properties:
                          origin:
                            string:
                              description: Host url and port number of receiving iframe
                          ancestorLevel:
                            number:
                              description: Number of nested iframes deep the client is relative from the receiving iframe.
                    assetRoot:
                      string:
                        description: The root URL from which assets are loaded.
                    sidebarAppUrl:
                      string:
                        description: The URL for the sidebar application which displays annotations.
                        default: "https://hypothes.is/app.html"

- id: social-metadata
  object:
    closed: true
    properties:
      title:
        string:
          description:
            short: "The title of the page"
            long: |
              The title of the page. Note that by default Quarto will automatically 
              use the title metadata from the page. Specify this field if you’d like 
              to override the title for this provider.
      description:
        string:
          description:
            short: "A short description of the content."
            long: |
              A short description of the content. Note that by default Quarto will
              automatically  use the description metadata from the page. Specify this
              field if you’d like to override the description for this provider.
      image:
        path:
          description:
            short: "The path to a preview image for the content."
            long: |
              The path to a preview image for the content. By default, Quarto will use
              the `image` value from the format metadata. If you provide an 
              image, you may also optionally provide an `image-width` and `image-height`.
      image-alt:
        path:
          description:
            short: "The alt text for the preview image."
            long: |
              The alt text for the preview image. By default, Quarto will use
              the `image-alt` value from the format metadata. If you provide an 
              image, you may also optionally provide an `image-width` and `image-height`.
      image-width:
        number:
          description: "Image width (pixels)"
      image-height:
        number:
          description: "Image height (pixels)"

- id: page-footer-region
  anyOf:
    - string
    - arrayOf:
        ref: navigation-item

- id: sidebar-contents
  anyOf:
    - enum: [auto]
    - ref: contents-auto
    - arrayOf:
        anyOf:
          - ref: navigation-item
          - path
          - object:
              closed: true
              properties:
                section:
                  anyOf:
                    - string
                    - null
                contents:
                  ref: sidebar-contents
          - ref: contents-auto

- id: project-preview
  object:
    closed: true
    properties:
      port:
        number:
          description: Port to listen on (defaults to random value between 3000 and 8000)
      host:
        string:
          description: Hostname to bind to (defaults to 127.0.0.1)
      browser:
        boolean:
          description: Open a web browser to view the preview (defaults to true)
      watch-inputs:
        boolean:
          description: Re-render input files when they change (defaults to true)
      navigate:
        boolean:
          description: Navigate the browser automatically when outputs are updated (defaults to true)
      timeout:
        number:
          description: Time (in seconds) after which to exit if there are no active clients

- id: publish
  description: Sites published from project
  schema:
    object:
      closed: true
      properties:
        netlify:
          arrayOf:
            ref: publish-record
      description: "Sites published to Netlify"

- id: publish-record
  object:
    closed: true
    properties:
      id:
        string:
          description: "Unique identifier for site"
      url:
        string:
          description: "Published URL for site"

- id: twitter-card-config
  object:
    super:
      resolveRef: social-metadata
    closed: true
    properties:
      card-style:
        enum: [summary, summary_large_image]
        description:
          short: "Card style"
          long: |
            Card style (`summary` or `summary_large_image`).

            If this is not provided, the best style will automatically
            selected based upon other metadata. You can learn more about Twitter Card
            styles [here](https://developer.twitter.com/en/docs/twitter-for-websites/cards/overview/abouts-cards).
      creator:
        string:
          description: "`@username` of the content creator (must be a quoted string)"
      site:
        string:
          description: "`@username` of the website (must be a quoted string)"

- id: open-graph-config
  object:
    super:
      resolveRef: social-metadata
    closed: true
    properties:
      locale:
        string:
          description: "Locale of open graph metadata"
      site-name:
        string:
          description:
            short: "Name that should be displayed for the overall site"
            long: |
              Name that should be displayed for the overall site. If not explicitly 
              provided in the `open-graph` metadata, Quarto will use the website or
              book `title` by default.

- id: page-footer
  object:
    properties:
      left:
        ref: page-footer-region
        description: "Footer left content"
      right:
        ref: page-footer-region
        description: "Footer right content"
      center:
        ref: page-footer-region
        description: "Footer center content"
      border:
        anyOf:
          - boolean
          - string
        description: "Footer border (`true`, `false`, or a border color)"
      background:
        schema: string
        description: "Footer background color"
      foreground:
        schema: string
        description: "Footer foreground color"
    closed: true

- id: base-website
  object:
    closed: true
    properties:
      title:
        string:
          description: "Website title"
      description:
        string:
          description: "Website description"
      favicon:
        string:
          description: "The path to the favicon for this website"
      site-url:
        string:
          description: "Base URL for published website"
      site-path:
        string:
          description: |
            Path to site (defaults to `/`). Not required if you specify `site-url`.
      repo-url:
        string:
          description: "Base URL for website source code repository"
      repo-subdir:
        string:
          description: "Subdirectory of repository containing website"
      repo-branch:
        string:
          description: "Branch of website source code (defaults to `main`)"
      repo-actions:
        maybeArrayOf:
          enum: [none, edit, source, issue]
          description:
            short: "Links to source repository actions"
            long: "Links to source repository actions (`none` or one or more of `edit`, `source`, `issue`)"
      reader-mode:
        boolean:
          description: |
            Displays a 'reader-mode' tool which allows users to hide the sidebar and table of contents when viewing a page.
      google-analytics:
        anyOf:
          - string
          - object:
              properties:
                tracking-id:
                  schema: string
                  description: "The Google tracking Id or measurement Id of this website."
                storage:
                  enum: [cookies, none]
                  description:
                    short: "Storage options for Google Analytics data"
                    long: |
                      Storage option for Google Analytics data using on of these two values:

                      `cookies`: Use cookies to store unique user and session identification (default).

                      `none`: Do not use cookies to store unique user and session identification.

                      For more about choosing storage options see [Storage](https://quarto.org/docs/websites/website-tools.html#storage).
                anonymize-ip:
                  schema: boolean
                  description:
                    short: "Anonymize the user ip address."
                    long: |
                      Anonymize the user ip address. For more about this feature, see 
                      [IP Anonymization (or IP masking) in Google Analytics](https://support.google.com/analytics/answer/2763052?hl=en).
                version:
                  enum: [3, 4]
                  description:
                    short: "The version number of Google Analytics to use."
                    long: |
                      The version number of Google Analytics to use. 

                      - `3`: Use analytics.js
                      - `4`: use gtag. 

                      This is automatically detected based upon the `tracking-id`, but you may specify it.
        description: "Enable Google Analytics for this website"
      cookie-consent:
        anyOf:
          - boolean
          - object:
              properties:
                type:
                  enum: [implied, express]
                  description:
                    short: "The type of consent that should be requested"
                    long: |
                      The type of consent that should be requested, using one of these two values:

                      - `implied` (default): This will notify the user that the site uses cookies and permit them to change preferences, but not block cookies unless the user changes their preferences.

                      - `express`: This will block cookies until the user expressly agrees to allow them (or continue blocking them if the user doesn’t agree).
                style:
                  enum: [simple, headline, interstitial, standalone]
                  description:
                    short: "The style of the consent banner that is displayed"
                    long: |
                      The style of the consent banner that is displayed:

                      - `simple` (default): A simple dialog in the lower right corner of the website.

                      - `headline`: A full width banner across the top of the website.

                      - `interstitial`: An semi-transparent overlay of the entire website.

                      - `standalone`: An opaque overlay of the entire website.
                palette:
                  enum: [light, dark]
                  description: "Whether to use a dark or light appearance for the consent banner (`light` or `dark`)."
                policy-url:
                  schema: string
                  description: "The url to the website’s cookie or privacy policy."
                prefs-text:
                  schema: string
                  description:
                    short: "The text to display for the cookie preferences link in the website footer."
        description:
          short: "Request cookie consent before enabling scripts that set cookies"
          long: |
            Quarto includes the ability to request cookie consent before enabling scripts that set cookies, using [Cookie Consent](https://www.cookieconsent.com/).

            The user’s cookie preferences will automatically control Google Analytics (if enabled) and can be used to control custom scripts you add as well. For more information see [Custom Scripts and Cookie Consent](https://quarto.org/docs/websites/website-tools.html#custom-scripts-and-cookie-consent).
      search:
        anyOf:
          - boolean
          - object:
              properties:
                location:
                  enum: [navbar, sidebar]
                  description: "Location for search widget (`navbar` or `sidebar`)"
                type:
                  enum: [overlay, textbox]
                  description: "Type of search UI (`overlay` or `textbox`)"
                limit:
                  schema: number
                  description: "Number of matches to display (defaults to 20)"
                collapse-after:
                  schema: number
                  description: "Matches after which to collapse additional results"
                copy-button:
                  schema: boolean
                  description: "Provide button for copying search link"
                algolia:
                  object:
                    properties:
                      index-name:
                        schema: string
                        description: "The name of the index to use when performing a search"
                      application-id:
                        schema: string
                        description: "The unique ID used by Algolia to identify your application"
                      search-only-api-key:
                        schema: string
                        description: "The Search-Only API key to use to connect to Algolia"
                      analytics-events:
                        boolean:
                          description: "Enable tracking of Algolia analytics events"
                      show-logo:
                        boolean:
                          description: "Enable the display of the Algolia logo in the search results footer."
                      index-fields:
                        object:
                          properties:
                            href:
                              schema: string
                              description: "Field that contains the URL of index entries"
                            title:
                              schema: string
                              description: "Field that contains the title of index entries"
                            text:
                              schema: string
                              description: "Field that contains the text of index entries"
                            section:
                              schema: string
                              description: "Field that contains the section of index entries"
                          closed: true
                      params:
                        object:
                          description: "Additional parameters to pass when executing a search"
                    closed: true
                  description: "Use external Algolia search index"
              closed: true
        description: "Provide full text search for website"

      navbar:
        anyOf:
          - boolean
          - object:
              properties:
                title:
                  anyOf:
                    - string
                    - boolean
                  description: "The navbar title. Uses the project title if none is specified."
                logo:
                  path:
                    description: "Path to a logo image that will be displayed to the left of the title."
                logo-alt:
                  string:
                    description: "Alternate text for the logo image."
                logo-href:
                  string:
                    description: "Target href from navbar logo / title. By default, the logo and title link to the root page of the site (/index.html)."
                background:
                  anyOf:
                    - enum:
                        [
                          "primary",
                          "secondary",
                          "success",
                          "danger",
                          "warning",
                          "info",
                          "light",
                          "dark",
                        ]
                    - string
                  description: "The navbar's background color (named or hex color)."
                foreground:
                  anyOf:
                    - enum:
                        [
                          "primary",
                          "secondary",
                          "success",
                          "danger",
                          "warning",
                          "info",
                          "light",
                          "dark",
                        ]
                    - string
                  description: "The navbar's foreground color (named or hex color)."
                search:
                  boolean:
                    description: "Include a search box in the navbar."
                pinned:
                  boolean:
                    description: "Always show the navbar (keeping it pinned)."
                    default: false
                collapse:
                  boolean:
                    description: "Collapse the navbar into a menu when the display becomes narrow."
                    default: true
                collapse-below:
                  enum: [sm, md, lg, xl, xxl]
                  description: "The responsive breakpoint below which the navbar will collapse into a menu (`sm`, `md`, `lg` (default), `xl`, `xxl`)."
                  default: "lg"
                left:
                  arrayOf:
                    ref: navigation-item
                  description: "List of items for the left side of the navbar."
                right:
                  arrayOf:
                    ref: navigation-item
                  description: "List of items for the right side of the navbar."
        description: "Top navigation options"

      sidebar:
        anyOf:
          - boolean
          - maybeArrayOf:
              object:
                properties:
                  id:
                    string:
                      description: "The identifier for this sidebar."
                  title:
                    anyOf:
                      - string
                      - boolean
                    description: "The sidebar title. Uses the project title if none is specified."
                  subtitle:
                    string:
                      description: "The subtitle for this sidebar."
                  logo:
                    path:
                      description: "Path to a logo image that will be displayed in the sidebar."
                  search:
                    boolean:
                      description: "Include a search control in the sidebar."
                  tools:
                    arrayOf:
                      ref: navigation-item-object
                    description: "List of sidebar tools"
                  contents:
                    ref: sidebar-contents
                    description: "List of items for the sidebar"
                  style:
                    enum: ["docked", "floating"]
                    description: "The style of sidebar (`docked` or `floating`)."
                    default: "floating"
                  background:
                    anyOf:
                      - enum:
                          [
                            "primary",
                            "secondary",
                            "success",
                            "danger",
                            "warning",
                            "info",
                            "light",
                            "dark",
                          ]
                      - string
                    description: "The sidebar's background color (named or hex color)."
                  foreground:
                    anyOf:
                      - enum:
                          [
                            "primary",
                            "secondary",
                            "success",
                            "danger",
                            "warning",
                            "info",
                            "light",
                            "dark",
                          ]
                      - string
                    description: "The sidebar's foreground color (named or hex color)."
                  border:
                    boolean:
                      description: "Whether to show a border on the sidebar (defaults to true for 'docked' sidebars)"
                  alignment:
                    enum: ["left", "right", "center"]
                    description: "Alignment of the items within the sidebar (`left`, `right`, or `center`)"
                  collapse-level:
                    number:
                      description: "The depth at which the sidebar contents should be collapsed by default."
                      default: 2
                  pinned:
                    boolean:
                      description: "When collapsed, pin the collapsed sidebar to the top of the page."
                  header:
                    maybeArrayOf: string
                    description: "Markdown to place above sidebar content (text or file path)"
                  footer:
                    maybeArrayOf: string
                    description: "Markdown to place below sidebar content (text or file path)"
        description: "Side navigation options"
      body-header:
        string:
          description: "Markdown to insert at the beginning of each page’s body (below the title and author block)."
      body-footer:
        string:
          description: "Markdown to insert below each page’s body."
      margin-header:
        maybeArrayOf: string
        description: "Markdown to place above margin content (text or file path)"
      margin-footer:
        maybeArrayOf: string
        description: "Markdown to place below margin content (text or file path)"
      page-navigation:
        boolean:
          description: "Provide next and previous article links in footer"
      page-footer:
        anyOf:
          - string
          - ref: page-footer
        description: "Shared page footer"
      image:
        path:
          description: |
            Default site thumbnail image for `twitter` /`open-graph`

      comments:
        schema:
          ref: comments

      open-graph:
        anyOf:
          - boolean
          - ref: open-graph-config
        description: "Publish open graph metadata"
      twitter-card:
        anyOf:
          - boolean
          - ref: twitter-card-config
        description: "Publish twitter card metadata"

- id: chapter-item
  anyOf:
    - ref: navigation-item
    - object:
        properties:
          part:
            string:
              description: "Part title or path to input file"
          chapters:
            arrayOf:
              ref: navigation-item
            description: "Path to chapter input file"
        required: [part]

- id: chapter-list
  arrayOf:
    ref: chapter-item

- id: crossref-labels-schema
  string:
    completions:
      - alpha
      - arabic
      - roman

- id: epub-contributor
  anyOf:
    - string
    - maybeArrayOf:
        object:
          closed: true
          properties:
            role:
              string:
                description:
                  short: The role of this creator or contributor.
                  long: |
                    The role of this creator or contributor using 
                    [MARC relators](https://loc.gov/marc/relators/relaterm.html). Human readable
                    translations to commonly used relators (e.g. 'author', 'editor') will 
                    attempt to be automatically translated.
            file-as:
              string:
                description: An alternate version of the creator or contributor text used for alphabatizing.
            text:
              string:
                description: The text describing the creator or contributor (for example, creator name).

- id: format-language
  object:
    properties:
      toc-title-document: string
      toc-title-website: string
      callout-tip-caption: string
      callout-note-caption: string
      callout-warning-caption: string
      callout-important-caption: string
      callout-caution-caption: string
      section-title-abstract: string
      section-title-footnotes: string
      section-title-appendices: string
      code-summary: string
      code-tools-menu-caption: string
      code-tools-show-all-code: string
      code-tools-hide-all-code: string
      code-tools-view-source: string
      code-tools-source-code: string
      search-no-results-text: string
      copy-button-tooltip: string
      copy-button-tooltip-success: string
      repo-action-links-edit: string
      repo-action-links-source: string
      repo-action-links-issue: string
      search-matching-documents-text: string
      search-copy-link-title: string
      search-hide-matches-text: string
      search-more-match-text: string
      search-more-matches-text: string
      search-clear-button-title: string
      search-detached-cancel-button-title: string
      search-submit-button-title: string
      crossref-fig-title: string
      crossref-tbl-title: string
      crossref-lst-title: string
      crossref-thm-title: string
      crossref-lem-title: string
      crossref-cor-title: string
      crossref-prp-title: string
      crossref-cnj-title: string
      crossref-def-title: string
      crossref-exm-title: string
      crossref-exr-title: string
      crossref-fig-prefix: string
      crossref-tbl-prefix: string
      crossref-lst-prefix: string
      crossref-ch-prefix: string
      crossref-apx-prefix: string
      crossref-sec-prefix: string
      crossref-eq-prefix: string
      crossref-thm-prefix: string
      crossref-lem-prefix: string
      crossref-cor-prefix: string
      crossref-prp-prefix: string
      crossref-cnj-prefix: string
      crossref-def-prefix: string
      crossref-exm-prefix: string
      crossref-exr-prefix: string
      crossref-lof-title: string
      crossref-lot-title: string
      crossref-lol-title: string
    errorDescription: "be a format language description object"

- id: website-about
  object:
    closed: true
    properties:
      id:
        string:
          description:
            short: "The target id for the about page."
            long: |
              The target id of this about page. When the about page is rendered, it will 
              place read the contents of a `div` with this id into the about template that you 
              have selected (and replace the contents with the rendered about content).

              If no such `div` is defined on the page, a `div` with this id will be created 
              and appended to the end of the page.
      template:
        enum: [jolla, trestles, solana, marquee, broadside]
        description:
          short: "The template to use to layout this about page."
          long: |
            The template to use to layout this about page. Choose from:

            - `jolla`
            - `trestles`
            - `solana`
            - `marquee`
            - `broadside`
      image:
        path:
          description:
            short: "The path to the main image on the about page."
            long: |
              The path to the main image on the about page. If not specified, 
              the `image` provided for the document itself will be used.
      image-width:
        string:
          description:
            short: "A valid CSS width for the about page image."
            long: |
              A valid CSS width for the about page image.
      image-shape:
        enum: [rectangle, round, rounded]
        description:
          short: "The shape of the image on the about page."
          long: |
            The shape of the image on the about page.

            - `rectangle`
            - `round`
            - `rounded`
      links:
        arrayOf:
          ref: navigation-item

- id: website-listing
  object:
    closed: true
    properties:
      id:
        string:
          description:
            short: "The id of this listing."
            long: |
              The id of this listing. When the listing is rendered, it will 
              place the contents into a `div` with this id. If no such `div` is defined on the 
              page, a `div` with this id will be created and appended to the end of the page.

              In no `id` is provided for a listing, Quarto will synthesize one when rendering the page.
      type:
        enum: [default, table, grid, custom]
        description:
          short: "The type of listing to create."
          long: |
            The type of listing to create. Choose one of:

            - `default`: A blog style list of items
            - `table`: A table of items
            - `grid`: A grid of item cards
            - `custom`: A custom template, provided by the `template` field
      contents:
        maybeArrayOf:
          anyOf:
            - string
            - ref: website-listing-contents-object
        description: "The files or path globs of Quarto documents or YAML files that should be included in the listing."
      sort:
        maybeArrayOf: string
        description:
          short: "Sort items in the listing by these fields."
          long: |
            Sort items in the listing by these fields. The sort key is made up of a 
            field name followed by a direction `asc` or `desc`.

            For example:
            `date asc`
      max-items:
        number:
          description: The maximum number of items to include in this listing.
      page-size:
        number:
          description: The number of items to display on a page.
      sort-ui:
        anyOf:
          - boolean
          - arrayOf: string
        description:
          short: "Shows or hides the sorting control for the listing."
          long: |
            Shows or hides the sorting control for the listing. To control the 
            fields that will be displayed in the sorting control, provide a list
            of field names.
      filter-ui:
        anyOf:
          - boolean
          - arrayOf: string
        description:
          short: "Shows or hides the filtering control for the listing."
          long: |
            Shows or hides the filtering control for the listing. To control the 
            fields that will be used to filter the listing, provide a list
            of field names. By default all fields of the listing will be used
            when filtering.
      categories:
        anyOf:
          - boolean
          - enum: [numbered, unnumbered, cloud]
        description:
          short: "Display item categories from this listing in the margin of the page."
          long: |
            Display item categories from this listing in the margin of the page.

              - `numbered`: Category list with number of items
              - `unnumbered`: Category list
              - `cloud`: Word cloud style categories

      feed:
        anyOf:
          - boolean
          - object:
              closed: true
              properties:
                items:
                  number:
                    description: |
                      The number of items to include in your feed. Defaults to 20.
                type:
                  enum: [full, partial]
                  description:
                    short: Whether to include full or partial content in the feed.
                    long: |
                      Whether to include full or partial content in the feed.

                      - `full` (default): Include the complete content of the document in the feed.
                      - `partial`: Include only the first paragraph of the document in the feed.
                title:
                  string:
                    description:
                      short: The title for this feed.
                      long: |
                        The title for this feed. Defaults to the site title provided the Quarto project.
                image:
                  path:
                    description:
                      short: The path to an image for this feed.
                      long: |
                        The path to an image for this feed. If not specified, the image for the page the listing 
                        appears on will be used, otherwise an image will be used if specified for the site 
                        in the Quarto project.
                description:
                  string:
                    description:
                      short: The description of this feed.
                      long: |
                        The description of this feed. If not specified, the description for the page the 
                        listing appears on will be used, otherwise the description 
                        of the site will be used if specified in the Quarto project.
                language:
                  string:
                    description:
                      short: The language of the feed.
                      long: |
                        The language of the feed. Omitted if not specified. 
                        See [https://www.rssboard.org/rss-language-codes](https://www.rssboard.org/rss-language-codes)
                        for a list of valid language codes.
                categories:
                  maybeArrayOf:
                    string:
                      description: A list of categories for which to create separate RSS feeds containing only posts with that category.
        description: Enables an RSS feed for the listing.
      date-format:
        string:
          description:
            short: "The date format to use when displaying dates (e.g. d-M-yyy)."
            long: |
              The date format to use when displaying dates (e.g. d-M-yyy). 
              Learn more about supported date formatting values [here](https://deno.land/std@0.125.0/datetime).
      max-description-length:
        number:
          description:
            short: "The maximum length (in characters) of the description displayed in the listing."
            long: |
              The maximum length (in characters) of the description displayed in the listing.
              Defaults to 175.
      image-placeholder:
        string:
          description: "The default image to use if an item in the listing doesn't have an image."
      image-align:
        enum: [left, right]
        description: In `default` type listings, whether to place the image on the right or left side of the post content (`left` or `right`).
      image-height:
        string:
          description:
            short: "The height of the image being displayed."
            long: |
              The height of the image being displayed (a CSS height string).

              The width is automatically determined and the image will fill the rectangle without scaling (cropped to fill).
      grid-columns:
        number:
          description:
            short: "In `grid` type listings, the number of columns in the grid display."
            long: |
              In grid type listings, the number of columns in the grid display.
              Defaults to 3.
      grid-item-border:
        boolean:
          description:
            short: "In `grid` type listings, whether to display a border around the item card."
            long: |
              In grid type listings, whether to display a border around the item card. Defaults to `true`.
      grid-item-align:
        enum: [left, right, center]
        description:
          short: "In `grid` type listings, the alignment of the content within the card."
          long: |
            In grid type listings, the alignment of the content within the card (`left` (default), `right`, or `center`).
      table-striped:
        boolean:
          description:
            short: "In `table` type listings, display the table rows with alternating background colors."
            long: |
              In table type listings, display the table rows with alternating background colors.
              Defaults to `false`.
      table-hover:
        boolean:
          description:
            short: "In `table` type listings, highlight rows of the table when the user hovers the mouse over them."
            long: |
              In table type listings, highlight rows of the table when the user hovers the mouse over them.
              Defaults to false.
      template:
        path:
          description:
            short: "The path to a custom listing template."
            long: |
              The path to a custom listing template.
      fields:
        arrayOf: string
        description:
          short: "The list of fields to include in this listing"
          long: |
            The list of fields to include in this listing.
      field-display-names:
        object:
          description:
            short: "A mapping of display names for listing fields."
            long: |
              A mapping that provides display names for specific fields. For example, to display the title column as ‘Report’ in a table listing you would write:

              ```yaml
              listing:
                field-display-names:
                title: "Report"
              ```
      field-types:
        object:
          description:
            short: "Provides the date type for the field of a listing item."
            long: |
              Provides the date type for the field of a listing item. Unknown fields are treated
              as strings unless a type is provided. Valid types are `date`, `number`.
      field-links:
        arrayOf: string
        description:
          short: "This list of fields to display as links in a table listing."
          long: |
            The list of fields to display as hyperlinks to the source document 
            when the listing type is a table. By default, only the `title` or 
            `filename` is displayed as a link.
      field-required:
        arrayOf: string
        description:
          short: "Fields that items in this listing must have populated."
          long: |
            Fields that items in this listing must have populated.
            If a listing is rendered and one more items in this listing 
            is missing a required field, an error will occur and the render will.

- id: website-listing-contents-object
  object:
    properties:
      author:
        maybeArrayOf: string
      date: string
      title: string
      subtitle: string

- id: csl-date
  anyOf:
    - string
    - maybeArrayOf: number

- id: csl-person
  anyOf:
    - maybeArrayOf: string
    - maybeArrayOf:
        object:
          properties:
            family-name:
              string:
                description: The family name.
            given-name:
              string:
                description: The given name.

- id: csl-number
  anyOf:
    - number
    - string

- id: csl-item
  object:
    closed: true
    properties:
      abstract:
        string:
          description: Abstract of the item (e.g. the abstract of a journal article)
      abstract-url:
        string:
          description: A url to the abstract for this item.
      accessed:
        ref: csl-date
        description: Date the item has been accessed.
      annote:
        string:
          description:
            short: Short markup, decoration, or annotation to the item (e.g., to indicate items included in a review).
            long: |
              Short markup, decoration, or annotation to the item (e.g., to indicate items included in a review);

              For descriptive text (e.g., in an annotated bibliography), use `note` instead
      archive:
        string:
          description: Archive storing the item
      archive-collection:
        string:
          description: Collection the item is part of within an archive.
      archive_collection:
        schema: string
        hidden: true
      archive-location:
        string:
          description: Storage location within an archive (e.g. a box and folder number).
      archive_location:
        schema: string
        hidden: true
      archive-place:
        string:
          description: Geographic location of the archive.
      author:
        ref: csl-person
        description: The author(s) of the item.
      authority:
        string:
          description: Issuing or judicial authority (e.g. "USPTO" for a patent, "Fairfax Circuit Court" for a legal case).
      available-date:
        ref: csl-date
        description:
          short: Date the item was initially available
          long: |
            Date the item was initially available (e.g. the online publication date of a journal 
            article before its formal publication date; the date a treaty was made available for signing).
      call-number:
        string:
          description: Call number (to locate the item in a library).
      chair:
        ref: csl-person
        description: The person leading the session containing a presentation (e.g. the organizer of the `container-title` of a `speech`).
      chapter-number:
        ref: csl-number
        description: Chapter number (e.g. chapter number in a book; track number on an album).
      citation-key:
        string:
          description:
            short: Identifier of the item in the input data file (analogous to BiTeX entrykey).
            long: |
              Identifier of the item in the input data file (analogous to BiTeX entrykey);

              Use this variable to facilitate conversion between word-processor and plain-text writing systems;
              For an identifer intended as formatted output label for a citation 
              (e.g. “Ferr78”), use `citation-label` instead
      citation-label:
        string:
          description:
            short: Label identifying the item in in-text citations of label styles (e.g. "Ferr78").
            long: |
              Label identifying the item in in-text citations of label styles (e.g. "Ferr78");

              May be assigned by the CSL processor based on item metadata; For the identifier of the item 
              in the input data file, use `citation-key` instead
      citation-number:
        schema:
          ref: csl-number
          description: Index (starting at 1) of the cited reference in the bibliography (generated by the CSL processor).
        hidden: true
      collection-editor:
        ref: csl-person
        description: Editor of the collection holding the item (e.g. the series editor for a book).
      collection-number:
        ref: csl-number
        description: Number identifying the collection holding the item (e.g. the series number for a book)
      collection-title:
        string:
          description: Title of the collection holding the item (e.g. the series title for a book; the lecture series title for a presentation).
      compiler:
        ref: csl-person
        description: Person compiling or selecting material for an item from the works of various persons or bodies (e.g. for an anthology).
      composer:
        ref: csl-person
        description: Composer (e.g. of a musical score).
      container-author:
        ref: csl-person
        description: Author of the container holding the item (e.g. the book author for a book chapter).
      container-title:
        string:
          description:
            short: Title of the container holding the item.
            long: |
              Title of the container holding the item (e.g. the book title for a book chapter, 
              the journal title for a journal article; the album title for a recording; 
              the session title for multi-part presentation at a conference)
      container-title-short:
        string:
          description: Short/abbreviated form of container-title;
        hidden: true
      contributor:
        ref: csl-person
        description: A minor contributor to the item; typically cited using “with” before the name when listed in a bibliography.
      curator:
        ref: csl-person
        description: Curator of an exhibit or collection (e.g. in a museum).
      dimensions:
        string:
          description: Physical (e.g. size) or temporal (e.g. running time) dimensions of the item.
      director:
        ref: csl-person
        description: Director (e.g. of a film).
      division:
        string:
          description: Minor subdivision of a court with a `jurisdiction` for a legal item
      doi:
        string:
          description: Digital Object Identifier (e.g. "10.1128/AEM.02591-07")
      DOI:
        schema: string
        hidden: true
      edition:
        ref: csl-number
        description: (Container) edition holding the item (e.g. "3" when citing a chapter in the third edition of a book).
      editor:
        ref: csl-person
        description: The editor of the item.
      editorial-director:
        ref: csl-person
        description: Managing editor ("Directeur de la Publication" in French).
      editor-translator:
        ref: csl-person
        description:
          short: Combined editor and translator of a work.
          long: |
            Combined editor and translator of a work.

            The citation processory must be automatically generate if editor and translator variables 
            are identical; May also be provided directly in item data.
      event:
        schema: string
        hidden: true
      event-date:
        ref: csl-date
        description: Date the event related to an item took place.
      event-title:
        string:
          description: Name of the event related to the item (e.g. the conference name when citing a conference paper; the meeting where presentation was made).
      event-place:
        string:
          description: Geographic location of the event related to the item (e.g. "Amsterdam, The Netherlands").
      executive-producer:
        ref: csl-person
        description: Executive producer of the item (e.g. of a television series).
      first-reference-note-number:
        schema:
          ref: csl-number
        description:
          short: Number of a preceding note containing the first reference to the item.
          long: |
            Number of a preceding note containing the first reference to the item

            Assigned by the CSL processor; Empty in non-note-based styles or when the item hasn't 
            been cited in any preceding notes in a document
        hidden: true
      fulltext-url:
        string:
          description: A url to the full text for this item.
      genre:
        string:
          description:
            short: Type, class, or subtype of the item
            long: |
              Type, class, or subtype of the item (e.g. "Doctoral dissertation" for a PhD thesis; "NIH Publication" for an NIH technical report);

              Do not use for topical descriptions or categories (e.g. "adventure" for an adventure movie)
      guest:
        ref: csl-person
        description: Guest (e.g. on a TV show or podcast).
      host:
        ref: csl-person
        description: Host of the item (e.g. of a TV show or podcast).
      illustrator:
        ref: csl-person
        description: Illustrator (e.g. of a children’s book or graphic novel).
      interviewer:
        ref: csl-person
        description: Interviewer (e.g. of an interview).
      isbn:
        string:
          description: International Standard Book Number (e.g. "978-3-8474-1017-1").
      ISBN:
        schema: string
        hidden: true
      issn:
        string:
          description: International Standard Serial Number.
      ISSN:
        schema: string
        hidden: true
      issue:
        ref: csl-number
        description:
          short: Issue number of the item or container holding the item
          long: |
            Issue number of the item or container holding the item (e.g. "5" when citing a 
            journal article from journal volume 2, issue 5);

            Use `volume-title` for the title of the issue, if any.
      issued:
        ref: csl-date
        description: Date the item was issued/published.
      jurisdiction:
        string:
          description: Geographic scope of relevance (e.g. "US" for a US patent; the court hearing a legal case).
      keyword:
        string:
          description: Keyword(s) or tag(s) attached to the item.
      language:
        string:
          description:
            short: The language of the item.
            long: |
              The language of the item;

              Should be entered as an ISO 639-1 two-letter language code (e.g. "en", "zh"), 
              optionally with a two-letter locale code (e.g. "de-DE", "de-AT")
      license:
        string:
          description:
            short: The license information applicable to an item.
            long: |
              The license information applicable to an item (e.g. the license an article 
              or software is released under; the copyright information for an item; 
              the classification status of a document)
      locator:
        ref: csl-number
        description:
          short: A cite-specific pinpointer within the item.
          long: |
            A cite-specific pinpointer within the item (e.g. a page number within a book, 
            or a volume in a multi-volume work).

            Must be accompanied in the input data by a label indicating the locator type 
            (see the Locators term list).

      medium:
        string:
          description: Description of the item’s format or medium (e.g. "CD", "DVD", "Album", etc.)
      narrator:
        ref: csl-person
        description: Narrator (e.g. of an audio book).
      note:
        string:
          description: Descriptive text or notes about an item (e.g. in an annotated bibliography).
      number:
        ref: csl-number
        description: Number identifying the item (e.g. a report number).
      number-of-pages:
        ref: csl-number
        description: Total number of pages of the cited item.
      number-of-volumes:
        ref: csl-number
        description: Total number of volumes, used when citing multi-volume books and such.
      organizer:
        ref: csl-person
        description: Organizer of an event (e.g. organizer of a workshop or conference).
      original-author:
        ref: csl-person
        description:
          short: The original creator of a work.
          long: |
            The original creator of a work (e.g. the form of the author name 
            listed on the original version of a book; the historical author of a work; 
            the original songwriter or performer for a musical piece; the original 
            developer or programmer for a piece of software; the original author of an 
            adapted work such as a book adapted into a screenplay)
      original-date:
        ref: csl-date
        description: Issue date of the original version.
      original-publisher:
        string:
          description: Original publisher, for items that have been republished by a different publisher.
      original-publisher-place:
        string:
          description: Geographic location of the original publisher (e.g. "London, UK").
      original-title:
        string:
          description: Title of the original version (e.g. "Война и мир", the untranslated Russian title of "War and Peace").
      page:
        ref: csl-number
        description: Range of pages the item (e.g. a journal article) covers in a container (e.g. a journal issue).
      page-first:
        ref: csl-number
        description: First page of the range of pages the item (e.g. a journal article) covers in a container (e.g. a journal issue).
      page-last:
        ref: csl-number
        description: Last page of the range of pages the item (e.g. a journal article) covers in a container (e.g. a journal issue).
      part-number:
        ref: csl-number
        description:
          short: Number of the specific part of the item being cited (e.g. part 2 of a journal article).
          long: |
            Number of the specific part of the item being cited (e.g. part 2 of a journal article).

            Use `part-title` for the title of the part, if any.
      part-title:
        string:
          description: Title of the specific part of an item being cited.
      pdf-url:
        string:
          description: A url to the pdf for this item.
      performer:
        ref: csl-person
        description: Performer of an item (e.g. an actor appearing in a film; a muscian performing a piece of music).
      pmcid:
        string:
          description: PubMed Central reference number.
      PMCID:
        schema: string
        hidden: true
      pmid:
        string:
          description: PubMed reference number.
      PMID:
        schema: string
        hidden: true
      printing-number:
        ref: csl-number
        description: Printing number of the item or container holding the item.
      producer:
        ref: csl-person
        description: Producer (e.g. of a television or radio broadcast).
      public-url:
        string:
          description: A public url for this item.
      publisher:
        string:
          description: The publisher of the item.
      publisher-place:
        string:
          description: The geographic location of the publisher.
      recipient:
        ref: csl-person
        description: Recipient (e.g. of a letter).
      references:
        string:
          description:
            short: Resources related to the procedural history of a legal case or legislation.
            long: |
              Resources related to the procedural history of a legal case or legislation;

              Can also be used to refer to the procedural history of other items (e.g. 
              "Conference canceled" for a presentation accepted as a conference that was subsequently 
              canceled; details of a retraction or correction notice)
      reviewed-author:
        ref: csl-person
        description: Author of the item reviewed by the current item.
      reviewed-genre:
        string:
          description: Type of the item being reviewed by the current item (e.g. book, film).
      reviewed-title:
        string:
          description: Title of the item reviewed by the current item.
      scale:
        string:
          description: Scale of e.g. a map or model.
      script-writer:
        ref: csl-person
        description: Writer of a script or screenplay (e.g. of a film).
      section:
        ref: csl-number
        description: Section of the item or container holding the item (e.g. "§2.0.1" for a law; "politics" for a newspaper article).
      series-creator:
        ref: csl-person
        description: Creator of a series (e.g. of a television series).
      source:
        string:
          description: Source from whence the item originates (e.g. a library catalog or database).
      status:
        string:
          description: Publication status of the item (e.g. "forthcoming"; "in press"; "advance online publication"; "retracted")
      submitted:
        ref: csl-date
        description: Date the item (e.g. a manuscript) was submitted for publication.
      supplement-number:
        ref: csl-number
        description: Supplement number of the item or container holding the item (e.g. for secondary legal items that are regularly updated between editions).
      title:
        string:
          description: The primary title of the item.
      title-short:
        string:
          description: Short/abbreviated form of`title`.
        hidden: true
      translator:
        ref: csl-person
        description: Translator
      type:
        enum:
          [
            "article",
            "article-journal",
            "article-magazine",
            "article-newspaper",
            "bill",
            "book",
            "broadcast",
            "chapter",
            "classic",
            "collection",
            "dataset",
            "document",
            "entry",
            "entry-dictionary",
            "entry-encyclopedia",
            "event",
            "figure",
            "graphic",
            "hearing",
            "interview",
            "legal_case",
            "legislation",
            "manuscript",
            "map",
            "motion_picture",
            "musical_score",
            "pamphlet",
            "paper-conference",
            "patent",
            "performance",
            "periodical",
            "personal_communication",
            "post",
            "post-weblog",
            "regulation",
            "report",
            "review",
            "review-book",
            "software",
            "song",
            "speech",
            "standard",
            "thesis",
            "treaty",
            "webpage",
          ]
        description: The [type](https://docs.citationstyles.org/en/stable/specification.html#appendix-iii-types) of the item.
      url:
        string:
          description: Uniform Resource Locator (e.g. "https://aem.asm.org/cgi/content/full/74/9/2766")
      URL:
        schema: string
        hidden: true
      version:
        ref: csl-number
        description: Version of the item (e.g. "2.0.9" for a software program).
      volume:
        ref: csl-number
        description:
          short: Volume number of the item (e.g. “2” when citing volume 2 of a book) or the container holding the item.
          long: |
            Volume number of the item (e.g. "2" when citing volume 2 of a book) or the container holding the 
            item (e.g. "2" when citing a chapter from volume 2 of a book).

            Use `volume-title` for the title of the volume, if any.
      volume-title:
        string:
          description:
            short: Title of the volume of the item or container holding the item.
            long: |
              Title of the volume of the item or container holding the item.

              Also use for titles of periodical special issues, special sections, and the like.
      year-suffix:
        string:
          description: Disambiguating year suffix in author-date styles (e.g. "a" in "Doe, 1999a").

- id: smart-include
  anyOf:
    - record:
        text:
          string:
            description: Textual content to add to includes
    - record:
        file:
          string:
            description: Name of file with content to add to includes

- id: semver
  string:
    # from https://semver.org/#is-there-a-suggested-regular-expression-regex-to-check-a-semver-string
    pattern: "^(0|[1-9]\\d*)\\.(0|[1-9]\\d*)\\.(0|[1-9]\\d*)(?:-((?:0|[1-9]\\d*|\\d*[a-zA-Z-][0-9a-zA-Z-]*)(?:\\.(?:0|[1-9]\\d*|\\d*[a-zA-Z-][0-9a-zA-Z-]*))*))?(?:\\+([0-9a-zA-Z-]+(?:\\.[0-9a-zA-Z-]+)*))?$"
  description: Version number according to Semantic Versioning<|MERGE_RESOLUTION|>--- conflicted
+++ resolved
@@ -52,9 +52,6 @@
       margin,
     ]
 
-<<<<<<< HEAD
-- id: navigation-item-object
-=======
 - id: contents-auto
   object:
     properties:
@@ -113,8 +110,7 @@
                 ref: navigation-item
         closed: true
 
-- id: tool-item
->>>>>>> 9534c0b3
+- id: navigation-item-object
   object:
     closed: true
     properties:
