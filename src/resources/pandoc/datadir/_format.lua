
-- does the table contain a value
local function tcontains(t,value)
  if t and type(t)=="table" and value then
    for _, v in ipairs (t) do
      if v == value then
        return true
      end
    end
    return false
  end
  return false
end

local function isRaw(el)
  return el.t == "RawBlock" or el.t == "RawInline"
end

local function isRawHtml(rawEl)
  return isRaw(rawEl) and string.find(rawEl.format, "^html") 
end

local function isRawLatex(rawEl)
  return isRaw(rawEl) and (rawEl.format == "tex" or rawEl.format == "latex")
end

-- check for latex output
local function isLatexOutput()
  return FORMAT == "latex" or FORMAT == "beamer" or FORMAT == "pdf"
end

local function isAsciiDocOutput()
  return FORMAT == "asciidoc" or FORMAT == "asciidoctor"
end 

local function isBeamerOutput()
  return FORMAT == "beamer"
end

-- check for docx output
local function isDocxOutput()
  return FORMAT == "docx"
end

-- check for rtf output
local function isRtfOutput()
  return FORMAT == "rtf"
end

-- check for odt output
local function isOdtOutput()
  return FORMAT == "odt" or FORMAT == "opendocument"
end

-- check for word processor output
local function isWordProcessorOutput()
  return FORMAT == "docx" or FORMAT == "rtf" or isOdtOutput()
end

-- check for powerpoint output
local function isPowerPointOutput()
  return FORMAT == "pptx"
end

-- check for revealjs output
local function isRevealJsOutput()
  return FORMAT == "revealjs"
end

local function isHtmlSlideOutput()
  local formats = {
    "s5",
    "dzslides",
    "slidy",
    "slideous",
    "revealjs",
  }
  return tcontains(formats, FORMAT)
end


-- check for slide output
local function isSlideOutput()
  return isHtmlSlideOutput() or isBeamerOutput() or isPowerPointOutput()
end

-- check for epub output
local function isEpubOutput()
  local formats = {
    "epub",
    "epub2",
    "epub3"
  }
  return tcontains(formats, FORMAT)
end

-- check for bibliography formats
local function isBibliographyOutput()
  local formats = {
    "bibtex",
    "biblatex",
    "csljson"
  }
  return tcontains(formats, FORMAT)
end

local function isDocusaurusOutput()
  return string.match(param("custom-writer", ""), "docusaurus_writer.lua$")
end

local function isConfluenceOutput()
  return param("quarto-custom-format", "") == "confluence"
end


local function isDashboardOutput()
  return param("format-identifier", {})["base-format"] == "dashboard"
end

-- check for markdown output
local function isMarkdownOutput()
  local formats = {
    "markdown",
    "markdown_github",
    "markdown_mmd", 
    "markdown_phpextra",
    "markdown_strict",
    "gfm",
    "commonmark",
    "commonmark_x",
    "markua"
  }
  return tcontains(formats, FORMAT) or isDocusaurusOutput()
end

local function isGithubMarkdownOutput()
  return param("format-identifier", {})["base-format"] == "gfm"
end

local function isHugoMarkdownOutput()
  return param("format-identifier", {})["target-format"] == "hugo-md"
end

-- check for markdown with raw_html enabled
local function isMarkdownWithHtmlOutput()
  return (isMarkdownOutput() and tcontains(PANDOC_WRITER_OPTIONS.extensions, "raw_html")) or isDocusaurusOutput()
end

-- check for ipynb output
local function isIpynbOutput()
  return FORMAT == "ipynb"
end

-- check for html output
local function isHtmlOutput()
  local formats = {
    "html",
    "html4",
    "html5",
    "epub",
    "epub2",
    "epub3"
  }
  return tcontains(formats, FORMAT) or isHtmlSlideOutput()
end

local function isEmailOutput()
  return param("format-identifier", {})["base-format"] == "email"
end

local function parse_format(raw_format)
  local pattern = "^([%a_]+)([-+_%a]*)"
  local i, j, format, extensions = raw_format:find(pattern)
  if format == nil then
    error("Warning: Invalid format " .. raw_format .. ". Assuming 'markdown'.")
    return {
      format = "markdown",
      extensions = {}
    }
  end

  local result = {
    format = format,
    extensions = {}
  }

  local sign_table = {
    ["-"] = false,
    ["+"] = true
  }

  if extensions ~= nil then
    while #extensions > 0 do
      local i, j, sign, variant = extensions:find("^([-+])([%a_]+)")
      result.extensions[variant] = sign_table[sign]
      extensions = extensions:sub(j+1)      
    end
  end

  return result
end

-- we have some special rules to allow formats to behave more intuitively
local function isFormat(to)
  if FORMAT == to then
    return true
  else
    -- latex and pdf are synonyms
    if to == "latex" or to == "pdf" then
      return isLatexOutput()
    -- odt and opendocument are synonyms
    elseif to == "odt" or to == "opendocument" then
      return isOdtOutput()
    -- epub: epub, epub2, or epub3
    elseif to:match 'epub' then 
      return isEpubOutput()
    -- html: html, html4, html4, epub*, or slides (e.g. revealjs)
    elseif to == "html" then
      return isHtmlOutput()
    elseif to == "html:js" then
      -- html formats that support javascript (excluding epub)
      return isHtmlOutput() and not isEpubOutput()
    -- markdown: markdown*, commonmark*, gfm, markua
    elseif to == "markdown" then
      return isMarkdownOutput()
    elseif to == "asciidoc" or to == "asciidoctor" then
      return isAsciiDocOutput()
    else
      return false
    end 
  end
end

local function isNativeOutput()
  return FORMAT == "native"
end

local function isJsonOutput()
  return FORMAT == "json"
end

local function isAstOutput()
  return isNativeOutput() or isJsonOutput()
end

local function isJatsOutput() 
  local formats = {
    "jats",
    "jats_archiving",
    "jats_articleauthoring",
    "jats_publishing",
  }
  return tcontains(formats, FORMAT)
end

local function isTypstOutput()
  return FORMAT == "typst"
end

return {
  isAsciiDocOutput = isAsciiDocOutput,
  isRawHtml = isRawHtml,
  isRawLatex = isRawLatex,
  isFormat = isFormat,
  isLatexOutput = isLatexOutput,
  isBeamerOutput = isBeamerOutput,
  isDocxOutput = isDocxOutput,
  isRtfOutput = isRtfOutput,
  isOdtOutput = isOdtOutput,
  isWordProcessorOutput = isWordProcessorOutput,
  isPowerPointOutput = isPowerPointOutput,
  isRevealJsOutput = isRevealJsOutput,
  isSlideOutput = isSlideOutput,
  isEpubOutput = isEpubOutput,
  isGithubMarkdownOutput = isGithubMarkdownOutput,
  isHugoMarkdownOutput = isHugoMarkdownOutput,
  isMarkdownOutput = isMarkdownOutput,
  isMarkdownWithHtmlOutput = isMarkdownWithHtmlOutput,
  isIpynbOutput = isIpynbOutput, 
  isHtmlOutput = isHtmlOutput, 
  isHtmlSlideOutput = isHtmlSlideOutput,
  isBibliographyOutput = isBibliographyOutput,
  isNativeOutput = isNativeOutput,
  isJsonOutput = isJsonOutput,
  isAstOutput = isAstOutput,
  isJatsOutput = isJatsOutput,
  isTypstOutput = isTypstOutput,
  isConfluenceOutput = isConfluenceOutput,
  isDocusaurusOutput = isDocusaurusOutput,
<<<<<<< HEAD
  isDashboardOutput = isDashboardOutput,
=======
  isEmailOutput = isEmailOutput,
>>>>>>> f56cd9cd
  parse_format = parse_format
}<|MERGE_RESOLUTION|>--- conflicted
+++ resolved
@@ -287,10 +287,7 @@
   isTypstOutput = isTypstOutput,
   isConfluenceOutput = isConfluenceOutput,
   isDocusaurusOutput = isDocusaurusOutput,
-<<<<<<< HEAD
   isDashboardOutput = isDashboardOutput,
-=======
   isEmailOutput = isEmailOutput,
->>>>>>> f56cd9cd
   parse_format = parse_format
 }