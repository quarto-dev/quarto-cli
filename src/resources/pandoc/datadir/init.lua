--- conflicted
+++ resolved
@@ -1843,12 +1843,8 @@
   },
   utils = {
    dump = utils.dump,
-<<<<<<< HEAD
    table = utils.table,
-   resolvePath = resolvePathExt
-=======
    resolve_path = resolvePathExt
->>>>>>> 251404d7
   },
   json = json,
   base64 = base64,
