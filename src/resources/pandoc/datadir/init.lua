
------------------------------------------------------------------------------------------------------------------------------
-- Module: utf8_filenames
------------------------------------------------------------------------------------------------------------------------------
-- Filename: utf8_filenames.lua
-- Version:  2019-07-13
-- License:  MIT (see at the end of this file)

-- This module modifies standard Lua functions so that they work with UTF-8 filenames on Windows:
--    io.open
--    io.popen
--    io.lines
--    io.input
--    io.output
--    os.rename
--    os.remove
--    os.execute
--    dofile
--    loadfile
--    require
-- Only filename-related functions are modified (for example, this module DOES NOT change Lua patterns behavior).

-- Please note that filenames must contain only symbols from your Windows ANSI codepage (which depends on OS locale).
-- Unfortunately, it's impossible to work with a file having arbitrary UTF-8 symbols in its name.

-- This module is compatible with Lua 5.1, 5.2, 5.3, LuaJIT, and probably 5.4.
-- Lua implementations having shortened FP numbers (4-byte "float" instead of 8-byte "double") are not supported.
-- Lua 5.3+ implementations with shortened integers (int32 instead of int64) are OK.

-- This module returns a "convertor" function which converts a string from UTF-8 to OS-specific codepage.
-- On Linux/MacOS/etc. this module doesn't modify any Lua functions and returns "empty convertor" (which simply returns its argument).

-- Usage example #1 (executing a Lua script):
--    require"utf8_filenames"
--    dofile(script_filename_in_utf8)

-- Usage example #2 (loading a Lua module):
--    local convert_from_utf8 = require"utf8_filenames"
--    package.path = package.path..";"..convert_from_utf8(module_folder_in_utf8).."/?.lua"
--    require(module_name_in_utf8)

-- Please note that these examples would work on both Windows and Linux.
-- BTW, Windows does accept both / and \ as path separators, so it's OK to use / on any OS.

-- The conversion from UTF-8 to "Windows ANSI codepage" is implemented according to mapping tables published at unicode.org.
-- Mapping tables are stored in human-unreadable compressed form to significantly reduce module size.


local test_data_integrity = false  -- set to true if you are unsure about correctness of human-unreadable parts of this file

local function modify_lua_functions(all_compressed_mappings)

   local function convert_from_utf8(...)   -- for all OS except Windows
      return ...
   end

   local char, byte, floor, table_insert, table_concat = string.char, string.byte, math.floor, table.insert, table.concat

   local function decompress_mapping(compressed_mapping)

      local width, offset, base, CS1, CS2, get_next_char = 1.0, 0.0, 0.0, 7^18, 5^22, compressed_mapping:gmatch"%S"
---@diagnostic disable-next-line: unbalanced-assignments
      local mapping, trees, unicode, ansi, prev_delta_unicode, prev_delta_ansi = {}, {}, 0x7F, 0x7F

      local function decompress_selection(qty, tree)
         while width <= 94^7 do
            width, offset, base = width * 94.0, offset * 94.0 + byte(get_next_char()) - 33.0, (base - floor((base + width - 1) / 94^7) * 94^7) * 94.0
         end
         if qty then
            local big_qty = width % qty
            local small_unit = (width - big_qty) / qty
            local big_unit = small_unit + 1.0
            local offset_small = big_qty * big_unit
            local from, offset_from, left, right
            if offset < offset_small then
               width = big_unit
               offset_from = offset - offset % big_unit
               from = offset_from / big_unit
            else
               width = small_unit
               offset_from = offset - (offset - offset_small) % small_unit
               from = big_qty + (offset_from - offset_small) / small_unit
            end
            local len, leaf = 1.0, from
            if tree then
               leaf, left, right = 4, 0, qty
               repeat
                  local middle = tree[leaf]
                  if from < middle then
                     right = middle
                  else
                     left, leaf = middle, leaf + 1
                  end
                  leaf = tree[leaf + 1]
               until leaf < 0
               from, len = left, right - left
               offset_from = left < big_qty and left * big_unit or offset_small + (left - big_qty) * small_unit
               width = (right < big_qty and right * big_unit or offset_small + (right - big_qty) * small_unit) - offset_from
            end
            base, offset = base + offset_from, offset - offset_from
            CS1, CS2 = (CS1 % 93471801.0) * (CS2 % 93471811.0) + qty, (CS1 % 93471821.0) * (CS2 % 93471831.0) - from * 773.0 - len * 7789.0
            return leaf
         end
         assert((CS1 - CS2) % width == offset)
      end

      local function get_delta(tree_idx)
         local tree = trees[tree_idx]
         local val = tree[3]
         if val == 0.0 then
            local leaf = decompress_selection(tree[1], tree)
            local max_exp_cnt = tree[2]
            val = leaf % max_exp_cnt
            leaf = (leaf - val) / max_exp_cnt + 2.0
            val = 2.0^val
            val = val + decompress_selection(val)
            if leaf ~= 0.0 then
               return leaf * val
            end
         end
         tree[3] = val - 1.0
      end

      for tree_idx = 1, 2 do
         local total_freq = decompress_selection(2^15)
         local max_exp_cnt = decompress_selection(17)
         local tree, qty_for_leaf_info = {total_freq, max_exp_cnt, 0.0}, 3 * max_exp_cnt

         local function build_subtree(left, right, idx)
---@diagnostic disable-next-line: unbalanced-assignments
            local middle, subtree = left + 1
            middle = decompress_selection(right - middle) + middle
            tree[idx], idx = middle, idx + 3
            for next_idx = idx - 2, idx - 1 do
               if decompress_selection(2) == 1 then
                  subtree, idx = idx, build_subtree(left, middle, idx)
               else
                  subtree = decompress_selection(qty_for_leaf_info) - qty_for_leaf_info
               end
               tree[next_idx], left, middle = subtree, middle, right
            end
            return idx
         end

         build_subtree(0, total_freq, 4)
         trees[tree_idx] = tree
      end
      while true do
         local delta = get_delta(1)
         if not delta then
            delta = prev_delta_unicode
         elseif delta == prev_delta_unicode then
            decompress_selection()
            return mapping
         end
         unicode, prev_delta_unicode, delta = unicode + delta, delta, get_delta(2) or prev_delta_ansi
         ansi, prev_delta_ansi = ansi + delta, delta
         mapping[unicode] = ansi
      end
   end

   if test_data_integrity then
      print"-------------------------------------------------"
      print"Testing data integrity of all compressed mappings"
      for codepage, compressed_mapping in pairs(all_compressed_mappings) do
         print(codepage, pcall(decompress_mapping, compressed_mapping) and "OK" or "FAILED")
      end
      print"-------------------------------------------------"
   end

   if (os.getenv"os" or ""):match"^Windows" then

      local function get_windows_ansi_codepage()
         -- Reading the code page directly out of the registry was causing 
         -- Microsoft Defender to massively slow down pandoc (e.g. 1400ms instead of 140ms)
         -- So instead, look that up outside this filter and pass it in, which appears speed(ier)

         -- local pipe = assert(io.popen[[reg query HKLM\SYSTEM\CurrentControlSet\Control\Nls\CodePage /v ACP]])
         -- local codepage = pipe:read"*a":match"%sACP%s+REG_SZ%s+(.-)%s*$"
         -- pipe:close()
         -- return assert(codepage, "Failed to determine Windows ANSI codepage from Windows registry")
         local codepage = os.getenv("QUARTO_WIN_CODEPAGE")
         if codepage == nil then
          codepage = "1252"
         end
         return codepage
      end

      local codepage = get_windows_ansi_codepage()
      -- print("Your codepage is "..codepage)
      local compressed_mapping = all_compressed_mappings[codepage]
      if compressed_mapping then
         local map_unicode_to_ansi = decompress_mapping(compressed_mapping)

         local function utf8_to_unicode(utf8str, pos)
            -- pos = starting byte position inside input string (default 1)
            -- returns code, number of bytes in this utf8 char
            pos = pos or 1
            local code, size = byte(utf8str, pos), 1
            if code >= 0xC0 and code < 0xFE then
               local mask = 64
               code = code - 128
               repeat
                  local next_byte = byte(utf8str, pos + size) or 0
                  if next_byte >= 0x80 and next_byte < 0xC0 then
                     code, size = (code - mask - 2) * 64 + next_byte, size + 1
                  else
                     code, size = byte(utf8str, pos), 1
                  end
                  mask = mask * 32
               until code < mask
            end
            return code, size
         end

         function convert_from_utf8(utf8str)
            local pos, result_ansi = 1, {}
            while pos <= #utf8str do
               local code, size = utf8_to_unicode(utf8str, pos)
               pos = pos + size
               code = code < 128 and code or map_unicode_to_ansi[code] or byte"?"
               if code > 255 then
                  table_insert(result_ansi, char(floor(code / 256)))
               end
               table_insert(result_ansi, char(code % 256))
            end
            return table_concat(result_ansi)
         end

         local orig_os_rename = os.rename

         function os.rename(old, new)
            return orig_os_rename(convert_from_utf8(old), convert_from_utf8(new))
         end

         local orig_os_remove = os.remove

         function os.remove(filename)
            return orig_os_remove(convert_from_utf8(filename))
         end

         local orig_os_execute = os.execute

         function os.execute(command)
            if command then
               command = convert_from_utf8(command)
            end
            return orig_os_execute(command)
         end

         local orig_io_open = io.open

         function io.open(filename, ...)
            return orig_io_open(convert_from_utf8(filename), ...)
         end

         local orig_io_popen = io.popen

         function io.popen(prog, ...)
            return orig_io_popen(convert_from_utf8(prog), ...)
         end

         local orig_io_lines = io.lines

         function io.lines(filename, ...)
            if filename then
               filename = convert_from_utf8(filename)
               return orig_io_lines(filename, ...)
            else
               return orig_io_lines()
            end
         end

         local orig_dofile = dofile

         function dofile(filename)
            if filename then
               filename = convert_from_utf8(filename)
            end
            return orig_dofile(filename)
         end

         local orig_loadfile = loadfile

         function loadfile(filename, ...)
            if filename then
               filename = convert_from_utf8(filename)
            end
            return orig_loadfile(filename, ...)
         end

         local orig_require = require

         function require(modname)
            modname = convert_from_utf8(modname)
            return orig_require(modname)
         end

         local orig_io_input = io.input

         function io.input(file)
            if type(file) == "string" then
               file = convert_from_utf8(file)
            end
            return orig_io_input(file)
         end

         local orig_io_output = io.output

         function io.output(file)
            if type(file) == "string" then
               file = convert_from_utf8(file)
            end
            return orig_io_output(file)
         end

      else
         -- print("Mapping for codepage "..codepage.." not found")
      end

   end

   return convert_from_utf8

end

modify_lua_functions{

   -- Unicode to Windows ANSI codepage mappings (compressed and protected by a checksum)

   ["874"]  =  -- Thai, 97 codepoints above U+007F
      [[!%l+$"""WN^9=&$pqF'oheO#;0l#"hs)mI[=e!ufwkDB#OwLnJ|IRIUz8Q(MMM]],

   ["1250"] =  -- Central European, 123 codepoints above U+007F
      [[!<2#?v"1(ro;xh/tL_3hC^i;e~PjO"p<I\aTT};]Rb~M7/]&jRjfwuE%AJ)@XfBQy&\jy[V5:]!RtH]m>Yd8m?6LpsUA\V=x'VcMO<Wz+EOO
      0m7U`u|$Y5x?Vk*6+qJ@/0Lie77_b}OEuwv$Qj/w`+J>M*<g2qxD3qEyC&*{VGI'UddQ`GQ)L=lj<{S;Jm),f3yzcQOuxacHSZ{X'XIWzDz!?E
      =U0f]],

   ["1251"] =  -- Cyrillic, 127 codepoints above U+007F
      [[!-[;_8kMai7j]xB$^n)#7ngrX}_b%{<Cdot;P?2J&00&^wX|;]@N*fjq#ioX'v.&gG@ur~3yi8t1;xn40{G#NX?7+hGC{$D"4#oJ//~kflzs
      "_\z9qP#}1o|@{t`2NrM%t{MW?X9d6o:MqHl6+z]],

   ["1252"] =  -- Western, 123 codepoints above U+007F
      [[!)W$<c~\OdA5TJ%/J/{:yoE]K[d,c<Mv+gp_[_UuB52c;H&{leFk%Kd8%cHnvLrB[>|:)t.}QH*)]AD|LqjsB+JCdKmbRIjO,]],

   ["1253"] =  -- Greek, 111 codepoints above U+007F
      [[!./yDCq;#WAuC\C1R{=[n'FpSuc!"R\EZ|4&J?A3-z?*TI?ufbhFq1J!x@Sjff\!G{o^dDXl|8NLZ!$d'8$f^=hh_DPm!<>>bCgV(>erUWhX
      ?R+-JP@4ju:Yw#*C]],

   ["1254"] =  -- Turkish, 121 codepoints above U+007F
      [[!-(R[SPKY>cgcK5cCs4vk%MuL`yFx^Bl#/!l#M@#yoe|Jx+pxZuvh%r>O</n_gb>hDjmG]j#lA{]2"R-Z@(6Wy:Q~%;327b&fRSkF#BM/d+%
      iWmSx4E*\F_z=s>QeJBqC^]],

   ["1255"] =  -- Hebrew, 105 codepoints above U+007F
      [[!.b\.H?S\21+7efm'`w&MW_Jg,mRbB;{X@T\3::DC#7<m_cAE!:%C%c7/,./u[8w*h-iwpz03QY,ay%]MI*D]W&]UG^3(=20a7$zG[Ng7MLt
      sXIne(V37A?OO%|Hn13wMh-?^jNzhW`,-]],

   ["1256"] =  -- Arabic, 128 codepoints above U+007F
      [[!3n8GE$.to/ka%Nx`uOpcib>|9KU-N72!1J4c2NAUE3a,HlOE=M`@rsa||Nh_!og]:dILz9KNlF~vigNH*a0KxwjjfR*]?tO87(a3-RQex^V
      Ww&SY{:AqE|s%}@U8%rKcr0,NCjR:N&L'YyGu<us'sN*1pl=gAXOwSJ[v?f;imBhDu_)d$F8T?%S[]],

   ["1257"] =  -- Baltic, 116 codepoints above U+007F
      [[!:<_.XQ[;n35s%I?g9)b/7DiGwIR)zy&=6?/3)6iO%rSnC_6yjl'8#zeN0vcW_yX/2*J93+EJVrW,^Rhe,h7wWl"}neF2~F[PyD;BcrG*5=J
      fh<x!FJ?qSw9Xp!;WB3T<J^x?#Ie`xufezR'\I(eED]3d&)VJL$/+$Zf;W^I>L[3D5F<_IcGpn=oX"JR1%arS|FX|dia4]BeF>d5p`EV+:;*I<
      x^Voq{"f]],

   ["1258"] =  -- Vietnamese, 119 codepoints above U+007F
      [[!3n8C{%C0}&p3gE0~|&RVm9Wr&^ln1}'$gV{bml1oByN*bb:Bm^E;~B3-WjF6Qubq^`Y*6\0^w!DKpK<\7lHVELmSXN{2~B"0C"<1CYN2{$a
      5M?>|7%~qm{pXphwm3$}iyXjBYwtGqxp(f[!g^Ee9H.}1~0H-k-dzNDh1L]],

   ["932"]  =  -- Japanese, 7389 codepoints above U+007F
      [=[3+=&7~sLTy"n^PnVG*Gx&j>4Lxml%}fe|7_}nbsu1ImFj_eqZ%/jkS#qT2PD9?]Kq'fK>~C.Ymj<?gN+{6t]jtMgZWZpx>#VyzuhHQ=Nhul
      Hy,C`=^\&<RNc+r6<7~Qs'4MWS2^LR("L)f[0.7IbTe"^eDW|4~[6)P)i'4r-4*>X/rOoEsP.$yExlmU5m>WtY\^7]hCArb1#1H|Q=55V]zc$>
      G%s4WZYuUUFkq^wO(681x$$#J.`laeSd9~!}7Ip/*o#|[SO50hAWAwh`u*NwSng#rD{-.WtePD%lVgYW*`SGn.CZIG}@D+OO>YB"luuc-*J-$P
      Pj*S_Yc$'~c|,^<P;Wz+h_Ryy%d,*bw?+2Yi\'eEtdT6_nqT,(\4uh?E;Po^_crRRd6*qb4M|GG^u.w'rx/Cv82C"Bclo{B5.VT;9_(,o`%TT'
      pZ;nPpZ{uhA(UT(f6vz?bok1l4B%3~Gv'w/719D"PfTMW&!qn6L{zu#@Waj;DCsIW#I1xPumizI>DEtqFE<Bf0~dZ,o:u7@%<g`V^NBw<R7aJ$
      4%GA|Q};mz[9w}2F*+&]-Rpi'co)/86iR0=R3J,3m:9&szNGOvhLP]7+}@[}Y,7)}GXJmi*|N=L)Dg4%y.kC3lJ{KaGc>Wav/?*)T_}}af2hRP
      Ii]lNz|UAs/un_?$6St9u+><tRz;{&'}Byan=:s^t^D[Vt@b'suh%1gPW(Rn|cq{3y]\^+!{}g6<Jqo^%[^e"gcyA%4h@zf7X9>on~>stTvEHu
      ]geHLKtj@XG5Q%ttLU)05.*4o<*h~Vtp5LSmw"bRv*uaL)(s5WB-j!\uGg(\!w/o6"^Av88>.x{d&{0S?1*$""62or)97@2S,\Y.2\\8&FV*3J
      J`L6'UXC_Hj:}VCNpi"}0)c;B~.LXo_2|]3s:m.RT/a?quBI<^\{c'eL|*^*mM-=6VEyN~fNiE59X_2H=Ay.Uv$)SMA*qtd8tU4y"fr2,sGl?7
      fN:LpZ&"WA^D$V1(di[n>oZk@t-DYN=[#vlso$[o8u/^;w<{'mES%}0Z8EZ5[U=4Kc[<"8/'R7pc)QO0";m/wwj\]#N[U-jQt"e8|FE=\ur5es
      4F$5M=-^(:;D/.6HqvNf3<m@jzCF=hwrKs=so;Rfhw=/ozEY2J%/X9Dd@p%eC^G/Iq6szpqj:?oYk<-%Hu@ado**|[R?&VLZ6L?V$abn3L]L_>
      '9,!z9Y-=Jp{l-a1k_9nom]L`}\P6a(Lg4Nni3T5G%MeEaA6OscY4BEuD]%P|57}>a?,&|zrX:P{bL`Y|5yZ]F;vf'[c0ODor<VuL1g*\|/2mA
      IY-|+}+,R$F},F{gW}kjS.2IRk2-?w#=Vp%adE$vhGTK~o6/[}^>"^,e)dF&r:BdWhy}mfQov{zB<o9FT,))])KJ6IaJ.}myQ94;iuB'@={g0?
      {`}<Zkf.u6_}W-r{+&>4M_dig$Oo=u?>C'aDLC/D*f`n~5p7`qf>WUQ|sMLzsD21w8lD4410Ydndn@r~V2;T8iTtcM=)oU?h=rl8-FZkX-!E(h
      cEEWzjwNr>gr$A.zmh}2&5-a[AGDjcO:(jc:E,C,u1!/\5&!0R7&(*`Eqjtq+osO9'M{:$k1@\(A*M]C2,{^gL_OL>7&W1M5>w!}7dQ6G:q[z-
      Br>tUQBDzTTZLbLUC6G{Y*[z:S*6xc9=DvPhJ1HtPHV1osdrW3ga,Pf.MX[rJ<IoN9DU^>*B5bHh#nPkny7gNVmxy8oL;5]N-*|a1-F"Gw<^h9
      H$-6los2}g'b:c]c0~{ywe>5=w;,{]~.~488{z/J&rO\XG}8$*;y.402N#qQpj9#3r-ix$zj*v$dJC7\()bqdi!549}+u~;My]<cG0Ak,=&<+Z
      UDtdG))72o1tCES@]SEmD1S794N)`WCKp;7^WQbZ%%yhTZ#!k`~92I8U0`j}ZNi@\\?gHKv65_iBt[*j6nDOR|N%n{(!TzxmK>6&5bJotP^anT
      D_b%uRZ\5qb/:F0Ku=Y2*!6'i^lAxWJ#jt"M1c{)*v@,qD'VV/!wQ.c\4>;kt&_|%V8JPUEjCMvg_Ne<7UeQqo}W=8N3e0.h[[l@:477m_e5g+
      u&v/>TBR"+}i:pP-If^~hbZ[S-kK\9F,!D8QJrryQEzA7RIc\1?WTia_|#e/c=Aa#I`$YtT8%UZ6$Xt"?`X_/RC'vpn8f_5[ini3})^tns`\/)
      Hk4yx)'LsV\'kGq~+2?d"8)_zk/5\CoEp)0|SDQLA3WrT}T!{2lm9o>r0!|SoX97f/f.z:b/W}p>M|Q?Wcgb{<udgUOl3v(`ya-?ONo>O|&J7,
      RBvCFk["gIXLBzU%2N{hd8hEwHD,]:5#jd9v,4"oQ0X#(P1q'>KR[[&oKjj7|u''b}Pg!mc\4qoKTy-*1/;CkV&+}[-pIVG3v@EuWdtJ+3p@XW
      ]Sa01ZD{Dr=/HG3Rhi:WH%{+RO9A1,,"=Mcz7H(*drx5;uY7vA@amw~,i/>m*{NYV%}dB##c`+K8H}H1[`}~K>sG$kv3Gdc:x@oaJj@8m-wNIK
      gh?{F-b:EYDO\6r=GL,Z4pgA@uKyNg^rq0j[YZg,[ox#m%<7U"y\UJ4{z_Uj-z7.AKe@1X)Egs~Wkl*W%$|b?Kg@)%.gS^bzV;.S{R}TpuM}\0
      $3vACCQ))[fRvD#SW=5QW/'`WB/PqM&})tN1_|U4-3*G.9-7H.]I!yG%%~o8$ssX}cgEhU`&mH3[5}>.)<I>#3@~rD!Yx>v@jWLMQ-H20F@3O4
      E{uD^cG!vt$zJ-=tJsFOIo^ck$})34xN]D=HbEOqVr|"7@2yY6_z))sUt?nn>-s(S=SUA.3+b1){ne{RXWNS4[;Lmpk?{\EbQJ7Q4%=J6v|=N_
      _.."\BTJE}0`J7(882F20|DeZ2ms%="gk]3>f5fKTJ.p0x/atIg(%{bdLZZ\>0z1j]_iI5RT%*{Rt0{UL5I6In3RTk(l<HCDkIEn7fu=F[m;/K
      On=K=Q=Xcf{S!:6:1.8>Sd/]5Qy]:=$u-@8\Au6#yBnDe[@kC-^2e0kZRY[CVy&E2{de)Q,*IoHZOD)Xh*iT*@\7CV'WV`7IU33#{;r!Xw.Fj<
      4OhCk[MtJ*gMi$Bd1eJ^,moda]4W[6"!It"i:":II|zsDrz^)%.mRdTIt"JZ]m6;E:FMwF6w.8+}'d}rFV$SI+Ujg_&3U[xa`buN3e`%{R.,H=
      q]"-(iu,NDnUW*E'GN,z\0y_*-G0CHB#!zDp>?)2s"!XtEQhoX-l}Y%]VG?%a34QGTUA&$Tvmwokw,QP(F*l.Vvo"Ftw;yS8n.5ymW((B^>b]r
      wt#LNeUjh^egC;4)f0}q^M@kWR@t!?E&uK7<gW5DV@LsbuC+JErHz;;chy8"':zSse&*OS}QPGreziI`kQ"g`MX$K&>_R#"#V<b:ncjax"Rw"3
      1yF?>^Gm5+:om59?`(lDjH:|?v1g%EW|}!mf$4>>@7n.pvqv3;|ZVx+(U*Q>eA<b;^v0+:{49HDSAHo^"n%q??KQ1#F_yM?xG7f;;L6c&jO?r]
      ywNd&+)O%gfRt3A+;tmt$Mf<O==2vv,qpN!(kC'gS!PCo,p4pu%j!E~Z;$*inS19l8i#.8soMx!vD6XAV_rjed\h@/z2OTXNbjP+-DM-H>9mKx
      DS=XYp`l*)@[`/KZV=nvawT+pEvai<v.TV/:rm.[:~5clNk{u0J@ybIJ9*k-aBXzxZ@\zXemA8X?+[LsaH!O[EQZ5e:#+VSQnX9gHwk1Fjnlrk
      @MmjlS_![o6CUlH\Q:Px[AbrQH;,$f(Z^tp?Ya-R<^PW9I!UyLE:>^"4WRE,v2J+,e\e\e"EB&&5AD6x':ou63C:kOo/)1er*N{}ywN_]Y|HP6
      Z4ZZT^L0{AaIOd*H^5B|iUn<>=YZ7jBWjJmr-rlNcY9+;ZZ=l~M;%"$Wnf9'ui`E>x[=-M1XHU6F\d(i[i|Z*OuZralbIW:6@+wGcs$%@tZCTa
      o=OWO;-b'n@H3u6>;d05A/-}EMyY:>T`/Wd>%V?:qM/tbT\T$0%Bm~py[6W%6}>4-#d9(f1|xWXo[2{d~PYbtC$p{$f2>R+2(mcu1plYu%5y|9
      D8i<lzRq&}vx{b}74X%@K2|Rcq/&9Ngpx"c=B'cxP?+8X\wt`,2c]|O+j4C=Prr|70";{C[LX.^?gCbT(L5hUb2(.#l:x<<yL?(g>:0nG.gj#F
      x~63(HArB'h_k{obW0JFW@YgoZeM<X1&o@`ckvDo}?No>I}.6ao7.p:FvM7@JA=U0@QiT"Q[T=j[H5OxaYxoR$M@(ym_h6Bb1wN&I/j]725k#h
      pr+u^,}`id07#;\R+t}5yYmH/fk#!XqKLl<,Yv^=x.hj@v4.q]tiBx}2VdGBzmw(%A"'T!-8;-wDz.dlP(3);La)1*||[k(Po"<Ue#<jvc$v5(
      H%+}Y&w<4<Ttf,p1Je%gsf?TQ`]QdQHkuk-fc&c`L;t<_WWG[tJ@l10^qRX$%?]x}2d&Cm8+de_\l@VPr#&1L@8J/*h",fUh3,3fVL:6a3%#[L
      K@f@1&5&9$RXc%IjD'Vl)]lb/LP"{HrL(Lpelc_CLe(+,S~UhAfKJn3Ak:c]fk9:s=84UcQ!!z6VXolN;N;IsV|)=pCH6Gf}w$K^wF\=T$fD}/
      %?ABJQgyiBP~!jbC">1'Q>UrCsz4C-CR>Xw0S?{PBHAy\S@jJ'ES*kQ*D(3M:B5qi942'G^%G&qqrga8&$N`a14>v@GPD+m'`/0[DXF@Z0jSSY
      z]j#Bw]'uWf(5okA+*+B\hI}1.e)ped$u0S-#O~V^:VdQEG|<#JQp"4Ak9tHO?h/{yPWZv*W'>-msylMWt?45?"fW^1\Z%zJ'&#VfXAs_7}Eg-
      $2iQ`jTjyz<jD5fHT"y2ERu?li=X)%o-ePg;ICN&/`Q'Q.Grz\5kr7'Wk/?VnmZ.s|9K'F0Qjt3ik`YG=xjwze&Ner08/\%s"USp3/xC<2zY:.
      ~^EWxSO3}HPV@"G8WZ6<{3OH[zC4*$',?K-h'`7K<VNdSa)zzg:8s9kTna?fVg,uHx\!2dh(n-caw`9yL|Ap4Q4^r#_~)>u!=vnL/+~ms;{ouR
      ^=oZ@o$qWB`!B\4u):xnHD{@IRaAFj+UT}|J",EaN##PwzQi(O1b,fAUmMxS'!$R]b,Ss^HGXtKza=?gX)z%_?%29)W~bP86-IXXZC&E|n:7t"
      }l|Ow0;72,Zd~"gvD>1}`$>OO0[=_.i*"qWEWP-!^swWsjpo$wv[meyS3ta(.\q!faz^lq@g*9wq;Rs$*@$ryckoNyfx32|EacT4aCLGm1v{de
      EIiih:X8OlOA}xHf.p#)zTd0>("<G`;OD1NaAV:!(wq>L?.xGq+}Pf's(Hq!~g"u@am_e!-y3##^-hH@gd3b2bLyYOg@S2>aP[[+8Tn6TNOoVy
      N3KHj9t+j&z;9WNe2o=M.syk7-G0r[=+Zg=N%KeR(x-+xKBA@8k&PwG1v*U<Yr0W`^lRj<orTRQSnP8bLH@x8v6**U2<Sn*JG2g-Y@&Y[^dny2
      m\?bTrWrBfU?,O3Tz%kO%[Dg=9BYVMnrV?yk}x=_IqdnO&AjNL9TYt5kzglaM`{AyFOBEK20rC^d/{7o.N%^I%C&%DD"Z?'J14bv4v8I#q?*6h
      zK&H~7>e/p2cbdX~-FF$2DmK_J~"]K|UR!C'r"-G`QvH]*f_P$|OX2/~{_k"+~n7>V<\!};(yT+k2=dc}*RF!dt!aTE;gY{&GiG86BQDo`V2~;
      -t#>.?jXX.7P!SUZd_k&N4Pa-~lFz'*;~6WvH]0k;|s3SZY@H,MjE}'5Uu,dlXW>.<ZVo?:FHh!q7df?-#vlOX1"$\gHc8ZQ^+dg*:%2w/:he_
      `}vKrbS9:+rbY_4NmJuz.N0ch0r<[s{Z}o5bLi@@T{^DJ_uP%I+Aha9$kv$7Ot>i`Tgs8?.X3Yd+L}-H98]@]}{W!<s&+!zmxw[0~,udi>-s&l
      8y*]=c<twlx#;z/:rM[]jdBa@_,3A'ZfOy,"$wz>CWg7/j=O)}^<0H9,bLN1EF_U/.f.cy#h[q,?5yXA0q9b%GwK(C*"[/pVGiMo3%f+$\74Di
      |c@?p1iaY'%$_5IefGOQ}qm!U4.6i2:?R,"fzq?,Izwk%u[mU)#|VZJ3[#y3FaE}kg]jMe_@cWF/0utR^|.Wn8wo<:W2Qfx@$^:nhXvgkD4W+Q
      eb?E)O?xT.`@M*)0[A}uSs{T_)g>zoLNP}C^s&~]DK-aDI%P2yS1@Buw:jYbw<EtsBO$pTNRk+KPRWQo]J_uBb,QFP"mWPb~41kg'EWU3mHu/_
      :lT}L9,7K7;F-QI-S,cu?(@g<StUW$|G<epv9N|Vt:sF3w@4P]7=KkNSI%gN0+>x%KPSVG(.c#QT5J&^.O;,[xh51(Ayx'7a:~&z<;8muJwZ'a
      w!lYhk,POW-b"~%ZvHefKcX[="Ngyhe=RnrP@>asJu~5eux8UY]}m8z@mFoz<lAq1Y4qU=Gsk%qQw=cGGDWs.k&3g|Cr&d7a7vJn2(:i7LQFOS
      1[X\;#2,49H6v"['Zv`?sbL<+rNg{zc&6F;[T$%~t|@g5l+h}kb!OXz01gso"0QtLR8ACn)0U.OhlNwq,k+v_q<(6n>I~usafELixGwvRo_9p=
      ;e(>"wf~Xm7(&%JCX^4tI5-V7n^`Hll61^DFojjSa$K+3JP.q:$^ua0a'24)a8^/G8m3WfmWdN}Y/I:n1-,@F*X,}vYnyfevl);ktnTiY=SA+M
      U>mS4GT#!I[mk'j]a#h5]I_^K8,kl]V<([vv/j`KjM&~][q^>-LmS'j+X]O|I\)ocbKV,@20(qI8b`V]$M9!<l'1DX>wy%ph(7q~.lOu?sjp0b
      ya'U>eQ(TsTLMpb3KvV+4>m[*\f!BQAR7w|).{g+LGc=%y+n7:oQac$t@4:ub_~p+9d^L\_uW'wn?222sr3Itk`nrIW{23:OQ=q/=)n4{?aOCd
      kd,/Nhlt&j?n}(<_3-}W\m*-m5*FmyH'HaSDCGcmheDf@&iJTNMvJg?gl*9<R7|yJV<%yW:b_@y)Hy;O[}.J#ty_oRqsTSO/#!E[/32~>IY"N*
      ]5)[B.uOhUi?v?fjL4<>V>L;2XIZ'~b3g'#"1n5}7/eVlb<c9"W.28,\'\buS/>1kY9FXGGg#uKQE1|#K;N}wJc4bAkIq^qu6UxJi)+!~ikv!3
      ?c7mg]P2>Zd#3%/`^R\w!1Gu]xrw'r!5ms$('3|)-2(,vTlv*_ET[7mGIhxSv^@,3N\|@SG^.R1<(wV5`"Kc^[),k/Z^fPT5"r8z)![(3RDLAS
      ~OcylxH+=FC\T>^8jm9#Bn:1*sU06\=7wiu3htOw5.0dU?fI=)GT}R8]'xiD@2Y{jF#J)+I,1mH/[52Ul*AE]2.E"*9#ed/\T|IhCTgkTqx+ij
      '33|(V7;AXYo_DVOGS6E416}]$Ke7{(Um-O9R/_w$e*S*]=O@#Wpu8;c1v>BWL3Oip=L6+UUj1~Qb2Qq-!c"45|.'<(M5?U}}Y-%%M-K`<{cvI
      3lt\Se=WrtQxEZI90".S1D>p*DF#9:ah/CyPiA*j2;lK:JO1b={,5g5's_4o02,->kH.Y=rY_;_8e"K`]\`OMFq-=Bc6jL"s[G&T`,K7%CCy~Z
      3&J9(Qa=9'}NNkM)i14'YAV^}<[t;H"e@yi6iAX<e|iA31'Mq?2ib#M!kxPt%]iMF}A\{BVO+O.<KX`|+GI<[[DQCf]=OC|sHPf+#\J-!Od;r[
      >SGT?!r6p45)F-B(ga?$au5O`v8H)g'UwH~TMEMY-nn1EvG;('ThX*+5(3BdlL^k"bIZZxbL@z>d!Rj^8B1Lt#FAXWgb>a*{\/P!k2'cX$:}&@
      I}asGeb#LTPZbBuF:t8<..;n{AS^S@k+:-mJcaV'Ql,qrq!|NAyz6Ro!o*{?xAA<c\z|fWs;oDgGlB$~>|?Ec3bprqDvl{L=~?3[$Z}IrTG^Ka
      5PM0h$WsEVw2\QBJ"gVy2v.ubkd%_+;SL&^CT81>wWm@YR0-0K/m5PVY.qPB%(4L-"C<Af4>(}/[[PElSziB,t'=6d>!7z^^r14mGbW4l?";#@
      D"KFGa^LoXsWH>9]x`elDsrp!BH=Hj9CfG0xo=!CwY@d^*'ED[he7[<|O"^G@WVJ<-odk;V`&([|&4UMI/Pp3w:D.-,u2GzI@suXD,L$W-5[Z{
      LhjaFF#(+P|VVF5x&6O`Icz6}2L$7fa*:nbxkT!+7D-3QjN[Dbn"K5U\sXh|a<:F[l('ZXhE!^#-7iiYzgQ&XB]T`)!g$}/qd?/s>$'08N+"tF
      JdkE^"$\9AN$3Yi-xD>=T)BK|{'ZWT5A.uL`,"ql?$R'^>5v|9~X%XzX<h+A3Fp#6cm"_.pq1kC2d:Sg0'[w$yxf.pLv"Jt^:<SSFBi4^cO=&0
      o^)M9<OLniNvt?1W_Jh+)(pL@l^do.<UvXxTx<GOnDN39b]~z_=$2r)5sm{`<!J5XEv}0\jx=,*6,$_pt@$.?/f|u$EL0SHE0GBvaHfRG%44Bl
      G{0.-ufW5:dNRUlqL\$|zkbw\-A-hp6Qc3)AJ_{1tdT}4|L*xS=j0QN<yP6}fkIBlq?PU`I7`}M5'28GdW<w`*Ita%w^W_6^a3gf5Pa~mF};ni
      xov!@YucI)]V_.ldOnl9^bi$:qI"6CI_)!^4G(HwdDClA=aP;f$w]/?eojmG^P-Bj&_/z8xX'Qb$}_T"ueU")d}V120F)g]1;$O3>[_tE_YNDT
      6PaA}&s}xN{BNy}?K6"}:-dC"?*\%/dJ%2CGkW1j}VO/V1Szy(+f6,k&.M\$PWcgZ[ZXQXUf}+U[_ir=z45kR=.WS'~aA{r6>ZTr=Mc#jFC?g2
      ?<+ohgY&kIZgN^t~q!+gC*Co%n,fvL=R%Hh&x-|0v!76^'[lk&TUPq^"xubISp0P>4\5REJ^`Xs|Kx2Zp-~U+3Ur"W*<^<6IC=tG&mGg]\skh-
      xvm=7i)g#*a-|}g\;G6QKPvU=tt_"jW,]nC:|L:bCV?e6KSMG\A;:-Un7DL6AcN9IxyVjbqh=yYr6]V>nS[*BUEv=U`9k(_\[c#xzn<`Ru}c;6
      Ukmj1DZtQ!.pA,?JD2#R;oV(ei#,%\m"r?G^/GvaKZnC$bbqu|9J-1XhpYk|Npj;5r]hCEhv2.:Z:!*}]mO}{64`8ZRfk)[,geYleWpw5^eM%\
      5?CG)rHGIP[|QU.(m0f]Bt;-1>4gjoPM#?.\yDTY$^:+F2AM&<|#AD"-g[nV?RHx*L9K;I_4}?<;hG)E$@?d(0]%1pj?H#Z|oz*F+J>Xat|Av~
      _F"x>8=8;euSJ%c`jw|qRfGG&{S|\MOJ,rzkNZ>VFq+gRWXEEB3Or<DP#C:YKw}(&fd/)9P"kLrQ;r(;UrMumX{Y>pz8-f[YW\<(3`>6\-pk;W
      %A(E%}&>'cw!TW-AG!saRDJP0^d(HEvS]V.oDN{Jz'$0^z'0R[sNO:EE0/We*`!v*y_o",Z0g$lvE5OBC4=6luM'iKPS(<BRRO0#}*LNO2Pcc>
      v8w8\oYZwo<J;dAGN'&0X0%#G>$hoAdf;UNK::G+Ck1jR0ZN%F;&v1Gbzo8:|/htoq`YZ;=0*~jL(FvCvcp3\;6[wS$CIx%2'F0$;.Pl]\VVi'
      k[yxN5S1&h&b%M+jWLB&,4<@}=CRtXhf_/X|pN[Kd]]AIE.l1;A_?e=M<J-2Z55A.q"5}V(v*Mu6KB=K)75j[.X~0*I481h,<<KG_~Hxg9)h`*
      3~h.w)z.LXeoO",-OXo~]ofp]e3JpeU]Q~K%ebagLysLbd`}QD[4tPh|B<@.aGAxCc/lFZYH3Ug%_+\6@/X4qEKcs+rfi|6$V?mF,#~%:^-jIT
      C;:^~-MXbSi_H~im_qmX?p)Z"&ovNQ#SNPrs1ho>WO45+>FK(}xBvsF\nk}idT(n5b]=eo6UVBd}F,mH_Uw|S}7%Rl!{HN&#|_7+C^zdKV:zqw
      a+U!jbMG'l:oDf#>k$Gs$T(+@4IZ;pELTcz;>7yk^NRq{B<j1';jm'-}Z~*TB\%8[g!MDZW+^>?vhj;we%PP_SDKbNL6h:$a)~:`emir#wIH$J
      vjiLSE[Bu86:a[XSF/[tpxMpwg5.u(oZt|Tz;L*jE7NB='@D5)cb\ylIC~gK+isq9.2K(qmNug]A>J$#<q?!5Av"M43%x{=L>R:+_e'F1oeov&
      yl]wLm[6)[q%Ru~;AUGy<=six?2|%qezw\8vwJ,t`TTEeW%TwaxK5bK*TkR^j$>Wr$Nj2x%Q"d_R/@b!`*"6'2PrFQVi|K,'*6K1ld0~b6h\Bg
      %dGmlJ~w}73qo::Sf8+At?P0,Df'oYP,|#?w"_Dy&+s4f<QjVp#N=;~Uyd;GFwD{l``ohBaZpa;vp.EF;GlWu<ovYW1&vn.OH*=$3l<GNt?c!v
      4^JM`+"u,t>Q@y\0xjJz_}W.ejjmdz`<vXVw$Ak!6I\ycr&(32}|AS-OdnDU&4^,[:QH{`\E#xQFud[%Bc$uQPyY15CYO+4\dh&yD;OU]yM"G~
      {7!T]#,P69sPh8jaiT\b+(i=M2rs_+JO|j1&tWcP+J<J=uSx{lPSL/'HeA78\E+^8^"x]OfYi=`0u]/f,gNXw-U1F,Hm5!#Ij}p}~iE[i8m5T4
      ;h9$%l+GW40K;yEv&($(T?^w9U&dYM7MwiDd^`WN3QE}:O93[T&I3i,t37u#`cfK25QGaBF*TS;R)ofmWLdM\@V]>=Z&@?Bx++'"V+z,pAzR\J
      4v<!]v0'v>#Vf+@v"d<<'$"WqK@TrH1!&y);rIB7v@CgR;Cw3U|13]@"HSRHt0M7?q>jRxT5;o}5-=SNqE_R^{$kZ!%;?l,r/89@S`|@,dTG?"
      1ZW?_[8tW/`TYA*o|CpzPS^0DMW3zH.p/PyqMa~$"1;k[@x"YPMkw[sczP.Mr?=d3.8\Vq]OD+xfMh>6QC$Kv}D0he`4n.z&hw?fL.^wH}.]wo
      #6#looo_`qHrj5gyI\hP.\yT(-!;Bt3dPjXx>~0'E;#P3[?-%[<_P]:4eKx,Gx+t.Rg%\@K>V@-KF"nza`-X>..D.js|sbfGg;XAVH/Fxp<KVu
      "qD&d=(cqr"{jO*$!@pjR2*>8(DtAv6l'-ab=-S=5p'V_~u^!IrSWUYLHT9_Y/j,`wuU__xw/?c:V|\]Dq8d_0axY-7Rb6Jz(>,"!*@|L$s"I:
      \Nn2-cq=X'ZJ:tzHJ@R0bhCeZl*i)Sbol<tR)[Foh&G-8*`'~fJcG/<T=K7i-[L?/}9iQ4/'mj/5VA%BUXh:qN4afEd|v=_@*$L\^.R{OWv`K'
      +XE3{:P9%BDYVARab\HUx~]_n.mN~-BZiN.$4j41KY{OFqz~b2co&~+yl7X%Adhi"3(;bVY/>;u0jqGs'u;&uF'/j{m}AFRqhQV?8?5*2F|qV~
      zg+S6TD,yh\X>zh<.FownA;@uNs-I)G{l]81*+-,jord~&gyY#q]e,MAT3`28N.6":h=3+vS,lVKD@6$]qKae!ITU.ewqweL8!UcHpZ[5}.M"d
      ZrG6&)<KI!EX}-rt8@'[`a/<l}4y9wN=MP8{OmP&Mk|bSj}3P0b,X3JnQ*,;UN8<'b6l\Fa@`{e0/~S%[Yv>fV8|wHm0N#Zq*5yc&oSe=GiTYM
      cAvaSVan?{Mr9bV93ojkJm5F<{r-U`cfhsq#3z(2>A./U8%Tq474tB3$<7;N\kNP"$yeJE8=7@]UHEE:+<_z{`op.=|@S},Ayg6qCNJPTQDK8\
      /L'1wY-3Vk+DVEOR"EN(A3I+AxuSl+`-ZuGl6@i.18JVH/{*_)VohDI[`ed^O){KSlW@kM,ws_^{j:hFC5Teo;U.P8}9iIr+HG&|.COS}%ZE")
      1$QaN9Hi~KyUG@ZJVB=<_k?/-9]P0kj<3&$)r21/\Kg#K9;_C4dBf:<BQUy|iv)~arNrRyl8b.{I$Ji2"T_/Tp^]aN@4wlxPKL"Da~dAv:h2A3
      [`BHK=k"'L!4%xz(L$I4c=OFT?hmF#%qxyP#cr&`#Mj)ARH}tM~b/lOn?;]Mb`w:O8Jk7k@D0Piato<yuKR}w:BxD,|$%Oc>xU>3O#~uZ=GZ{3
      |43Xq'wm>1]+Auh'_5?.>fl"g1i$xHR=c0FM%>hV=LtnvQ{/kH8B`76Z::X;=^,oUE!<iqqy9E-*oSv,"YTDJ,YKvilt%nG%\eE;a8,_,K8]>m
      ~6up3slcqucAz,6+)Lnt4SO*kF+ME;,-a|s^/%*J:&-gPfs2:VM*62-4s'op%D_Ci}}E[X'5'B`-aaCU0+dL$G(bAiKoZ*hXhynhIj@!srBbGL
      `>Z)-uiN$Xj,KktACV(f:"xJ0xY3*Uqt/h*{TeG2&])'?elCdVO"F<]<=2CxV%(S@%NyhWV0v8:j%95MD>akjK9lI1pgU0rlS<!P-}%DG37e/h
      sdTp|0x'H``z:)^?(!J%m:`5#a]w6Fx+ISe9*Z,`'aIiw[k+4tkkZ[l(O&>~AJ\\;r{45FtaU.7LQT%O$lAd?pz.8itqQWX:.\c<dy{xGp=\6a
      ~u0wkV08#(n@Vei%)~$2FwB&+^O"=DW@=APyL/vaU!Z"2g`DGSa{+kjl]ddMel0-g#`QqC-2/P+G.PmYT@kkX7q$EwH]w12>{%[TMPx9Nw"r}?
      70AB*?ubP^neZ]6~&\0y9=G)7P\|:Oy3EA)\Iwn>^[Nc%-{?JT8$2Eq8=puK@=JPN?v2`^BIhf*cCK<P(,`+^;NoHPWq[+plT^tHlOFBX3[)/G
      ,U]Zo;/TChlgHc%$Ht*C8r3(E=!{f`qN*((HS30U[+1RxDiAz9ZumYiYVhg.wq'c68MG54my[KfY+G=k|SEi7()0.q=lV/TyDrzRu!rZKT6[VA
      E,c,^1[0#(O]2Ov&"=sE|HpRN'4,b*nH?p`%{~)DY8j>f$+~jR\v5s[jpo}K+oO^uT$Cgm7*<Zni=fss06&;P9.c%dnMDA3?$Fb+.g<j\BaJZi
      V_BTL]qL=AkPF}A8]:SKB1'}U2&nLr|wCrM3vOhhDcNi#<tV1bkV+m,G{4vnhOdLoJr!`Y=wx"6B;/O={`7DMh("Gz=#onp)e{e(=_"D%Vb~te
      t:?eu+AD#.l`lNz0oqX1`R3${HWK]6+RV7;#u<lx/}&a4,:{qRx9en,xWB='0`G>)<uci:^-FuNRL]`4ej$IBixOwCKHO}-]eWDC(%"LL3P'^/
      7fHzt0D9-t,MIiYz+oW>|+([>yQoKfExbEamKoL?og{-UKooZw8>tN&8|);/0=a`'`[P6Y6Y0v6W$J>Gn@a8.T;y7WZF}hi-?A4eWlZ,=!qV,=
      FRm80=SLru!#]yGTw&%(;=z$xsft]^Gt1%>mi;6yF_H--Lb}7*Ztbe<x5:<"{BZ[KT$;o[&TvE]xXv`o)LGnETl7p6u-'}Q+@l\)3<<&2p7ICb
      Rsx|O29J9W#}yYs#YI(mfmE##Vhxmb5Wt/G|1{UueXB,%/Srhd@,/NZ9nuJ;K-nDu"\$x158r\zJ0$]/is$W7pTJ1);"AFC0Jm[:~B5.Uh\&ol
      >~JJ>`E~c]Bt18Hb/ktJC&wb8SB1($0Vsf1/0P-LLLjwbRL+J?/US;o:H-veHc+c8yd:AB]]>u+]@4pQ*pS:Ti%Ndigm!/Xa=MMJi61p\KjC@M
      ?:dbt)%&qJhrC'!qw[p`>u)(aQt5LdXc`1L0)J&xWhvyH1yXJ&}a3;\tL'?;m:PaBpd=j~bhP~K"0y5JmZ3B/qVPW@k)4H'bL2T"FQ9mWJ-+2G
      x/-F3|ei'W{9IY,*=j;cAM4k0c,(&OQjp>ZV&wKn+2Wx7U#plLm,/QVo-R\&,y2,O^@g8C;v1#5%fD11~CT`.-B'|B0ZDG.}u_/uo2psV_OI[\
      ]aKaYD1t)1nhM=/.L,@L'c]("o3Kj.4iS[e!~ncyTuIB%Q,2<@.:.~lYGl9n7wANE'26,+h@X)5flScMas|aGwm0QQdj(RBh6_V95BqzwT1*cZ
      'u[&MOu!tv&I%A0<Q-1~r!3hBE0+o3.\P34nS*ZifTu(=G%@O~|6oN(1M`n5DvYY9KUC4c~yO_Zw;GL^=t`8%_ZT`'oEOeKCRLp/8)U0I/-DIY
      [lRIE`~@@4Nl=lWA3lwC@2P'_*N\t&A]=Zz=Q^06GY0ZBIN6P1x\z=5-Y4ct(:Q:.<k,B9QO$/^*cYa4gW?:lbsi&YraaH@1P.&|5c5`eKE0+a
      iO`.PmgD._3O,NBXQ;8tbp2O4~pNPV$(a`Us-,qjeZvBiJQ\{Qn')uIS}cv9@v66n5Z6fQ!A6IJ^H`6%aYUxp|L=Km4Dw1Zl!X/Vd]WV|r0]Z[
      RQX((_m*U5{U@%ndBaR=<pPT0Ps{$"g)(kmFqyIRkk3>Sv{,?qEya~Mo[UgV,@<FeOX3.j;XuQxpst`9W;V;9@YvA).kRZImX/_;z4I*8Ccv[_
      C.6w|0@#R05f,f*}5Z7|7rmE>K+9&'!9ih,incTghH-gXrA~O%:=E^vJ/K#jY2n0aOij;(RiKKZ66)M7bs6hb7BK_Y~#%[KU1FC:r{Ov)ao.p@
      ^W<>rz4M)wNC;g'}u/>0x)NY,[2P|^b,ANWUIFrPhIwhTQ27kZOV*6%D7cQoM,T8=u"9+u,4pMC.8b(h%&3VOliyc\2FSt#:KA2h{w6-:1Yh@h
      PnowA-V_,9M/I3`\)A[CSDK(TRN#n`Odq.cbbld6.WHsq=34(5:qM?_ii@MY&$YB%6]{V_Q+l7mA#!jJXxc)@N(NI!wLydm@Sy/qt*&eLd*>Rl
      h&pj#*MO53l>G[8<P4WKePJDnIeQQ1|N|PB=~hvBI3c_Gh?uod[:MVb83!!m(N5gG^s^@}4a(=f>,5@>A>.vU.RQTMSOU3uzKPsql5hd8G[!#%
      0X8Etb6d.Z[S@#i.w>Whv839)"`!r=,]=\Q!#?hp8&e:;OAP+&VWhZG]j`~\nzEv.p,b(]CJ\|2:,D\iGkCx$Z^Uj~po9M&$X'wT"|!bBt)uLN
      1;N`)!1|ZQQ/O<a,7Lfl~4qG2DTq06Om#@:I6fcR0H<YmDi?ysPt?Cn/.H]PfmznhAtV$4@:sf]k\slhR.pk/$EPOFNx?NBWO2KJ:Iw5rkoZx|
      fK!z<[G:<'tZ}S#pB"}WW)NR6FA*HD7X1/?OA=sEuu?kXN-K4tAtc\5ENUik(;!~O(,-<-bLdm/M>ij+i")S9saH*=?X>PxanZB(?uC2cT9I0f
      `'k>.#wD{E\DL@EX@(em*~5e3PjlxLeh@S[E)mDCz4*Cje!'91*vTE}5QJO$noN6.Lp<xirlpbn'kY<w&OlWS}a^*-}8z;R$Sw-Q7apU,jnE/I
      uN$V7sEkmi[6\So4=/n`k<Nd,UllV?##Xh*YO%Ix5.uO_*^hu+g[:aLO53"8.,Wd,Td.\0;eHv1l>^;3zrQlIvcf98Fo5|/`fu8/_*](:T9e:8
      pwK/)-ik2T7:@0oZ%`Jei#CS1M.l|bJtqQdUYz$d.1<[KdU:VCBN.PxzTK%_SF|""RCE!uUjmtT:<PbQS]L#,]P4H^Xv>MTHI!H]B.SXJs)08`
      ]Zg`j.6kKc*o{$wQ:V8i^(~-OOssak*K:Z>H|J|b/1LV#>g/7tT>r"gmZl7V{cF[3$$Cd<Eol!@[QW-#Bcs(iKx/X2h>Or4wbz0dtGw\R)W!+a
      JJ,[FAmyu={9Zu.7xf!;R4Ga+dI{v,s}*kq(I_Q)ndVj4Vnq<o>dB8<Zym|qF<2WMkKOD#;qeHPy)Zu0Ja_8vKK,>:~@yu4Aastr;n1B^_1MyX
      E=d7$0gkh9zG(1=TZIc(Mhf^V$3<yYH]f?DIvGy~ka2t{:iIH3>g#+dn\y~B&a6pdG<MiFRm4Pov-}5hC5wf(vJE+}s@6{I]1W7*wP\H+Q7B-8
      O\yGr!=1sANU7`"A8Ye[P3/K$0_[5J9]_42a6/}iu&@x!AO4~GJ'8yZw7cO@KX@-HA.;qK-='wtb>boh@i$p^S#<dQ/O6?!awE0'a&/ltpj_,Z
      bK@u~h"4@a{U%~3:%ZAe!yXdp:z2D@(>jtF[W<cgqgRK!s0F*XumX`WMNz()7d!LkT\=yq/:euM^<:X.fohW.)KgdJ'u'6BA,bVy-6i7+;"S|E
      9=66H0t*xauBuD&BeivzRsBFFYKE:^P%$3ZWQj".b/%~TComs"8EpH#fP5J<3K11tLC}Ld{O`$98x9Z}%:%$z]^B,VH4I+@}\xI9{L*fGimz9n
      [;k,]kL9}*Zj&ic>(_z'%0B4*2!cC{GcnA|lCA#Tb|aa9}dkP(qF(SGSNU?&gCYB1V6mL_F}Urcw'|:q5KQJ5[}D\3uiyLZAk=7{Puq>v9}4qk
      e};w}4L[J{(>t~t-oawQ{,;>frRZ\eLO\lQJ{"`H^E,l#6`XeD);nFJW?Vk4`a.!2Vt4f38&R&TAVE-%tilxAK@A[[UY2X>8=JK%9TkHyJ)@_^
      a"O$*G+GF(qhy)`c0/k)N79a0P*\T?TY").?4Qs?5BqbX&]s%yT~JO^bE@N7z]R,7U~oe|sn$x3$59fj[QxLLxwgvbx+K]aP8CiU4w8sn7Xf!6
      0'">,!o+%mux*|Q?D{GUY3Qm]7)k]E}8Nq(AF9\)SREQCFV5$P*NJs^g6yUQ7+?3m;vo@+w6=[4lT$pxLG3Z<(@\/]DNBbOwYITG;Z|Q>[z-jj
      R_GdC$70-l[n%w?%MzC7HIMfp5MhTq=Lm'F<b|7?lM=btQ~BTS3(Uw]r&P>6,~U^1K$HsIHodm9WMM=bx<X;n9q*9hjQy",V6BmU:jyT[7gX8)
      sf@C:>$F3_aJL$G'?4vYiz_j@2e4FZQeX*'TX`+Q6?:L)1YuSuBw5sji~w\U?Nf3zK,5@9$BaK*jVz!ygm5=X?)n:&.~_6B5|18Ot8(wks,;cw
      H<:$=ZI6Jj2N-G0H4mRXr\e,xVfn<fl[|/VGMh2R}IE/8\NP/?_ZQ[kt|O7pulSt6en00_8uZi`|}Qy((Q3q#ZhBsQll!0#/2JWEf["u$ts6Gp
      2b~i(GK2a1"MDHxmb\]}=:K@NhW!USgEL<t=B.ZIz#!3H.Ss,j/L8q@!:4<Szm,&X^?UHlA###.Vz>~55^RJSxe~'LIB2,^Z=(:L-<dZt=%2c4
      rrlfRll2LI=b]Rkrm}-&"n%i'!K+]WaMYm*=Oei<bNeb^(VvkhH~{BcMYa*uWILR'h?5nFKa/rR6jFy"eZSZl{H%p]SErhus\u9.0Y+4Upe]=],

   ["949"]  =  -- Korean, 17048 codepoints above U+007F
      [=[.?P*"%JdJY.\dApak>>jkl@@vlOMP(2HYtDqZ=CE{6w89$-QMAmM=yjyuext/9^>o"(n}rRN0XD|eH}+M7fc^f"gV;sYA&4"-]gYHf.oIGZ
      Ul+Wt?Do^tX+C)iSAsjU!$"crF~S_MV?9_/Z(@(=yGrY@yD_^/;}dmp_wYx%J%"_kCV/S;NwC+IzI7*0aGuv~qs\La%eI'y4;mNlkMGNkQR?:W
      x?K\z,V((+O(ZYm/xGGqik;L0k|3iWs@"|8?@j%MG{BK1Dk3pXHVnN^0[?X#Kqp~fd3wA,R;gvz}>XB{Q{Jo&>)#]'Cf&&T{TQ"H=|h^auS6>"
      :10_$.BeUI/7TzvDJwI{:2~z8IO3}T_n:ORStD8!M-kk^gD\I86G37`j5,+B*,vS~$6XF">A8o7)'pj5%3x?nwf3knRx1\HZR`_7DB3Rzj[Q|S
      3bx+#EV|z~]3M&pewrj|q)=[s:iZ%UF+sZd$t\sV%CD?cSOFEg0xizR|ME~`6x0kx'imf1aB}^Ql$RmH8C4Kf+W2(9;'v_kFs,~mIW?V:I!x7d
      -(z-A[D6B3LHcO1I).D*}{A(*)!yzZzAEJkowkf*$pOluBN_B@xW7a$wJX>RR;p\!zh;Vs{}7gB4v+u8IrZlPhk^m@~1Tx\hDGmF8>(N4&!1(P
      J3ks=(^b*"!r{{N/cx[@_~cJY`SXi(!1.G5q;)ttt4xWgorIb/Yn#pxMll-pJ-5xG%=aSdQ')iZ$W,Mvr*BW5;g%yh?PVe"3:B!1+2Nl(A3Lkv
      .AAPz(%Zx6gu4|=xufBEk1cY%qIl%L;[RB9O*US#RQf[>ToY0X=+Z>%7C~vkpxL1mpFsJ7;44|z!V=s-qKW0>z]xC4vPq\lpDsri}0E,KA=z:^
      Q+st(@ZgK4QNjts5Z6}1-OE?zEzNOREl]#)dJpIRlqmq{6iN,~nb~ma./YXED^b>2>,>6mrS#>815-3s6M8geiXiy,4W^62ccM.J5?@xC"Y`=Q
      y$A4|zIiJHF>sy'6hh!sB{eDra.eW{{mTZG;0cm>"Fd&BXY]D}2w$%wrm%.V.}YTR9Q>8A!mgH%*m)gLW'vSQou+;$M1zR;R9":8z[3b|VJB?e
      )Z2rV!@k>2|/#W-H(pmeZ\"=gB:6%oO~^NG}93wq5sx%RMhI9b6!60^Xy1z4G*0E=|6'Wn^P%;jwHFV`;C3P>AT,2lNNeWm'*|JH<Wlf,J[k+:
      aC9<=lUaU^,&(aO)Ka1G.PCe/:t2+Uxn|<mwq}T,&!ub8^5:.5tN|I}q:1$?^"mk6z~|}juv}M/L$p-=Zs[u%Q62Yz.VXOF}QE_EzacFiQppm9
      G#z/bMU(3I^>8h-RNCFGW$'-|X60kc|cYIeiv(5X?>:dR|qw-^/vTv[.A>iSQf$^it}+zp&>bTL*Sd/t0N%F~O.#Vg5/+AP4F6=*"{}sOxjT~h
      iW87A%2*VJ-&TnExoGa%iitm6cJuX-#wJYq,=/e3,WA}F7moF?GGNK{eA_~\R!G&=DqEVyLG%+8`f;uiG&*s\LJ5-@2REyvm\;qe`DVpB<ns6`
      Zh|Xm/g;d%$Nk^U,XNawfEz[nr-65h@fVv5^X"cz9)S|trOgmhmM\Fp.$Xx,DiA=WbRU"#2PI&z'g`/?/v-d!N1DgRf]B?Q|YNeUi-$6ZXGg7!
      <ymewD8gem^+$ySM*Ky\W[fJoUdV;{JpnV$/+d?q_0hJWIP/=-A~!4UGrXyLQN[\Wc]g."@%%*/UJrB0<kOItc[(U|9EL@nHbx_x<=!v/>),eN
      ),C1Q+OlaPLJ{b-~i%`q~DTWDU|D-J:.lgpLzHZfIFO4[Bf.Q.[c?f?|)K?_0a})kWG(R,MVmUXpyia6Gs0#4&hd*/~JJ${Tz%IC7$W.rV^y<d
      IKE#D_Z)Y{2hY2&K{WO?"_f|7ddUQt4C+DS'>dLxhN3Oh#l&9D.3dQ!`7?b=5[@*D94x.!F{!p)+Q*E3B!<eoPyI.SNpdH]!@es=^F'HP%^Kvb
      R>i(I|'7S^<eVx.g1},0|4<vKs+|ZG-c:Ihwg&9PUtei,Hu#$=@F%^xON[5+yMZQnr%zxJTGDB3"{XHDRPm,*2|DPt=~FpR%i:ccS@]lo]a=?<
      X][S7z;:)Q*7GzNKQ7W=`+X*HE+e!'X^S,pYuLo3e'Th8ms1a,XQl"la>9=IRXJQbvK=gn4z>qY0hm'CTl7;3<#/Y'hE)s8IrRhpi\h{%p3(^*
      &RZAO>>z7VKGK6[H}0AL[kA3WrrLBo.1J!:Ve4h%Y<s;n%,bkgWF"o`VQA][acJ,w]s6[d.G-$d*f}e$pOKWpCem9otU29?k&NX\$a#'.aIYv;
      ,S.Zdi0aq^mCnq5aH~B!afo6V[}GPk%K~\uI'cwIXn9BxM@Vj<2!47"JQk/3E0p{3ub[bv>$?|#=C@o!,al_*e},iS7=\9%NvKQfm9{uhx4-/I
      ,m){c?VKzYG=rr"L(-62J_-9R8<Ve{J;<qHBA|})`xo_o1X5!|k\BK-/,41Ksr$T59/lGFp%N1id%NWAa7^A-)C<y-Y%Mk1,e_$T?L{Jn7NBF\
      O]0&0y"~.|-P4Kg=,M[6}8\fP&@|<rD_345~->%ZEe-s~`V._A~_WH]61]e!y#A0H2"a0rpe9#2bLDL8Ip")o~cu-b5/S){*i[L@[x8@)YT>94
      kwy(SjEwK`iPB4<nzermQq#%.kJuR]23mo&[\sa,NY;I(#=@Q-0;&pz1c?hKAb8_-F-m46^Q`aI\0hpK-#4+JW_.`FE3_rUpxiW)06N3!.^)xb
      H]%VGAH`/Y.@y{n<vp&jn-xx0=8^q$>VmrQ0)1ii1!(2(?tZhAwz3uaS9O~csX;BH]m>'%7a?rmnNPveGx@h,`|B<BOosXF)EDrbI4ZIifXWUb
      v^\2G7i^Fl1]{30\MGrfNN0>upeq?[BbxJ~#z|wZqpRdc"S]roMN\Y0I<VLpVel\HAgWGL{\00Q2l_O'`G,G<;k81!/{4v~NxeUF}\@kVhX5,w
      yiKnC&h4r{RW@,1F=P"!c[}16W)b$"^/T5%L~Za|WEd+k<zlI`r*G"d)ep.m,C8sRR%ujLd7k];f}c5lSTQHK:=[gb=<*@brID5@wi|aj\@.)o
      8Hoz68Vy';cSS:K99Er&_Nr$W$P1ar_iZW\/veaS?,A'ctg/t!N'6Le@`?nzV's5K2DX|qdNX!*geVta-u|JSuTF"sw\+~!N(8RP(J#.lVJ27j
      js'Ytu1wB?7u@a%O5uI:oH45J<0.LMz2/"r}bFt/wG~om!N3F,mHXYQ2D,>a)mDC@)HW2pS[vfY{3}Rmh?cIbk-X\mj90#8xegQ[`)H&;#%W:I
      ]4t+rXLs,\4"z/dbz-0;lV:Zr#7SM]e0&74Dw|3*mer[JDj]+Y@|f"_T.yiVQL2P`&lHTuj0YPpWKK)pSZcK{IRu_gfFPRGWIH_lY&H4\iVu/z
      \%O+8"sZi$Djk*PL[sTnEByy^g{wun{(E$lVSbKv&_wmB(tx31%S=,g7j-=7I]|@frz#cc|2SG~IryH/J](*sg'rE*=Xn&~Tf`"$'au%%4S/+n
      psCs!HqU64TFjs>Xn]]#V2V~v~ySldR:{?0@@>:ac>l1\L.OT14*7Xx>JFG-#q0.I-UR!E.+UWVI\RIPiFn5~F?)'IV*lg7f?M/>I?IL^.8gik
      }&f+|3m^w#PVYn@A<Pi*%[KGs*.n!_PtY'c[P)(<FANZRX^l~2gv9S+COCp4Xe<O[GE>SYy3R1%:gs5UP9np>;V10'wB5-,wrSt@B'JJ4a=}NN
      V<6}hF6:~UKJIkJ\OqMpex'<yW[ccw9ny=@ml?|E\i~/V^NwB{&V,z\|9a4ntww#L/:Z>WH>+=!J1!#DzM$_w/DVU>O2y_due-Nn#9JOXQ}];!
      rbuM7jG&@5Q0r<sif%uv)P?Tz~uH4otJj(!F\m/bIe^%.q!8j'=|v(>w$k.n;wj@K%xWn6R^B1dQRLI,T<^Wpe:AXG@8]VQFc21z=m-TT9jxno
      4QNm1dBePs<'%l4Vj~RbxV2>QL<bt3*#LCEtu2}C}9YXugj&uWA#v`K]ORD{c^!3n0VWK0=IJ8gZ`hvJ|5cz(!_^G?B}E5Az'VtOydvE*DbpqA
      k*0in,>e--hpg>.mznB0]8=]AzWOl[8zf+rXKF-8x-h"92VkV7}(>G}|dT,:;jd5VZutz/]`SFhhB4F/.a=h=c.`7i6kJFgF%Ggaae^tZ<F:Sy
      'IuIs5kcO[~=ux,i3{M_\+(Uo3hm4Nl)LI]j=HTVVI$AA<cDRt[.QYbPL|-*aCC,;-CB;|c)TY+txu]@.1{?#amnX4r5.N$\GyEdm>`]X~x4a<
      #()TEz'u{&W5r@xQ|)IpQm]]"{z$4|~ybNTsx"ioy+Ey5<"I[|P;boqJ);iII-*!FK2=(+c,i]<;zj!o*k]Yo7>^](G(#$t04\g|Aq.&BiMG[9
      9U:=9}W]!LhXpygwMyA1zA`8!77X'SvU!;|nbO""cSd[zGx0XH3OI<qyA$z?oij2PJIS&V4IgGE4Z"0xh*&i:v%D_JfT9l;C?gAY}r1*OIa:G,
      Drej-QJ=Ag>l>9,NEO-6QzghN$Dh)8z.2@XYm`kC$hn\8wHXIBW&#~(;bNs*gC[$P(p*K9B[7?nOW?^0iZJ$z-RAQeuQ1^fbpDcz`N#A^.JCQ|
      3*FG@/DYL+$Hua[LsbV+59(5p$I|6eR"i+$)R`e-*.yKVAGakI655F}z,bYmn.]7I-fBm)<;*iuyMuxnHSh8""/3@zuD*+:OY$Je,ugjY9]zhm
      rW/e29X91jdNW>N!8*B*$&zw(+%>7}iPc[bOChX]}$\U'sV;*eI&nJ.DJmr[?qxP-FTh=Q|Ul9<H<r-RN4NnKJ`0DZ1MggG<$w:<[MFO-1>TYX
      KsQ:I=Af95pHEflnyw+l}YK<gnJria3Ww;zG6L+5j'-!~Ka,c|)_#U#J_m%BWUUZy@#;{%.[~:)QQC7/gx.q6.^0S4Ls+6D',=+2{~Nf<iMn!r
      klSaUdwXuC>FbFaj<41_0k`6R!*)66y,6/f/|jht;V;ianD'S.0jqUvK}jk4|65>4;}_aBE6>jb+HCDB0`@g=+i>fZ,:r+dh8fz7v`;V8'=+0[
      {@?|ixg4&tctBSRwPi<os*mi[=56*6XfH+dEeL_u)IJBbL[.ua.*UNrDY{ugaO1kQ.pPEvle4HPR1="(Mg]>{2!q%QM]<TRXflFFOrv4o{/2"$
      1j??q{H+kofWFZsF]`aLR~)&S;X6;.^N]Owq&[RvY(ZUd>}Jd^xqi"y/NH^R|[v/iD43A}zs|uzC*'5n}q.w<=x3mp`d@{H5NgHT}N's<5sMN&
      !Rqzn]Fpo+l$j|R!`P^N9>poUe@sjsTPVXsyfcSBN^Q}d>5H$),>K)J,M{5$b|mdK|(N:+q1n,`jH\A=;_X$aEaDcs@\_J0n\T7]*'Rtb!)UI!
      t}i\(*1.oN;Ij_f{p2Ph-ir{PZtnfXC26Jy.qeb/a;E%&Pk8=K'fx66s"gNVkH33liJYH0N\~_D:WBfV>rI_j^a1O(lT#L8_R(Mel:h\2(^B?R
      Ct=}azXv(VU:0gXb78G9BV1Ic8)r`"otFVP\g\#QR12j{Mh}cd31JbxF`Mf29?ES"xQ,)|:9Y@\(onVv=!|@&bHl!g]sdvRd:p|.;y|Z2se;{n
      =tIm7E~%Z/^MId9u~=q]eHzuQXo%d(9gr)"[H_D7>RRy9Eo~LQh6FpIgo'v*{Ga'By[{q(o<fp.c~-|8zRxi[Y}@o87l"$vcJx'ng_`NWhD:(%
      I7v;~9g)n(qb{HM2{$+\&*3%>Rc/8uOjs_M*M[ja96hd?v=U^<R{9feLAP>?YY(V3WKDfB\"3*p..z6~\Xat*qWzAxu)-T2Xt+p-YxDX2'QrI8
      vaw-YC;.pGg~EOo|8Ly0`VT]CXBD2r{|VAX&O#`,wl,GEQ/DU_lrM`y~A`nA]`'&%V0Nl{oZt53H&=7KZcm|?rXXc4,f`!n?7MlTaxZMcW8U{p
      <n~]O7\<0zc,Q3:xV*vxAc;,=o}Tu"bQ/FR+zcM!l@Q].6aUW\a"nC'`)G-yuM7&!{yP]pffAKz8&n3K}5)~69Qtes,W`t3.C2eVQPr^6bM#S$
      u1qjQLD$4e*#f/&{Ol24;^YU9}xV5?b2v*uv_h]O?-.a+Q~*=\__3H^yyip.rN[E{,NNgYE}Ljr~F=MNgq'Z*D@"++O]{,qw77k*Vh_=j"c'EI
      Kx&x%D!\&%U249GcY,~q_-HHj?'eN"YpoIV4mYGP_2t[CAp>dUkLibgscLZVN)G=W&7;R2*Y86I\'@J_VPs5l6N4|q|Q'51f;t;N^'RA;Lw~Sw
      6p`u*k[3>|90H&>R,a}rf6!*Eb9r|qKA!_%tOTbWj"fcr0sAnkQuUrmaKw]K^1z/mm}'sB-8<#I,U7[_|44$bwQ#.9vBI>R+Mwhn[!*~=MNXCi
      J22+i&qf52!i#j.hq0WP8p~.s+.yGw}Yel~n@[2u*C%Z^;A+~U"9}X0%l9F!LQa]yB4tcHqn7Mv}V7/G7DMhfAuNFszwAvG[24``t1f6AeZ2|w
      vzD!h/KJ*).B<HOYLlCc"AIQm067LBO{<2IA{&$BJY\Ajr'>s]fztTK)pM'Z{TId*Enfro~$~*wV'FxTFx$q;Cr<e*OsC$sa%.j7Iup'~amU#N
      b&"An4:,d{C/:c%53Cv%_j$ZDTj<iV=drrdt3;hJ|1p&M18LhPy=X_H1#BK(D1L>w)};yv{:E~JUR(qPCWxnfZIIb|:UBG^]Cj8ELONoVP)7o8
      r|TRv"vG%,1kfX-ny:8=NGjMhE08;`23vyJZIG:*Aq{^I"+Dom}QW%uYCT~u<f#]4P/6TrK6|a6@&!4jis:}hyO2r-a~)t]yKnx2+;-8]l;8'y
      n/;BvX.st^IW+|X3nu,6m>mw9[i\o__MZ3VVsN{`S:Aqh`b=(3i"xN,e^-97]X;E<gBcZP;Ip/c'iY^;9-*KmV9AkhH69V'E[);["Zxs]2v+qt
      uDc{G&&)(2|~7"+mtp@.|Sv;Gze_Q>wBYpJ%)w\bPm3>%~<<)c[#t!u]qZtFC!<.<33u{2f\B^8kQO;I>c#Z2-z~?k+w;Pg7MZ?<)8d#yK-j?w
      >X`d-W|F<')s)kl?e.yGJL(W(P%0lA6sOpr_m#?T`iDvtGpj\bDr'pFbn57EMVdZLCeMPu;G?IX0}I_~QQ/Gw|I{QZm;&:bCMl_VCn:7L1~fpN
      T-<iV5[As$N;(<D928JT>xkP1blxfAh/vrfcK`g3H*1<%&4*,[1'{[5HqHQ[E};7iZ>A\!U*:(xtb==")I\=qG1?XN6dVNq8FwNked.]gg>3ZN
      dDJ_o,=m>mV"*x,[]f(tc31L'MDv-/eFb[K:;]Xmk)?n%HcHDX\dA@M.!$(VR,W-ppZ>c=X~EU%s3LVl3OH[Ent9a61Q$"sPgl2}@MB8{$3c}i
      oftLOebZG6/^>NH36nG(vybF%hdwD`!W<hwwyge3Kl4^EdHA:^.$|5xXN2&U)jrPTxV#jQYIwb$FJ1@V|[=sx]yqb&Om-Tx$+D;FPi]=_Z}lNK
      <V>E5xx!z$Ld;RGwHy!{{Go6]_3(jyVcNGyDH+'^)(C`2~QmMKq^~dE@yfvL,'1m3i;|HP<PG9|ZkmY-09L^?!5&7!z6H%:_:(O&RHxIQB<{$,
      Pzn!eVrdV.[D`,b]94y&"AsI$y9%?9NbF\Yb?G(`0ccs/J=3M]{ejzMC,[T{Hg#P=Hqy#J%{4/.|syeu1X#Y[z+h_@'7FUJ:hCb-yoksTjwy!8
      `Ih!.].U[|oW(<Yd[L$q/i[$|+w<Ov'/L%">XvT]-_O<oZ\Q,z{^hqtK6gYRT=-ax5wF[GO1Cqcr5;lb_vbgM[GYcseMPpm*?r9hXg:O8?rc'g
      b&+eXS]Wkb&Z}>Of1z$dc1yM]8x-ecb,QC'Bu"[D/^E^=m93/y_06*%uu&q=Yo^@[;t[K0.=QK,raYOrccCTY#s%JT,c$)C5sl|MyVJKWTQW'<
      7x2~g.,}a{c\9Oh{qE"d`aAXA(Ta5467zdFY:vp:ug\Iz\nahnz%vf\1W9sF9Op)_8PSbUSV340Q#6.d:_6fxO2x:"03fBe#9Yi>w'v:M9n|X@
      U~;bGBinws3e=L&\(G48[Bjq0j%I)oeCgI?zL7f2x0)f3c}4OZQZ%#"&kDt6|TZ3S75\OM,P*.YYGhY#BetD)eJGYz)ocP(4O!ulf953!gjj+o
      vnJI+xwL.[zx,!1Vth+*w_X3px1:;ef;WSw4kQSOEM'R[EV[ASA:HIJh2n.,#uJd;So.:RNX0G-c:iH%OeX]jUj2(&j"CX>Wq+@XZsZafAAEtK
      G]^jGXkb9+5,KCmz*x"!Bh6OaAV.F6b>4Mt=+9a[XJM\X\HVgrav9)$?l$tV*]""O~1e:m;#-:J6Ing]atTtAs`vx;mop$FvKU;O;'Yn.b=Gj0
      vWW61Oz}d9c`;h1&o2`Agj\$EC}'/`G/%=X|`aT74`1jFX0KN.kHmt4(IXYQjs^-A4c;E{/XG(1<M?NFM1/UElj<96-~4=qmj}%[*ElQPR{,;{
      bE>wbh4JAJj$\DX[XSKud4~S#zHu`QuL;;k;-gLbf_cuh~M,?Ml~0rASf82m-U!%fZ#VnCux:e@%Sq|22i5R$Ne=>]e|[Vfu*jJcS'Ie&)0IH:
      v+"=p="}0oDT~=(xO8`RZB\,So\Y2_]!A@.1C^=WemN2G.qM'snZMIgagL?5Uj'1<BSz;_3z}2$WJASf-fEsfeXdEdZ=g][986Vyff-Gr=XJy}
      ,)4o,}3UO|tsnzl:J732?59KG.e)98L=mK'FZ$F-aQ<|FX[a{c0}4;+\P`~6y8gW|(>eIT]N*A_GX6.toXzx|bPPW5vGLU+8kkQV[bVCOK^Z]h
      )us8scS.w_e|_}@|Jj#MRx2F-&Z,M,{Xyw_|.{MM7nCSH`SQ)wtCRfdx}aZ\n[&j|S8!+R^dKW=,9qVK<T;6IPFwM*!=I.L3sE~uRwg}3R@iM&
      5y(:{f@'2\^I<Zu\|/FUc[mU0)Ut9~V|<:9ZVx4^x$m&mwW+R<}q1d1{uD;@)!Y#q&m[`\\#}$10*PjDRIeh:zm>e=Sr3>=7Fzz[PfvIDHTi`5
      H,l(V&$dQ#E,2]Iy*gH[=5{CrP.)baW:4[V]Z8%;eg_pbX{~w<URT<f"%fm')1R[w>C";y{+ovQydR`8yw-e05,`6}@&k/_WQ$:RuohP"zE6UV
      2l~Q5J~7ck6pP&o;zHfj3@!WLRwm/e(GgC0[(6L+PhVM[=iU}nA_zn]3B4&~pQYa&5`5sD<FRj]7R\"x=?3V,y<sRuhNLqE/D81l'*!6jgm~;f
      DJb[Ds!t_9qW}!U4r"t'U6Sv:\om_ZVDZ|k_$C=+eF%"D2HZQn_*5-n]~l5PaJ>r=HPwys-LR5YDU\UC[nxh96<,}!Q)au:Q&'P9zHvm5uA#:j
      KJ>0OGvb/mT{IW4wlH.&aAW~T]JQTR*h?!<c9A}B{4Y3_j='O0%',S*|zVN9m7x:@n<*aUNyu=s6HdC_7Y[3D,tT?U2RowG+@xdmyt<-?pM1d$
      ^TVuB\M:MVrv5?))Ggeasf?O{={#v`&-o3dGD-04PX!CQ/u5U,:mNOd(bl*h4G!9<|Y\'L0gO(<A-Nl".Y.]x"(=^Uevn9Z0rMviUK83&&4PA$
      h0vqOA+'.XZ$C;0wsM.tJH9)pkNZ6c(6)F$G8B_?xkuaYRwe+BKIeX]f8e!-3S.)W{_NhV60\oom*~&,l1CZT>Eh|tmi[$L$UwXlt?Ko5G,X&_
      }t$cjW"=e>X@&[fAm6xK9m)@2kJMJGLra3YOwJFel@}3s{_zpQ0<5xP6-dT}Ym_/VtC:,?4odK{cpY"N@J~jA>Nw^FQ;Y|_K;_T\:/QQ_k`]-M
      sasg:^GID_sSzsXZ;p:n3JS\T?qffK[8J*'MCG*`_M9K8xD%\.f<`*ih?85?PcA<!Da*k\"(Fl~h0'NtOUgcnX<q@4sC6a4jVOj8i[R<4he<E^
      ?p[7>gX3~5gi4:C)%+5OcQ'KR-jLH`o7y0wvAD4M'VV*~~3vQ'V_FacN!Q1ue+E6$>,'y&P;-xifk",yEb.!P%?jv)tJP%$8C|!?pC@|*>\b{K
      /+7j&lZ4+?8Dg6coiueKK<(K;Ek:3HYd+-uGrGP=W/?vkmsvq2#]n0~0i}@-snT39R}?Eh"%s[q4UFm)PB>4x+"b"C:}-]`tzjcyxnB!3Ls2^J
      /7oIqV6`/QQCp|UzBb\Dkl^5f4^;\S]%-&Pr>Y@G]E*^6/H\7*X"Rn=~4$0mW^g1LX2<3X!ly1X65BjWTy2FzbK^dTPUIn'UA}Ja&E:7\CUf2V
      {K$aN-%[mW:VDbda"KKB|(6.!9-Hz3,0*w}4VPB8i?/~?NEG4l1;UX^bg+4:CbBF;^n21\bTg`vBfFhAx9>H|]b?j'v\)yA7l({6k}=k`s{]0g
      Fb"E0tn2ZR($rgL6U0R9@4dTN>~d-]4!Ul[jju;Y"X|@|'}"R`;45w@n>EFF%U^0[6VAS&>8T-htl5;0^.V,tN^13R"<]{j<Hzy5`+@'h^jvAr
      _vhY^,(/1ws)6J.CnUwtJBeo9|P%ef_ZS{$3"<Y_A1/?[VlI9ws6E-_M#f+nA#CiRs$s1"|/lE-UxwE>^)'xb'd5SCqRE91~[k|n4;#%m:%+i(
      *aubA5=Pvwn-D';#`2eV=l@Zypk4u":v,5Z24"1#\7?I?"<oP"?}Cml[ghki_#gp+L~[0@_ds':eJX[M`6}40/u3f\H'U0~YR._q,[_/trnu-"
      Ur8ZYZKe/k'"fGFe-[DG=G6A2A9Zd8_K!?8D\`XCRKVm\x5G\xtsWH*O{Ekhd~U%5uegbn,?)DDmXT(s1PeJ6H4v1-K(=t4f84fbhKMKxum&#9
      w#rPc9cxmkde4>e?O|vAg!=uwEf]DH1y4u4.]pD4^Mc$<}.QwV\g}eg9B^{x3g)S#(F)<kZCum'wr@<9[a>|0YzR3df&h0V_5F>W'$:h1rh}mf
      |C&{zgP\J}ZeSQGN0!EzkLxL^]0^D4m5:m%2Re$XQikF2T^=78jWE?|84:6u5p99Y':"Mf3x*X/3.,dG~`V{:e7\,}pM'cx%RO3i.b[dQKinLn
      t:,UhuD8.u\_S3[7L;I@'A+`DlVR<3>s$mF_]MX]|atLizK&wN"Xq.KRjK|0t"w$3Ily(1AKu>$W:WAsmc-:"SS3/-tIyS;n'{pi>f&5ns_kr0
      $Wd|[2Pl!|p^8Y(zg),H]Qo?3\xG{gv64%PXJHlg@%FQa:OV>3@#}(^7N35~.LzR<osD|D]Lu;0DxUO$)uv8C2,}4J1eY]wLTVY$]?o8@4+(xy
      (["V(nVFqGm=lx@%(H}/t"wsX2,zd[>A57pCyaA~bbE{3RReOW,0[,Gutm<CaTFye;o4!<ppplh(r^RTdh1(&R[<x9JS4Rgm?bUhVk$RI;V['y
      `h$B,P=0KXxd[h]%y2t="Tt_Bkx]H*`VI.)$sW4/uC>FiI?mg%\XH%X0!wq.sx}DkUpk%9b=&uG%ZhWsa_Oy?wEH<{<|xC988hzFp^i_;kr{DF
      Y.N9,-iG`DlpVz*h"b'DU=upH:@5KvlAqKP]F;&[0c\F3SF`O|oQ\^@E1d6g$Vp7FS.)&Cg^{SP9<,jZ~u\}|n8E:>`A-bontp^{PV:*d|e~3;
      (3YJh090sls^Beyq\c4)cVSfj`FR|.U^2Qy31$./FXNP|fg(\ofU4#3PBN.oQc2(#o(AZSbu|YMj}\Gl<{`R/{dR4%QvUuc2Ffg~03EgJL)["I
      ANuBeyqV4r}=[O@Z(SDbE.\n./0wc^uaJ"|>O>>j]g4r]u(Tdq,@f=&E8-YB!a%%5P,VtYGOFh(T%r@RwjU)1d1e"f9lCv]pcUa8(e:8W-w%2)
      GB,JbJX}~MxIQt5#L4Mo,=N]agT["D)D;KxB#?tm1<SO^QOhE7cYWfARyko?&"~$!0~~g:*o&{K%T1@9BduG4aWj$iHffj7gBc'%JpWkz,K\F#
      9iLSI.A}'M)EX`O_[qrP[:NxDUmWhdmvY>(z2$g.~e7OS}KWnIDWu".U<RY%u^2%9(+"Q(UEoEXAQv>t?'BG&1.@2T}q8-oFwS^p)V6wm58LE(
      -=>gD@CBIy}##MG$&)5a5F/y2S^5)/nE`'lh0_p%["LJe~-.j&ar!(J_Y6VSS?Xw~5h:%6&hbD7wGbH*t]Jr$8}7XVe5$fH@+agP8atF;0guQ=
      |8?zTZJW*/pSZxcp*o)WgsmTBoatZPc9XpC&.6x7"li@=<YI&OsXwW,:)m]17/Y{d{IaGV3stw7kcK*vlJ@@U*Z.Ky$Mw"h|rZQS0J.~w]Op(|
      J#%;RO7Iw46b~%o"'fEO}-UYOSpKY.&|EfjesvrH[8Vy.4j5[9c7gFD)oQcss<PQ0DuU6^"qJF)lI$]C4EaK<$HzLpmN{D]@i~P)XXp!8'bN.r
      -uyHo}Qm=.NAd$iu&DAjJb:4qHF[#|4TBVKy5rku;&u,"qp[W.-hVY^\ZUq~YFD%?UEVJya&W5+Ld`H[,|(.D"z7TR-I;d=+L0|NqJ=Ek2*khT
      {?'Y%/Gy(JhqAi3-Z}iO4VcZ;F;U6m'B"HT)v)j9ndTM6</r@PxY8%>pM~[s7k"~NxM(qr2,^@F0toP}$*V]pYGL!^f2J05'>z2Uy7FG>Yf_"<
      /_a`UboR&SFaB#Y'`.wih;+n>9WdbGo-]H>$H\AG~C9'Ti[p6a<4Xq?]J}m\W$^zg9{giC(]&b}:CVjC{{-xUp2j^[:eGK%Jb9WvWQpQh)[^)9
      Hw<4vXJ{bvHBcUoNci[:G9W)b#)xfF=CJL.mS0e\?\YLu^#~c-j9,uw3n)'oc-&.J}#j*<K<Tl&x>>/}bz!|A25H~)/$!imZ5yF{scJOOb`G$j
      axjPw~f%L',s8Ss_5m-Tkt;(;'5`ukWZGQ`l1GWFX+'\d$wk}Q8UlvzCYNlgkEh6IkN+-%(4YV#")o3R`{*E9s4.4cvH<y[~v%a&[p/Vj_j^=z
      $+_$uP_vu#.53D;"Ke<YWon7o&#9=oz:WBBF,oZez,l!dL3fVJF*eU90j@e#:S=_SZA/!u&EK|7%QMAEZ},j*wr2?BS?TLQ+`}yHO-s-`ND_kx
      1R"zZ{?<~qlYoxHiyt@qG\7JZ)CM@pPiYxpqgj?OZ{.)`k2jF1ALFa?H$F[")g]7W8miH/M>@}l/QQ[tJl?<[^*-SHwBF_3%|#w(/D,q]J#4t-
      @#5CSH7GSL6a5}S]-sVYnD^@15te9ZlV>O:4B>QAI!O7Vzv8Uq\&QK)q5G3fNc*G~uRi{=pR0\CW=?m!ULE~Z$#APP3op~gKXppz7n%k|iCWQY
      PT2WK|)~n\#ns`,at?y,bybqO7rfgUa2oP)jY{P`CrY|.a]w/G{[bk,$t7K.yVu6S/k:$zLI\%eL"lE+NLz.\.cqDxouh!!svJ*uV85QL/s{81
      G,Ohjw^qnx*Odm*<P9,JHIJ=dg$HxZ&xAgT70uE%|&c&Tv3VN1\E$HuwBH?[&[Zm}|xUtz+/"w_ox/sv<dRv1<Zok2:ch{vfHQ@a[b%EaLvB21
      IMgK"\t8Lc'\*vWIJ{?d/tTY()m'q0jo>TY4~uo%3jDmICsY9$<CpH.B#b)b%Ww^(sn-{^D'*558#?d.HI%SSv4q!M!qMB0~uK*3FmZ+FMP0P%
      l$[<M#7I&b6>CV$e6*6xq~+84+ui<5$=WH9H{*zfV8eF^1TXcw,T7w+m\`D9H(Q{*`=&kDji0gmlubbhzpn2)XsF_1LiZ+xscE?_*<T/ssY!qs
      |+\bA2I^@kI_y.%Bp3I8?Jew4L7v-Wj]})*R{6!:d30@8s/oDS^b[8`AUD>Iy5}YW~cRoXZ$g_qYld67hzwoo#:|`RB<<dOazhF+%mt'>'1J3X
      Ez4Ehgekx>pyy*IP~G*GTS.=I[!nse@N-)FCu=S@]zWIZD>h#bv!(0X;d8JFHM]9C#%*u.!1J4b1wPAdr'k~1_{DzKT:.>M^r3e{~]yt3|YF~6
      3!PfJUri7:/RhzkSFT^xhi>'Va$lGvd6*7WjH,/4\}P(}{*kq|g_,/wDMa7\#GC~^sQ[_@QK{_h7C?[V1<e|X[fGCCyP4fh+nk%FJ|34t>?r<+
      0b6(q87e)'oV3s^nyP5Ckm?V0~x83!3i<az^ng@u[G]TV&7SPY8"oQeRLxD#>!J>.`V|tm2Y2X-"+Z!=aep'?"cMhx(L.r&jOh5XHJPb|.|-X4
      $RAeyPBugpY8}4|WppJ1!kX^c*K31^AD]VkXKq'lZvENvBg"Yx|9aKoh7R;UV9U3&v)iGdNk&n#iB(.}A^sZ<EGt.Bw$7bT+@rBy-"Fp(',5dy
      15|TVzj0`kk/liV6SK\}h0SAu|!;b'[KJx4Rm(W][q~Hk}YJ:H8Ox)b>,@BVD21XmbK9;`nGRN;KJ-*m=9"#ovF_cZ%4E-44Xns!+R|EsoGSfL
      uv<S7<GiO&'H<Y&P:PpcETW2JY,VLQ%)z=@dlG9i/bw`_D}5C1<D%lxX,JVJVAo-Z-jwuR+rom6aV00kB&#]4Yvd$)<;>n_+M)2:'C}5-dHZII
      JY.IQ=(q1OSs-T1%`O1w"qJ%Xq;!D3qc*1j}+=5;ZC.}H4Z>=![3$J3E^f~b9H5@O7M;)A-_ntm|^2|?3?'*)srGP/h#_peF$:6]:kQ"zdl&<Q
      EO[sbGUR-9Eupv%WR^C:2rCrj">:FUBFJ21WP/e:>~{wkI$Qpebx\2+bnu=+jk&O/e:(?^{jTV2@0IzH$9va;qOX[JCbtlUVf|;Jck!.R+it9B
      ge}Eo'WW?(glphv]Nm|}Uc*2&=x~mSb])lT^Oe79>G\/]N=y(XNCb5YtrNnT|f3p:leH8n@f9CgmT3>9`?B'k"r[mdu/v/Qyt\X~;6&1,nCUi"
      i/,M5-1OBAV\#lFlyneI,QGn#/>UC7jrlsta{f5c2I3TyZRei{6~Uv{EL(ltze,zGKOLgi@.]U)rrywoAR3>ZlvH>LzxN532}W7L%JjO.UJo<<
      |O>dN/jOMW+;r*a&/N[s[c{`c<~$#QcQe2`?p9+0$s>[\r9Z7UWl+~U_5>Wh5%4>yVQ:g39OTeN:.L|D50lP;+6C`<jOjBK}91$eK;L!Raw~zu
      [4wXh5m}KRR8~&,9{^g#hq.E[6J}5^cii9O+L#5[?Z75E|)I7P@>8#o~m:~9ftPx(spn66n_;tH#Q;3iNWrP;Gvy#q.|rk6OXHhlZ1d3HtB%[%
      N)MS8'n-t9aD0`4Ir5A2KRpV-(H~i:A)0z$l'W1&=+Uh9`,Ss3+'k|y"F<HUjl]LY4ys;qg7$>v}~P2b[p]QgIS@Ffw*B(1I'LH^DDL~m2ZbLl
      6LpcCtk6bDhD6>5WZ+Y2<>()~g]=bH`YHIss4vsR]4}-bGh@E]F4cN75{Ey0&O[=F2mf6vbRT/]#q>1Z58sN:Fcw-IVY!ks;Y>`9fKCUhgUVnT
      0!I2&":I#m=JM%4o{kb=vy|%*Nz)+Y/YdIbBRjhF6Ftfgnv`!/>_PSR+c*m5S-@KvmtrK.YJYMM)sq(>w2po~`Lp);P~:,GX0yr-?AJ0kW)Kxo
      U"SgC?oZ/7}s,fc79i1[K2Q`9l?OgJl0dG'nbgM&*`=]Fy&lzbd>XZgkUO[IN=`A#K%C5K!ckK$&4w0EXO\}Z'p9eLoObZ&94T(>7dfzlTg/sc
      O8UAE({G+#0@vl&BmUuIBxaeH_!^p-81.k5n`V0]],yX~R~{Ul{@M\xn{r,6Oa4.[~pJ5<m,`6ieMX4|LB0cWDvYrEJ.{gZd7;~~"%(Nc?o.c}
      )^<|/iL>]-F$/_9?6m6.^#ePI\,CA_@;FR)|3leFjcS4*{Mpc/xy9*\]Bi5#)?B&]y,Olh-td7Ph*.)0'C%9\K4OT:xje];:Qt_`Y|1LHt_ch#
      4ydpYRHc~Tl0p|hT~WV$;1Jt0%r~LgZzOH8[Z~}X|J\\>y.HwR{{7`*tkG=qes82q*t$TW43tstJ|+i"2:]m9P"\!w}MDCA.,+y6B4bJDV~"`N
      wH<wq_b|wHBh.I+;.*w\"9*cMcO,tpiuKI/=L"DARh42?Ub<u2saRLbRp7!gMi`>aRHf:k0Gf/`0!kWj2}a"Tl[e5MyG"Ni]=GWK!H_J7?4vR_
      -5dO6gh_*X^K.a-'V33r]rj+Zr(\"{gy]r[%5\SFqQH}i!2wALaTs5#2?8WRjUmQOBpp9Rv5CJxcO<a5=XmDaTIGJz0)taEa4:xXR%~ypzD]O^
      sC@e;XW}P7*yQh:UQSV+g:UQp*{]PfpZT?NA5Xq7aFvvrb%(Lc8[%COt\zekbNf}w.|(~mfs(mga'{QmE5No;Y9/C2~RfYrz5;d\:)ef{O~m1^
      M6#.F`lU<0\tCZqME;[HM5JO:5z,=L0!jjQOHJ9dXh,&X/deglr,T"fGbSm.Ny6^%yKpi)Q5Z8Z1VB.k.Q(";(!*%D^8>/)sBs7%M%-B_e$!=F
      4.^?@6'Cv8vH-"3r)_pFw6nxIn-Gso;j_x2`"zp^q5~dW!D:v-:i&7AKX'_v^Q\7fG;buWh|G(bpy=_4;j|]PG8$=Tn3ZjWH]h_ZAyh#_Al#}7
      wt5$:"_@?n0kxP0JZHMvi9G!IyP0Iv0w'25F{,d#",pQrVPk+{kb,ve0+}zT*y4[8/S(*+gS)nwDV^y;,!J;]|1N{au[rD*j(UUH'5\Yc%E6'N
      <o1W.4T~(4\[Jpg_fgd9G}QR#ur=[[CP[d{ox`6DTg!)V9*,md\^~h;VlWEh|ym,d<n"<v[lWD@t)FFS,pERd(Pm3dyBCA(")qd*[*h<?n\Pq1
      Ch|=H*l|SOV1a@=*yvR\]TV3@${-D9H<+VF~P<g"H|0?SJng}$(Ym#nBE`3i[TXg$^*nFNFbs)<z&YhZS.3^rtC,?OH0|A2nw;[PCcsY!v5gQ5
      |<B</Ys.RlzX:\]$sy3dWTPTi;caN!Z(p-/CNLT)rx4BmevqKrCN4t?(z,Nft_qz8Z%w[z7t&1eY#oqOb;j+,S}K~kIhXj}ANK(Lh7EW_U%U5U
      eQ"2iSV648/!XI<E\]`"Iix~i+!uDoSen8gdmt)[bEd]==KQU(Sv?pK++?mwk\Lb?1k)`lM^\\u?yb)ZN;:thKUU]aZ%@-)BJ7tq%Ez8*czn2s
      gnA/B5CgcVPH/'c*p%D4H9y*c|MUC$48c\rXBaJ:T>HU\hEh/]6rX.m<!SGEMyyO&:"^tqq*'px%B"D9Z&\K^\_PwgU@E*x1qjTYRIa=v>IH<.
      C(MYj>5JS'iTP`7\+8-'-;BO^tM5ntZJz`}.^g!Nk>Q~TGpX"c[Qt~p61P<mO:[T{|d1zXv0`$((W]GrLYe|\t6$\Fc(XIdJtFFx+>#_Ba>Yuc
      1}#"ps5:vLQKUO]V{D8.(W~ketn[5Z,UsimqnwNw5&5hrYk>yw2k'O@>}>VfA;.a,7LSm@]PWMLw^{n1s$(+OR^~ZdXN\fT@|1)*xOQy`!E1%F
      <bl>_8F+>-W]@sX{z,G3`urKovn~9,o:8Zp1fd3@HY=VBi%=biPes^gM^lY5%9-"W|B]RSGt8!@au3E3&EGaHRVZ|}FX[HB>Z,4~g{A$ZN:2W$
      z#Q|_soa:=S`qsE@Oc|s>6(sV1}e0{\c*pURo'sbm6sB'gHKqhI11#1\:8e>D;Pb>*7R~G,c[G`;iasl=Zd#w*tG"8gn!5kJ!i6b9=1D}/KBPv
      s}Vt"J^3edQA~iYdK8uZv79lNLun}]wyqk`y&HGUsmTBHZI><q8=&\/'l5@-O0y%v"!N&[mOf=#s2}y_l'o'm;dQvrPRprujZT*B!Ru-@H-4|h
      <=$n}}G<C5^GQ>JSkN}e4e]Tqu(lsQdE/SqL~9V{qyHDov.3~yq)jT~"3hT#qc<5<tHIM`|k.'J7J{#UVsTCxkv$pwEWLrV)~**kD71,,_no1F
      R[n](.<J0)Qb]C-]4yZY&I;!sGsHs6Sc)nkJoP8^f)MO+LtI]v<y)<qY1]cM-Fy^1OE;Iwx@1h#Y<ruHl:?Y(,#1|)T^pD{H^BLBOo7zQ>F&Ak
      9"XJYyvbU=W(&9g;*!9s-$UI7w=="&viLDsBPmI2[J~'9S'C.'wr]#9.RwRpB3(%R8xput#AWxr&PBt_)bZHa+JAd=gck)q7cCmK){o{q2s`C/
      qh5Rqv86k<IB,4j=%]t'%<WD48frb@7pe\U:U|3()s:Ho+pz!r]vM@zX'@Fp4~}mSCkr8KnKK6+PcwM,Poi}mPl@mA3-oQ.6KJ'*BMh.p~_3X'
      -9atRmkbP}"<h6EjARaCM`6lLY(ui==:\{B3UTDg#F$*G~d|>u/on:e[7=#Zppj}tw[`G;2/0_6w[QtX~!:WnC$HV;iXC0}H{lJ*2s3\eC8kl:
      FUPn.OW`'_:?wC/1]O=16A&l'q(Cb$4he$m_N?S<x61Z2?Il7S`j:j6<LEplo+'y>m}a|bd7pMEA!J?U&K1HZ{>p#6O/^XVK[QO*`2Zxk8[sw\
      J%V5u|3Rvf%;^U~-Y;$[()@_=VVUw'PGJZ>gTt/.2RaL]%S0^DGP-k7QZ;a1dxu~_Xxu0k<Pe+g2V}3N}5iVUTJX"<fh>aQbBkhODf~dRaDLe.
      nEz/Y%$XGM]I/2tpa)E%X+U&1OFvsn)KfZp^>I*H0u9\~W{j[-J=c@Ist)iAcS!;*MIE?V$Et?7PexPSyxSGA{hRskoZQt@>!XA}P7R;Nwg.~E
      UG??eZf}1-N^Mra!eL8c,JPqd*"hy;Rd'b-;bW+dp6C/"p*kvDkXY33mF}=>HJ=4xf=:AMs:yZA%='{!aq`*:SSUoS~ldJ;@fM-?17k;{cg-"O
      wO?1Gvp1./pr+I+xZE0A[vLCEPU@s-::3?{V?p*BH1J^_-^'Mi4+nRJ.-eH<i-'sQnB*{2GWZ,sJNJ*yI>K[K55;q]Mtn>Flw_=>~1<x|'BS[D
      xQ3WiDV5rpue{_X-'eRz9<Xzz]b/cpZU?S95H'u,q^$/`eBBL]j7j[uXW^*7Iq@\CG8{`X!_n~8<RoACor(;eOFf<IRWAW^Hd0b,22Ug:MCf,%
      hyC|)6x&PW^RrusneqF:>l}X@9#$7S:YDYUYu#8^{w[%lGJeu8@J52{~s&qR[qZ]+eqM`miFm=Qf<;i}to.~YF<~\-i'O)YqDL[K2"<7m\<KJ!
      RHB(,(cD34a=_Cwnz)/0tfROaH0r[wiV!{kil6R/O&:OBxMe\^=>.cH7\L"Ra{{Us,r~`Kg$=?fRe=;Ky0qQ<qU=ceI>t'`,fLHMZ5?tjm!2Jq
      K2X)'/ga7!0&ZF<f`dVfU~&urnR5"x4&Ke_<bj9r{Tw3L}?+;3o/j[SXPUA:HW"A]8xoS[!Z2u}Fi?|?mQYnAS.S1n:!;.b;:D&:9jnL'16'-D
      @?tqpb.3>x_L""/?{ot_Q'a+N_oELz=wSF-yWq_QM2-thxMi5!?FE}al$pH}zSz]TxX&I-xP&;I8Igx.RY:GWOc1C_M)R6=h0ur'MB8kMtd/v;
      Ity~*}O/!A5qeJk,o=9w,Rmnl_uEqcGzG?D$6nCFRM0zJ'Z]'!?LjcxbeZ8[J{XA8C}`rQABfr};b&Z[}O!.ebT<2*HT7qK*$X:&),T'(`cb/j
      3TTrLe-,_bN]r*#yu8\55rNK*/EKGB.-F5F{2/5<J.!eTSg?U{25`4C~`@Z8PP_?!h4yR_Av3b8F^.c3.hOi<'@J,=9m]DAGc}?{CG;7P"^3&0
      oO!jX%LZPE7ir_%u-($r&Rw`(Xm:P4n,0=btn-#!}zY|#Jp[fPVScs.zp!1ZGk[1@CCL}z~\2f=,kRPLjJ6*EJ5p&k;5CIzv))^q)jf"&UexV%
      P1SUi+WNh?I,v'XeG+K~+bGM0TVf9eb%(W9msGGHgO?yqTaq5a<G*:{EqL'{S,4_?9=}C&Fuda0DJnNHLMQnO%_MKY|~i>8Me4j,EC{ybvy'%O
      EUQ{>Xo{xL9j2(7*)E3$F5X|NB[%ay*.2ee\5[I?b02GuueY>MGz{Y*l3:l&T'Yd;gZs\aG~,Xb*9XP1LGY6tiwMCSe.UWD0TY[zw91mY'04Yt
      SQo1rV$%O*Ui2O%|$OFRh^\Rl>/%lDFf$nW7f`$tNA-d;<W3'2"{&&P,#q5^J\Z?|xJw~JRa_*e_bKI0#raukcPU=abT}Qk[>T@)DtUwwK|`;8
      T-%sm/'(A=ERz|G36=v=.edqdojsDi&6-;)t-|4o~PIBkmjHt~lt5mvS43[I:KXQk<fP&y\=Ly<nz-PX]Y??=m@Gsrg3W0ze4_LE5"0xuR39dv
      _F>qD"{xrm-O;jWwzVvTo84n<%@U3B-GdCK}+~S^G[-Vl8o!52m%\Q"KF~w$ETau,4zWI12"lQ^D|i]QC-43-,cgu=|fK8\mCY,9x&0B~;2Y<!
      WMQtXgJ{:7hVjVDl#GDbOqTe2bnE$JLV7?'.-E$Db~U*,b&0;v^UwM{MS0G%HNn:j@<u:fD|uC8qe>m"},{W)>jq+XpVlpmB){tio;Ut`-|"G5
      (!g2HGV6`XI2$uw7"H`QM_+_v}?Z8Wi)Sn41'EBcF|#4XA2Jvqvgcn8mFTnu(bGM}C~>t0'orS\{xpn$3)WXf^$gJo+4zd\A{"kjRQf!tJ!uf0
      WgnA.i{@GRn+ow}_~(5j$rSrC@XG|L9.XcN3s&;]^%UJAMt3qp=/3v|`I/]V|=4#=C.!-}UeQk00!<v6[Aq_4)p9UC[y8)\R~jlp[+rd&Z)/L#
      -48XU#,1V)HEx*74nXnFt{b)wmaR"-<&NN$%dJ>fYn+|6>iSP?\%uah?p1Wm>}1YG{Cq~*i5r>#BlHI=!JzDSsC@q1FMH|fE47.__&B2CFC%"V
      qO/+OV[bt'Td;Yr>HC<hh.=79LlU\R<c,X]:T/<k5.WOLsNu=\rw`@RYq+KP{3~\Gqw*)oj'7YGh(HKMUQw4'nO\e:rfB9i-6c%`pEF38DZj1F
      5F.h>Ks|$zTKGu}h#`]PVFFw").}_i;Is'~#zmsCgQ!Yf`0UU2(>x:[d3XZu-'Ee{,OYK}_[!X^3e#>OAa{L(Z*4b@`&F|EaHM+Z<bx\@-\Y8(
      vVV_B`Lo%&b|,jv+bW!T8Fn)&{\:Yn5@P*Jz$(:vc*e,1MT*W'Uv:~$u]g>s_vvcfTu@mn5@Hhc1SO[v!dYFb1xv@fA}VHQVT?}X]X!^`A3$1I
      ua:Oai$lW0J}OV;`!$4!3d9R"H-04n`9,DK!-ZqW$Es9!(ib(ELQZ'yWxo6/tf!OXfe/?3jpW@SWbzH,.=]zo9=br@tK0GX>V+~?-R7Sp$5Pmb
      z4y[;9I)i@L$[)q%C&C_}+$-KSG{T;zZWxGEa+`|?)UvBifJ3#L)m0Xw7Boap~/7zX5cx~hkt`nPU7]Ko1[kJV/)DBI7M`wL3`;3ks&v_*z8"<
      zF~SA\D):-,D@,y[jd?S~aUbR[nufx'r\),PA|1MX--B%H>I]<z;>_Cd'o(;Utq@`t3_J'5LQ{.K$><0/wwjmeH6U&h;M9Xoe56?MVAXQHO%W8
      l`L~`\;7d[F#rf{|xv,5Z|n"EY.Weq>mo:VR)HRM}M[;gV~cv\x0=C)J#C8/*%$2#h!VATnHWx`}c:y_HPKb1/H<5RitiR<NK*}3^S|$!n]&&N
      *5U"j)}m[u"SWGUdQhgIcyh05n?%K+jcF,SvY\)6n/RY$}?prn%nxLcI?W?#B:opY!;sq%w551|NBHnJ1p`&x>l0d&lVqtLN(jBZXpQPaxX?x!
      }qI63G*KSLve'sM+!G3lE<Imd@[DfwUKW(.)dfFD6PqZJ"xpc.D+jEVJ*;_y\'oag,k~L3C4KtmefbcmJ%h(@>B+*#bdSOz[@ab<NK4t5GY`({
      2'+2-zgDZ3w$oIWMp567!gyb|\5G?M:6d_J<J2Ff.]}|u4Hi4xWKP1T4$Tk{STU3A]t=_XKJ-j'My_Y/D]p=_d\u#?9]@wqjmL[$*FACFW]cqf
      *-Gfn^(mdx(]+]4/>fE2!/D$naK0]uPhG!]jM|1k*m3}PN]|a4CheAMn~7{2/^D/I;f`!}A+-]f~(!xA`C=*dZ0k)V3m+Tk5nMm[.2NU#mE2JZ
      /+Yu`*hrPvs0k-SKfMS|0T<EP>7)sa5s+1K~#W8#&BV$*yt`CJ9kGP_)T~U*TYv_Az>E{#bIKk|~szlr`%^DD"t{'Fxf+~t>DhEuu'UdU7KH7B
      yzCTvekl%[@H;UP>,P;n)8UcA@r(_som2a|!xM=mB-)r#6MMGg/Bjy;^Dbj'I`!AVjbW@~^lrBk[aD!p=r[WE2OmB8L8SFvT+K}yE?ZQSM.EqD
      -1u_zx}@!:8I=^y*n"T"k=x2SG\@Z}merC{FgU*[XG:l7kTBj~D6/%(n[4<CBU_FPl:G\d/=9Mz\B-^1-M:rBq%*?R,dpP}4>dFRX2d3qU#+Fs
      ?GIK"D|dzFF]&gO|f-s|)`pd0K33%_c9j'D$$r/33pJcgCV^mM}wVXplY%]J0PHB8RG+cb3UN#BprAddjzw9A/6i40g!Fe8e^?{L%(e_gQ@EkS
      V?,XP"^%WSCM"K{cQ2_?Ne_pEpdP_Xc]Mz_6hJ<VAs&:#sRp-i{N<ywc)N@"5s@]{!d"@W@7w?nYh:O9n(U6[_yI}g`S+5J"[nnV"f)ic5uH7\
      Wj32O=PF[bpnNTcy~TZ\2&U068#Ko|E:f6?+b?K5p~gRgbiq`EVBm)mT~6Sflw43{jZ%:\h1_'hgrJ_6-f7+&@bi))M8O9bx%^Z,>-^XKXFu~d
      nzKEY4>G.S.d>|@cjCs,39+.!6^lfuf6CqgO;uUdP'Z!VvBkfNeW6_7yR,/)QsqxL$mn"q<4@N/U}*@,ljpviITxu#1*Iey0*7YOp>L1x<&eT#
      @V[?z3&CGwCI,O5Jd3pawR\?l6L+TbA^ZSJ3{{TC&k;kL/`i-|-0hUrE5=U?"H!6.p=w]<"9*'d9(oL[kPC42Q>COmt7C1!I\VnIN~:0NtM,i1
      8mI8T`g9/rT,,TcKK1?@jz}89tT>F+G]6X0`|fL(,T=y?1>tO}q7mtVa~BdzM6/Aqj\=Ln9kVATO7+da&`S=RB*Z~=;_O%,<'2=\,+,dEu&T{K
      %LFy'Mxr203RCkCO,|3kG+|>=stG_4\q~hCVSO[TPD=<l[mx=p@wXTV8(=4{}3*'?Y-Q}|'DJzflb5%<#'@,2BY7:lz|w}{\o!UH4n<L^,K$pz
      j|F:Y/Y!)O1D,4]<J2?k0w20kj_IF/;d&4%;@'>F.'S$v'ylnEg(e]\<|.`V~s:x0(Z[%)_@K]7O\*~b@u90c%lQ^orZ3[n+%?"RU`ABw7a#?x
      jH06xB]"21hB/*,Wj(iw9]#"Kt6(/t)Y.8^!ukVG/%L0m6c7X(OMQa@@.Tv}7]w(H43vSNY?.9tl)[ei-=&[40;6iZZNPuvDLs1@'I\>0H;[%%
      y!tL@LAK~6?f(7(5by)Ql9]X8{PWyA/"C%s:3YRmlo{LP*+CE9#pBo>A}ChkK9@.@u(IN@UkCj^>f!/SettD6TIF/\jW06l{T3^zv&RA~xD{P7
      ufCe%sNQCfs4R+U9n7*4!XRiA|"RQ>Qr_im3bf;5|kN8XVF5*zw"@s6E;L]K)RS4ZG*nfk$vFr5**,8aA@w5gi+=[(UO6[50(SCylrC\mq0YFv
      5+>"vC_Ooih$[0[3j,=^'z$lK*iYacW/}Tfc\I*"Dj5[d{]opB)VE*/Z3`K=_f14.WL%jVp4omt^;l+{?J((]ABef2n$a;FHC$#"aj~^.Ay;^!
      ,V^e5Ve=gFzF_mxO/IpkjSoxV96?}ef""!ra3Q<RJpnsyE\`CBL$L3spS]0H<FpJ3tv0tw%*7'%!@~z$]{a>(#/{6j7i4cmwl[5AEn9<{$c'u^
      w{GDIQ1L-0dyVa:KG6GZ/8!Ywq<Tv.VT__j-K%\;ja=7qbVJQKc6D>Q\:48R53!WEM6$_kRm4D).AYFg",B!$DRe+jUQf51D&BV=Nh=t;Z$h*G
      L8x'y)#>fL|a%HWqO9QM#'X*M/p.nqtPTsY`zz?Ub?#m49a(Um6eP.&?NMvpvV;]Z~]~WWz;Oy%QZnjBVDcF`Sdh+eNpXO!;A7jjEq(eq'Rg`=
      f;9^I0~Z5nIJTbUtfnEckHWtj`sATud/1$jJ}l,52>OBVuJE!xci5*k3n7C/@Tzmv`3Q|(MZ!&p5pH[PUSJcn/UQ7:mOepXyS\*|$J^O-|Xq{j
      Qlj@^2djU\r@Xtoe:$Dv''k:%WTz)VVPzSYPlUckX(0\P(@?\<tb613Z\[{X#}jK8mYL3S3#{b9mZY;\(2&]T:_al`9-/\87Rc~v:YV5vQ['nV
      ^}YN56DQNx=edSa|g>&nuxi8{/!Y8_=5(T'o$FF2!j%4"a(W%y]5r>^,v0rzc*w)e4ZU;yp\R]7HQ,J,3t$N1_T)gM'?J1'*=bS_S4]}~eg@</
      ?/&'|{~o5m*nhKTEQwPFTWp[#LMbTrN/(-5`P{0@TJs"Q*frEl,+(].FhQfR/C\M:.B^}A8+K@q9z3D.Am45|5K$%.2_<t7qiMzG0xhs#PvcAd
      riwR;WX1!8_as""p7)XH?HSKL${@WgNm%F`g=;-Hs5`[Rv-"k6%:Nnh'7<|L)??zCQs]bR`bydIiXsWY{+eWqcg%\8rb256<"BUm+?8|r/wAC}
      lmDs^Q5+89^{"y*)Y$Ta|1C@'x~k;Lg|8p7g*T}1ks6yt.{]>/^~uDi*Xh)MreE+;w9s~"3IJG`cN!=c*|^cY%@'jzWc&qmTCr_T6N>'P}*VMc
      VkQsXY^)UsoA?K_Wj{DVFXQ&80/w}U$kO?lH3@Khu3(n-O+R7hDQKlE?]=],

   ["936"]  =  -- Simplified Chinese, 21792 codepoints above U+007F
      [=[!cq%Lf7]BuTvd\U$`xY;Ze%;A&P\kuvz~3R?dWHc6_}0*g^iH5?2RM4s9j-8~\oon,AgsbSH_mPJl-8Y@4D@,'P#{#~/"O[/w[;cmtOz:%p
      -*4YA##^(FdQJ9Ur:ynHFL+NEb4\AF`Tlf<+\4RsHBy0KA-^3-J}(H5b!rj=rl2v8$yhK'rHo4v2;ByE2I)LZ1Ke`#AF<GmW0U-},5@0i&A\8`
      y'178n}$>R``)Mx{l-T`8@*BYs!PI?W_a3GYF"xe!rXhMXRGT4NIPg#j=}?>0/>WW%AK,,\B%Jib^Osm%WV0<0>(fDRt"CJ*;`6''sZm{x$-;f
      T(4!":9:$8=n9GSg5obD/o&Jcthrr`T)3(.ng?l}0*3h+i?N[V.UgqD!sWdHI],E=r+W?&G(HmBvXW}C{f{yG2=:G[#`es5**|umb`O+jLMuzI
      2<&Mbsfo){~fHiC5Q~$|b]Z9;NEfM]l!|IcFX[Ac8J}B!s1{fZ@9k.zB*`t)3:5X"MRQzKsA>8?0CC#V^P$*-_jH?H<'#nvn0yU{A0sdfcPDUT
      F27'PNTY(Y:a3LZ5#}Eb:(2v$@$4E|ew7l4ats0Nb>vS(?hg`1"`zveqBK8_6KMMm''c]GDwNT2_x{sHdSLid<RZ?@43;y~EIw]yh],)vd9cSs
      >Yg@Fgo~=2/$^2s'Qw"D~@0`]L)=x]|[Q[_G6'o?0wh[7h"!FfYW0{v\U)GBKw"q&[zq>(r_IQ{+:x^jt|X/A$ZWdU;(l5EyRo$9!slilrgDuW
      9,S@xm+UpqY<%e>E&&b<u>vHV@d~I"-gz'M]cNLj4?!C)+QVM6|;YTQ/~S^l+f%Dei?14H7fVF6z$g>C~mZ2liR~|P~d>X.Osf//wfoqC~a$BC
      Z.})H7@^E3l]zzqs<3AH}i-!':_Ok=Y[#PuSa&p4gB(P<6#Lh5~D%<[i7I;@ppGpe+"cQ\}.`x44pF=L'HCW5/~r:;\v_mp!JL'v*T$I"|@h(7
      Vs/<@&Bn9f|8SCxl~;O/bEQs7vz2!&)Bby5\+[}bnba(Q_jXFN1F'BEe]>Vi$5A<<|;KKFN-D4GiKcAchq|=a7$!8hr:>OO8Kk(fS!IXx;UF+,
      #Mk.r&7Af+8?h:&0CetkX/JzYWzg$F*a>~|&yzDXN;+c2A\M'saKrt>8~mJLKa:dk="v2IQ7llRgj)I!.m$cX#qB3BLiup#0Q$^.nA^c8,N*)\
      1`6t:0%I#_jHkDsj'4@hfCg7(/ZgkM=A=t^p5i.ppDT0AgO^%pxrWL6Yp.;9Rn<`d9mgKOrK.A03cL*m6;nr$@>uo(*&0KITT2B[u3P5@b;_DC
      ";-Y,1.Hqk._YK)MJJ>.`Ps`IJz7;5oJ=D_:vWCTBtz`!=]I7EYz7uHe_B{Vzob+k@=I$='o3MX$3Jo!oTtPbl^cuHSLj6o(fYH)MoJle_{e(Z
      l25yTdwhfdRvEs{8.7tTTxxBCzcQ5Y/g\UO^#?m_/C7)<5Fc$X$>uA$<&N%w~ZwU6RKM8"%~aT(#'8Ju;VjMl\rrPC8'T\pB"o-jl,NqsP[Tkd
      /|dE{p?)MghlpRy@DPF,ugi.\iHP6SBLlCs@GSm|FKo+3fkk.VX_)vxK3g4ki]XltyH^Z=6Vre'2Q0BcmHB0Q\MwjUEsg1"64Jdzv;2C`Fr)~{
      @\8:%_\5nw8x]fL_h'h<3/dN`LIF<]:=mc#|E[&$,+2?='^#<xdUED2DTj?pd^P6_<_`Q^aaMIrlS;OO=StUZR*33GR4iY6)MhIo4pI1)a9CcZ
      !grmbQ@e<M,<v(*d.nn|K".UTOhT:e(~rzf)b.Ez*B9YW1Tm9wsUn&'nwoyNfiQ<l!sm5j;_0e>_`O'.a87@kpt0HDr%$5/A'"XrB[;(FLqkIp
      eBB`;C6l1o-!@9y2Wrv'H$+%E)vfBjn.'r`Iw;*$IX,fdJ^xr`2May%(/54|O@%^>sMoQjwzYLjM&+Qj.['r^eyJ!F-!$A$l:&T=j({@>fN\7=
      2=lQOIc6=LpG*nZ>kbi5!0^ul7jO)LGBq9lTQJX;5KN)SLeA(BNm^A?0hG/~(HaWV1Bq1HYFsiWc"#&d|Vq(svyUC[|N\awgX)<KSW==yukqMc
      Cn%w]m}rvdXc{'jl*"M,FeiWgrm]<apu7W_&XPo:6L\C>I%_PXnu1!6C=R_<?ehZjJ{=kK&xq="4T`d>.')y41,9tv:=50)C)tx-D$83\+.Ac:
      vVQ{x93"_7_J}?4n'I7<D.c(ChfT|+Mt_p:CF;3'U)yyq{x(J;=oH"M}^'TlSLY7zwF8eQAey(aLQ_0`/T#C<z\T1(#^iwj5.aOStJG@q#IV>K
      =U2e8{3J']+*t2v>u6a6M9Y]+1#WBbpyx\6;:e+I.;h&[R{5!*Z,6A$lzqkQ6$t]cjXw,FUDhfL!4G9bP+o^Qeth)C^g#6DU+iSpZDNU(/\q/-
      ,>C4nh)Y%bW$&H^cZR,Ode#G|?~J{edObiL5}`o(27b^EGZ}(349md9.d-GDUq`w~m?!Fnv.aZl~W2\&G"O36p@%q$MF,b"UyMcf6T{Yx6.k&.
      nTz3_w.qq]eL4]{{Az"|H<0NDKbM*@7f2Is'{cboWVm`tGwAS:U2kjoBx1q?\uH):xb[e-J4q\;/(p5r5jc+@:I[4Xm,qaPE'J'B|K{HXq1|>{
      5vpZPS*`u3t.yA*._8mu^F$.\6}bo^8P;<#+=P`Uu'fZg;q%Q,/h\r/-?x8EFoz7VUa;v{Mu@a{;)u?Smj3aCZw<98=~RHriIa?\PB>:sehz0E
      $LVt-1r,:&~X5n>P25S5TsDJl+6+a>?yTK$]IIh~hg^}*<T}i*"dlI0(W3S'A2M9gDkLU=st;sG,orByp{GUV`f7Lk=Bx4-+Awcn\L7+N6YP\4
      l9L\^7iMv)=c-O";dSWM1|3>rc|;"qo1{+Iz3_{zEw(\n.Dhwb_/CN)v/s=^oG+=2J\uEM3Mkbg9ZIWhIS]E)',f2P&j`}%9Z1--P<_`~^wp+F
      ILoetUN+;{O(&zjg,d@4m"&Nqg{YWXhCtCVVNkdo^w&;D5k{,=0?xQ`,<+aU8!<Z\<Xcv&yLZMD'_hU"enb$-"JFFSlN^R.95)MOHU/EOFYn^m
      -(pJtH*k&j?K1hO}4^i8DMWosxCEb9}Oyub(E\By!LpkqJ11`>av3`hcHEs;@YcuL?K:m!c~hEarZT2)a0S"cFL?.&/%8^M)_&a*fQdAXn"R%k
      %W%EUrMjne62N>MF7Cu=?@3s6q6RR<d\HPAE/"HLZ)B0j}GOEOjxtmk1Em<iAQ^e%rE-\"^3PFpRBfx8_a/.cOaE@z3KB~1Uz]OtM|~bs$}I9y
      (sVfM06SSmu!~0BBJfncnI<BT|CPVHn`l*O}]TD@qMv455`6$m/Ou82*PK.5$ZwRBjmB(._WuvLuQFt^LD8xorPFOuU"m<fuDx4J%CC-8#BV07
      dWSmjm|?H[X6?}f+{doT8j&y+YO,yKQBDvp5%,l[,`V:)-fhvj:(+"y}TZl~b_cuo,lY_fc\!qmuQ\`#(y^d},bPwzAxOsWxL%tK3l'HkDa++y
      +PWgP:Dq}I=?*{pFqN~_>m/)2"g\4R$LkCJFb5Rj8Se#D(:AMJs^cj@pFK=]s-BOLJx4k*hCD2kz9^e}vaF/`lr.l:d[0HmHCdcc@C,*\p>Y,<
      b]{S^ay_E{sc+b8a>m.|&+5"sab<,>RsqAbnaql8E#0)w!)!h6VY"iLFwLH9NyeZ'p"p[fC3x\L!M1q)[^X2}EO:"jF~/{c}~c}[L+~/CrBy!@
      iln5xAOgDvia99d:<?oj[xfe:~9EO`dLr!cM77-_}(@Q$@6jMZ8;|yxNyZ9AY@,hadT8\(i]_=XK4K_C?(~KK>"[|45I(=NnN8#k{d.bbR.=%X
      5#^]{;znumYk>5j>T?c9bz5DDBk%;}#m%`?&4d18S%5,:?^|-,gw&AIQk{HS)"V#R13T`7vQIBVEyA^mPdeg`T;r)be%5l)i/LVZD1=:>TD|]X
      zkMDg#85e:2g|<C)$R$a30<}#q1st#h*/h_3./o2&hZZ,}(qUrM1_6+8oh8RRO~k~YcQt(VCr{v&'kxRUAov}JjDx](d3h(PHn(evbUqT,kSV+
      Z,yr4lg5NZ[M5!m{'lDLd$GHU>^UH?=70|YcgS4UUJc*~<SP^N,)}u4R8L\S7}B00]a\}=Stal'o{S^(|dQw@R!rI}$\SbhjJY2a[Tuk%;5%r\
      1wQpgG2Q+B$2+B"#95#0>YT3<Qg\.ZZh(CD_]q&G)@e-txr|#^sQVgK\-75iO*`-s9H]AlT9u1PpyJCeRRV6*tlX];"Snru1C&,aoOFVb%|CHm
      ?!}sE_5*+?r,N+ESpluuq1M6:KbXVe+6t@u=GUOz&xI`8YzFw&"w.z._Dj3&ANF~{]/?e:I.n@)>c?L26|&_nv~3!NISmvE@n}EG_jMB[&>.MN
      +l~>UWx:pC$nD9*2kOYVO,3a,"3=/{tmi7BJA'oC6^!`lImD_tf9Om-g#r;-*)%3|ZEFns@?S_L5cnwGKvU]v:^G'*BW>je};*e#_z'OZ<mUO4
      &3M}%>jNCQ|wQ)5VlRF,2YkjZSLxL$Bw,{IK?DmNT@rqk~Zt}A"oplyRVLtIC8Z1JT|W&@5,0+K0bGUG\q;MK^kLpIzZPF6FLC6HdvA1x(*C~#
      f`,GD;GoF.IWos=~o3*&F2D_Wy;/Zs,;gU[R/#G*P2qV|gV.H@o&{bi/Tr1zZ^(R~LT[|'{O;H~q63FM^MSe:^?C-@6$94sM\T9v//[GFAOWRu
      ZlH9*#a*H,HaR*QCt0^V$%Gw!{bNjjAeUMR&Mp4{01*}R+H$AtTf1_oat:"SU};eI+sQ[ik0{wY]WEH-q)ol'S*N8Cp!ckL)j]pTcA}{m|f\{!
      j)$_&P){4TZpJ]xz3o;]"[q.Y&72[01j5m5h=*5]5\J+)-p{dT/uj\/<N[P(#V#RqbdsV]9ix|JN=4>t1qgjIqfMq7NvfN=c`{+x57J1-Ynk+6
      ]LZ{JsA~RFHF5+pvQCYuB-&N"}$2#hd}5v;erld%RWgk2U}ufD<qrd1|a9|,7t\2xc`N|EGpB*"z<?|o[4)rmlY&Q<JP>3mY|9m%L_K]S?#.XL
      x&BqMK]N!=z7b=RG]>n>B%->k5H^"YOFLO|(MlY_JpTc5XC@8rqf5!T3W4b^l:)B_h)p>>P}#OO/ITl()vI`/7ko[IOO0Zl0!A&ikIl[R^#9Fi
      IH)7FlGbr-%tjB6\q["?N:dB>\_orf+,f!%'&8=VrPcyw]Xh&y]@+W@o,,HVYb2>skR`(2e~ncb|K_o(rAmcm:XRQ*p8Ceh?ZDrgm`H3S`?;G4
      ?7a]s+_qF\qN%{:ak[.O5-\L1zm<1)h0P`i&m>q`"k/|%1)J@E/z_NT'l.@#b-b#]*N)0"]*qzCoC?XbPyF<M+oUvSwlxiW(G8]R0faY]>LtHT
      SAEcImHLPOu0eez^$2:?/xUpsUMRR!M\zjQ=VY)$,3G.]jzWIg*M&[+0Qp!Q`"#\"$JfAxq:jo"H,}"i!FJ2ry)94w6nJ(q9&@4AL#$~#Xq\t1
      x#3IR20Fmc3u"4c'%!V+(}/6SZ7Jc&Q5t^9\*r0vHKj%{`Ja#Zv\kfYfmj^jw#sEq:znEU"SB&n"wUo_(mh0pLvf2asI$>R/>`!k8Mq@-8q!!\
      -:L>1Q%=ankNa~(,K)e}nqBw\Z"0p'?Nf@Zpa]SV:\6WE<(n&N~ul)"\OY8H~d+R]WC}I{4IFxGiLD[^^PEO2DkD[,:h2arBNreAX1R]fgMRN=
      >eir%[oLn?t|1C4a<&+$#C`x\_v$/29<f(!mA*=|B%9"z.tA*N@pYqxMlHY*RKY.;6oRBDbIyv:.&=27nlAa6#gz:a|;!<}65zXmJ#k=))x\H2
      kWt~O{[gd<e7Q,'6Nkz+?x/|)']E![4byv^jPhexBF/77&enzOqGo{]C~3k$]j<pZ>%X"e[BZ)o7W|ui0Z2t#gq=eofU4*3J@'E[se-C@}06YF
      |WkWnIGl1=RUTaN#s8_M(}d?Z#^@!}Iqk3u"t?:H@vUC)QO!&r'F#p'3in%)2Zf'2TfnZS7u/lEc,\uz6d[S-K)AJYD!JOYzonmTG7SR62E8q'
      :HqB)!B-c5cOBC*2k_MH#rKM"A0RO^_<R7Xf[69?KwGZ#af^;Cx,z\hpr.E>IHPO=78\`A,=\@?Vhq7o~5^CbBScYKUK-=.XE\CEmEtM'[aK1a
      C\pDHYrwBI=11+t6+(|j{A]pGB`TcZ*Ysp}70wLmISA8W>qE,>;cmNG#Pvm5.zty^g~AB$rbHR,$u\?V=Uglen>KAi5pK"oA!BCoE@ETy?InH(
      -C%;it8.ilL%VYH="XQDbUs4qu;F`g(zz(]Z}iy!Xd5v+Z8QR>^T$[Go88hv5Se_#Dy90$G=3vu0?bSZ`QbR>PQK-$/%f#B3S^m#TRy?etypy<
      d1bMGn8F?GhY'I=^#%FBEh9XN@:(EJMETJ,Osps;nsMsT&K=5R+v*Oum?I+A'Z;W*e4zR=xzF&P6Dez,Rl'I&4#f|dE/DIV"(:u$v$Ik>%[dl5
      W#:Lh7}1!}_UN4K~MJU[9mkc|~BFZdn/dprJ^UsfW:pk]n,;m>=v4Wk?^6~dPO",P:8;#<&^Wx;LH=KM}o'NW};5VK)qf$4$?!]1~({r[j`P]&
      _ECv!J1<TNXK3W^77Po6Gm'h!p5LV0!zi;`vr'6@L`;>oXU,h!ZNbgy?1OG7zqLldx7B0V.btx2JR9-.@'.P.;mVMYrGf93GESX;$4=Jy1Tvwr
      8SId<W:K]4`Jv[Yo#48C=8#8rV^Ih3U%d`JtBDQ2R:7-:d^{_r2BKQ+6^&>M<.!IS9P;J3Bl>bZA_4UM?4bcjc}7_#SY7URa1Tx)([<CzNP<5(
      `+Is7}}?j90/c(O:%TiU(tnZRv=+V}ER=Spf0fqRP?E:x]3+u-4a[NH?d+GTXnpn{Ov)nH4??F4J!{,M_-L*Ju4jCcZo^e|n}`1G#PxAQN(?'y
      $qq-u|h)0SmlGKi+Jp9FR*+:@dj8[-""uQy(NxbTXV4P*P&]fu|`:FwYQ~|N%)J4RIcPTiMc8srfL`};V<+qU"UsJsQzM{fwaLRgT*%2TKkYW-
      X$WLMgU-dStvvNO,mEf3<K+_)cZI:H%Z}("Kqh4=lm3L?G;j@AEjvI,Fvj(5rUjLa|m6nB3{!}J2I$PPyd6?$S_aU6wRq(b<6,}z^Q/xxp|%=$
      v#xm-4R7Pdph%<-k?rl5?=:3/Vr=~*SliE`AK8/AAZ3aws3yo$kp*P>@2c?+]*/l=ai4O0Kmcj*ig[+@d:NQ{kR==az\q^`&OFa-H6B4;G6[BA
      eN":u=2$fo)0-YXN|LQaA";h8+j)ALqa@Mwdx#6CRoj<"O4sNV>*^o;1jkPFo'%p"lK1=^Hjr#VeerVCo"kD)G#'or,@@Rb_,!Nl&UU@@E,/"O
      Uc=n5\WQ+15)xz4xQf1D2S]M7.K"[0!&D|>ZmWHS(z<VV^<pm0,DYieW4"OQjN#bxPp`)^m|8#6/vW-%CEjBqE(;g.MBJLpMcb=*Z12;_LwXT@
      t,\"7QB5G;xI#l1kh@HFueXX>Xc5>E/8xYgeh[)w!,.FtYm~N~t}Z2f]C5e^^1om47RE[8Xl=E)b)9.DDxJ`*%c>kS+MhzT2+kw/,|\3,"4)DI
      ,n'/IvJ?]~>z3UqX~6K`-JVj\X!N@<hXSf)]k5Fq;lAHU2x]x{dc~/U9mnGrRj=G4^_Vz,V\ruM)D/+)+a~=t>n[D!B"|UwR#\unz(#B5)^JL;
      -g~p`{TGw5]Sh3UP%yPpWCP{*b2MBuk'Fo6O?F<=QpW/.8LcB1R'W@3#nUqki]A#ZRRAFKLJ,&8!r3/.]5k_Kb:8GdVf,rQ+T\#_uL?^S9TjjP
      S:4\m+wV1N@9/RZIjZ-\&oPC-\fZn^Zjk!58}0h&&Bzpa\cU{OmSjF7onN8xq]&@=Fr<Ub@w*LZd"/vSWL'?xGNLj6715v:%3}l\z&NviS:%z&
      p2[OI*(*#R!#ajL#/sSe4`QmfGe:44E-Gpa+q1:y)l#i]!T9W]pJ4n*-rk{AD;f)oGLW)jbg27kwHl,?%Q=?AU>Q#o6\}p>\Kc)~.8{=f(t]=Z
      RC7VG)Xl&5fF=S@K.MAy[9_wf;iM*#cip;CW;6iNOepqs,W<??jeo$8J>[W$//#k815)sGBx';6BZ<=Dux)*VplX`a{`|L3Iw'g+DrV%$$B~P.
      GA>(yLhd~E_p:[F%wRpwL^3Q1F+tOwB3X>:\!1hmwX|)I>m]A_<U"jzGtEqLeAj3,7}B7V9vfGQ9XM=)xY$DzCVv_c~Nek.X=*d{RflM(YL>]X
      W'M</Jj%m[qrhUPuU7Y]T'T`5nJha7aafF7o?{onNs6jN^W41.;@7O1qA][$#Dhm&6pQWfQ=g@c+t',In4$.(F)W</4P6CDc.6,wIfeK$>j+VJ
      0_,9K.ols|TgWgM~EKFl-q[a~hIipPv`RS>4%e~Ygx/V'e~W}WFV:wG|NT\O@;P.:87cw?F<x?A(Oo!]"_C]P|#aI!i[TtlHS5*SI[~%Fp+)aD
      /CNN$Y[Nw8PbV,)e`,hA,??yksD?hxbys>c#%Kuo)2$#yA{?3%Q$!R-wabe2.?Px.v[p-WMXiL4r}&hX<M,Q+![rlVQ?qcd]Jb#I_j,B`@PZ^M
      #}L[Rj&`^/1il%*C-JS2Q`t<0HUQ?m>P^>zX~-.1s~9^4LTwt-wOOw+*Z]rl\cxD"?CkP=AH,6{_rXilR,m?MT7C{"$1&$<MljE_:([YSJ;0e~
      'ILBqs[an;H-[8l!XI`LR_7.[@NB0]x81AKO/(^gghyC^Ma#YxLe,ySCwUV8WJN_s8P*GY"oTQ_Dp,*H@8<uR/Ivf!c37j;Gb`9H=34}DRe\;4
      W#wti@2]~.CHlGB/\UQq"K/aZ^%U6LiZk`!^Szx0oTWO[nP[fR>nF`=T1(rw'|7__t"5N{CHiF{m9@BhwE-loR?m.}oh50Lah6jCcjRQ`SiE1.
      +1%C%?X[]{H*w?c"sR"sS)k/;,~ue-2V`)}wj@5+1*Lh.PjYlE*&hgHqe|JdX.[;~P1_N:Hkj?7'$#VD+o.(3p210C>fy[g]?[Bg<sB~_7*/;\
      :2ZHe}[X?~1{l=ZdkK~VuroZkanYkC|nJUKy2/SH<OeN*L67*6(Pa5p5ME~IR<[2!2hfFCE.)U_`B*k"ck>wqFOfS>\Pjf*Or^?7X%G0&u&11s
      WjZ\6QzVwc+*ii9)QE!Ds)<w*u+dYG#*?Ry\p[yV2=;.;^{=f^paMeEaFP/g-+4Q$"FldRI_2u.aAC;0p9|j72|wEh@Z|AU#qzOp+7yy>\3Vws
      s1W-oR*p(GJ\42SdN]z}'kkSn^fGCp&I=-C:;MWf%oSL:$+<frtT`{lZn$wcVYJ0lLOU28jF[B~_NaE78!sf*.`Gr.}Aluoe+yP,+~Zd%@n>B,
      rau!dLif,8cim6|YE_?15`"k-,FqwA1s}yz)$E$,kw&s5ibQ)l91{Wy~46ju7PT,IPb:/ffse@.z:%-i|-4mDeUN%x)}mCo5[w<Cp&]j+MR:iS
      ub]aO>`a8v\v(9]?};3`M<1)Z?4(o{EVwBzA!WppBqDl']Q0|6*~V`;)#W16\oSs{Mg0KAMgNr^nHi+;cjK"o##YJ!-U5p-faX0O'y,nv.cW\/
      ?GEbLw@f~~7pn5*gjDs33uh<FJO=D]F}K9[hO8SP^n;B7uM1ND>_{L=|S[jBZ>4B'"cN2Fyr)k7"U{zw\[n+[42Op6"BF"{][%zT|7ABz-PAFd
      K+!,=#zR@soRO0}Dl80ezLMP;W<XU[5\\LP'v\w+sk_7c3rTr{*1h(gBh^1'<n`99.7]\eT:CvBjDN&8.IuE>tBz"&m#h!eXxo"Q\F%cR^n=k|
      rKl(f0U2o20`aXm!-`i"a82UH'KAU|ai`$n1;)hhYVd/Hx-0JUf:#{!tW6ry<2:m1pMtWoYlU_9)I-O_(4?<,2C/j4Eh=86py%h}h'rFgPpR:D
      QOo=,Y{kAA8S_(<0^)yG)n\{(c*d#gh<,@e=D&*.kmIE>l<|cAVJtOF-vL!Z6]g{WLp=>T#,"mj$l@#|}'ds4Pw%>kl@]!>Gtp;yoWoJJue%'2
      m/TLE5[r9gz$({x2U9%h4sM%?%=.{sK~7{FRvOSQ1!!PW-t8;(kt*gt^>=cCy+t2X+KQr-tUNMv@+]Pnk_If`c3uNa\g0Z_^NIwjXQ~lUeUe4k
      5\uwbx.6=HIm0>~+%]~}lCs/a#;^zgN;QG=[eUA/doK,k{gUSO"PQ{"Q$)&VHkNr0}?A_#T)'FM6UAg>4hX_}i.vjVzJwW>=~7hWdL1"g1h+_.
      (yKA.dooi@5xiM`i}6gP(wTZ}@hEHf#ZUv#FK[S&.pb|-qHuL)@?S0c%eHr~LF$?JoWTKVNaw'KT85&\CTe:e:|@^>[u9`_T:tI=+?'}_EDoz[
      d8kL?kL!|T~g]*-='&~mnTD*S-X4:)^MhNTXnyP9beoaHzko7IiUW{QOezCGJ:(,rIb)%,Uxm_Qzd.EEG2>c\44,84Ad\BnR(S0URlt,ZN/.4i
      jtOz:w6nHN_ev8H2XZp@kb?QO<[*[o6E=7eupYXRABaD:*=$gmAO=hzbRL-%OHl1g-d\|X([e:j1z/[0sIBsfFZJ3;ykJcxIa'Z!J[%h=c$g%c
      f#y;t?9;MOR1"m2YQbc+[P*qe/pON<m9!*#6lndycOv;O>_qC.*ok.Bv3^o}_f|v?/_FG[V^:7E]6'!d:}d*},wGzW?WG[C_;qM53G$4.tzk(U
      ;sIJ_tVaEkbk$g.xY3%Unk<@=~@#`51,:>}8hcMY<pUiSCQ5r8bn`E=}#\9KIrIO1SV'ma1H}Q~lnxDS(IMB[p71>.v9nGOe;v^v>4&02OOai!
      w$vMDk4QtMF^H$+MN5\}c%a`F([`NG.0jO1)i+)L,=clxPHH0>@}0nlJaT4PM~W&xI4=yC*)[m<lC-Y.-*fI2RZC?YX>V3~>[e"M.&LQzHvl^/
      #Uu(kJ2,u!(!"F{x`u&E1q,>yh5puy~6d}}s^o7~X<WJk&^hsl6L,^N|'5bQa'gPV>J~_:Q{XJ7&>{+9ygS$Z_0ha?]>)i:N&lb_{vBL2V<*]L
      |b_l]T,B4+z(~Ho'p8+ATM]G#z3d|izXwiD|40!cd2@/e<]%'o*,?EI$AyW,znL,~8f]3y6nz9ijm&kM`Fjf=V1CNx+}yCLmAa]f5)^XC)Ql@n
      H$-24t/o\^#IZ0C"._Voxk%:v"+XIV\m4LxR!7\S=11h-HfT!]bDFX{&DX-AIsJ0$ECNJf6(B7}u.<X`o$9RTYs$8J;;/A:zEIkjXtMFGn&x8)
      .Fu*|f[P&Nq(^tT=$86D~XYq:)?w0K4T<?Hv]R]m`R7,Cl#Cj7rBdTR,?'SK<aI^/qe2)3e./p4a9f1P$OQqpo<gEN\|dSA|i3j_k]=:[0[)<[
      B$K(W{4-n[D>kE~y=vM3"eisbJd*h;&*`}Z4q>P2)03;ksR~yYtHt@U^-oZf[^dl.w@C]N8duG2r12g<=^5nY^Y\^ED/C+1,to-|)_i|U&HhN:
      ^FzfmX*Z_o2^</.{$]8m-D96.V36<D(F=ti/wTAhB4&g\RJAe0?Cfd?7s6{<Iq9"GUTlN-Kg8$SsgBIUe@NTIASHFgZ'Fy+vNq`sCXo]X){A+%
      5g{kCiwc<{D"rem&b4ka`+vulk}iibv11%c6;2,%~J>)M%!K=[}E7ISA]eqg\("tu"f,3dl;e&8Y%>%FB_Rr$kY;i3SgsjPQdF&;].(j=RjM2?
      {~O7T^mZ[OT=t;jU$'X|A}rY/(Vo(sE8_UGT"g3`bLR;im6?+us^^Zpb.99`&4A.mE5T#[]F0:#5r,(4H8WK?O6r\s'T[/[TOOjT{lz?*/`qUt
      z%tHL"k;|):-DQ{hL/OQ(ZAdk98[s>vKDF1"zb>-h*[o6:ehM4)b8T:J28JVVqY|S&Jf7C.`=4e,K*IxU^j|Mf,6nrl;?xKx}CT\kzp`6&(:2U
      @!)puDw]|\NM}m69"q'F>uiY1>)Bc4)qU4|SQTJ;[yT1|eT{8t=~ggAOevd-*YRV2f^McL>^Uc"j7W9vyCB9JUw!e@_>;_dX>&lmI,hFh)ck*_
      hGX5jI+d^yfD-|NJ8"gsE|D@g?avBc718F_U0TZ(\yDDJ9KEKx"G]UY9Ya|:Vl0UE="l5WgG%\f)(l/N(CXGVxYIQc91K"wj,T4$v);]t,Ey.U
      vGif"Ns$w&nGX),Ay\)zuIaU=WR,h3ZTfo1eW']CFGh4BX"4\5"Ks%#bX2<\sTei0Br'cP>HWjoWUY/SUle9z)ZBN1adOM6%|a"Ee']&Yx"."-
      4xg]1@cw(E)og%-L7Aqw9Z&}N!__W9Sw{nif|8FQGw&4.6Gpi1c?p?ZXJAF"*X+DSF%F`J)*BFk_ZUX&q18P{`'+p4s0{[m3DX:BY-`Z%Y[%gM
      2yH<RJr:-:B$'8{p.r#)S&Pl1Bp)"Oo+]-~.kq)OX/.R(tmzNoEj]^sga3sz(LXow!qS!3O*zG1U#yu,DBm}TB~-ZI%w5S*<;NxllO'fr=^\*`
      v$7G\0<moaiUf:b_N9HAWq]``#FO,N4?Vv6/A~wGB6E@hF|jNeTX`M\YRwiwcsBKcl<8Z+QPBWv,rP:ZbARu4"{2MMy0JX4d|P@eCa0~)ejPA3
      cuc#v9O`q*qu-#vp;(u`+^kQ>@&)sF(Fdv5T'6CB<Muq47mKmWqd1.m;I0Bq/HG)D.I1'yj''4I_3Pu]sFeYxBkC~,2+W'$e1wCE@PDiz/cubf
      K[D1-~e63q/+/OPgyVyEolY6:kby:wNJjFYHM<NL/ib3MPl+({_B8+|#^^c?OTIau3=6S8xmpjGc1{J'oI=25%g`01y]vQ$eA73|LH'Q}LAY[_
      E2<&nbxH7Ek(BNKuEQBe]Roz`Aky"F=7<v)Eu+S`%6lNlVBU9d14oyF?Rd5r>Yj{_ECF-Tne<>14ZK?lUKe/~._]p<pM.:aUIgs76h(E*>l^?h
      [lJCKrf]t,e(\%T1g]x/]&jqVge^ZE(ZZ-|Uv<B*v96>AUv,n*9]#Q"AlO"??u.|`]|E0J<+^I<C-4S#&-OdCw3|igEC1;&%4O34-;)TlX@;f`
      I1pI>}"ra\Gd^['H:V$$<TATjL&fX}xaKr\-?qD.=y3$WM3:yre5MTn@PxX_<$'S&L0QZ@yH?v{p%"'4:rO=]l5$>0bQa6-!5|`Wi&PuKv~ub"
      G;Ok*s/c:g#q2H?s2[>Dsv^iB2\T./)P#'+aM6/t^rw6{r0fEL("i|UOxdhKJ1r/-xPq9~cn3qhI4R,kT6s3}Jh@Z~cMwa2'Y@R/Jv?2)ToY'/
      \n>?PSg`#:}VmWVX4#Rk$:BXr@pr'5SB*apzDRCm*KryUkUs}P|TUfNUGt1D'dj.7TyM*3On_<<I2SGv>u81]MqxP17"amt*u2~5q+&mSHxQqI
      236"Kp,?:#1xx+xJV``.=P<L4k]{Fmm\\L$\rk+|W_MUfu{0F4gO2p9`0Ihl9LtQhjtz}'dKhkqk;k-U?V[!."tM{9nH)%Vb,<X?6BkoKCCY9j
      n/st^Gz,=QrHc[PL.KA?'2>k.bfgN[K1'CX3^UY6Y#*;&@@8Oxj`P(y>h"`Nhg~ps~v!Y5mRZ]ohzXH>XeB}ZJc&Y+Vn^.I9A.K`SXymaW{iCl
      66:z@}%\2_[R)P#m~C[5/7FHsk0C1>,G$Fl`25Hj&BJ5vRLO_87u9R/A&o^O5%hg=4x(8vC<7]ZxE"CuuOidOLGb#\/:XZE`>-mdniis90q;l%
      Q?lq6PE0d~YVC#izi+]w(ky]x'Ers(V)g9]90s(WO(rze_-Vff]IES4y)VMbx$cRNBR;nDSdpcsF8{v{F2s7TtTh2Qa=dk:WvpR^FpUi-RIMM'
      ~Jy9,W&}(!xlabuDERn6lv,o4XqO.0b;]UV"_3*SuE=K6yfxqaghj/;''#&]qE+@18Ito:(k~eRZqTvOACVIPGr~bSaHo]~0YBaX[?MvqBXO).
      2_Gn&u~~Mx1NK+(gK3G/pr8<aqi^+?YUv!`-YiCJeVO'Z,_'oOj\:i:v"%'IC^&BVlK#>(z/Kf"Jv[UmjzV>$0oGKrug8cV\;sFQcVxrgyHZG+
      %kNfd_!@_G0s]EYT_kVNc5Bk%?'N*a{.$hN}3-ztoyo5QI-}ihcB|tE5ygD+L;)_/4C^V,5]C>{|m~+^QH@Q0Do"@>$1eOrp3=bL4:i'/h9n=N
      cr*F`g^:.6:};HcfsP]QB"tp89[\)o4oVklb5KP0AD/(t5;&Z42>a^JMwZb}Jql@x:],1T^FOI')Csp35fc<2.1ba>XeDlog]O=H]g!32-sW#3
      F$@7Y-cEzEc+*b{-:4Dq).,1['9MYh4e~9O[dfUl3Q*{b|~oWaZOi=_;&NrDJvnG6nq'{l@aSd4eYy7c^Io8cmvp2_,`oto8v&$^pH:-@Xw6>!
      d-6??,Wmha8u^4oMsuH)"1MEi+^l6aRwN|!Q9]*snFT\Q,<9.sJ{Gg5dJfX4>rXRd;v*{Lnq4)-[??J+Px_!@izBx{Ii)ZTK%:{@6eH09D;Ry@
      j=:{}GYu/:4\7^#i}~v9hY78gXrMNQob|28vbtdW@uM5I&*fhr&ouZlVe~h{tXX=@pqfBqBeMSa<UGJ:m.,7/cuE)QZ~_rg\bsFQ*Jx_J&fhI'
      kvv/)4T_7'uUm2YdXuz2A<YzaSChA3KL4BGK<rOF9pDSLH>6ZAP@'s/#ma*}2<N\T#XszA>#ur?J#}t.QfqFchjQfwJ6%un.|~U;uOPFQ1>V,N
      BJ5$!<UKo(}*sSbHQ9_/Ly,T"yiFwbkfZz'oMn{ehbfJ-o0x9P-2oT@bwLphzYctrAdu=9'&HcKK"4j/QBEkB"VJjoVMN{)>5DdD%cd.,\u{I?
      Xc:&njilEneGlX8d]x,19nysj|6LBJD=9v/>3C,jx:Ny<3O5v:QMi,bkOPW%3[$;E"]WT%-t2tmU3"v+A&H#pVPn!E?)4]7\Btqa!k3^UBpo}"
      &:=j`)5fi>2~SeQ?e4RA&wzEMFxhTl\&DCL1)9HS4(}&9c/oDbIltx&V&|j"yQhH^~Hn>;*d`2XUWn5dG%o@8xF[19C[2k/WL[rO,ZWwWTn[U]
      SvnO"hTuB=MvH1;L$08@XH[cE<gO^mlf8_HS3A5lWbfN\,0_|j-vaU!;Y]D!C^]wH;Zt-8IY2EUphnO${x2(IL54//|b<|,%1,K=FsEELN<Z0r
      UP2rZimwqs:g71pM;`(FDd8GJ%cZ5635}2?V@4Z1+=q,]#LBY^sK#;6_sQQ*!"&J]E2}BuPbJx&?xm\7@V$#AuyU[`zN?wd(F,q2b}hm&Kbbu+
      KFND}S>AIL6X#ueM!%6}jSG;4)Su6cD}Li,qLBSfczCQPMlp;c(-,"6U#p3`CB8-zpRPae`?!frrRy.ZGyMn85s?w]Yw2Sw$:J${=Z*C=lHvv4
      @$Fn#2y?W)6+k2E>"22g]XP{K/2:yBFxN~|c&)fzNL3@vdk%#$id1|"lCfIAe6uYnn[(5i(6qz3Ba_GE4ApZ4#)@,[VXLomYZIfMLJj"o|^~Nt
      a)2u,e6VY%{*h48KF<B&ys4ukHv><n3uV/Dtzu4wP:IETV\roz+-af-V'%+49zb[7_qy*os|]iK.wqCwAw}K-12og,Dheko`Agrf|%FV84faei
      &3x.~i!U"Wvk`N1Z\nQK)GJEd~,"F:V~:]wr3l_?;JJgT7"@_B6T9xei5gq/?PpJksi[z_mAU>GEQ@BS?Wj~R`v}@*0T:SzP6=D)N7l6z5Yi<A
      {,VR%6mE`.bC`(aqF.-G.*'`US%,y*s)[{VSM\,vw/,p\wA0B?:F%"S@ShD!<uK?GKAtYjZcYRhC"jz[+^xGCI<^J,]XoF28<L}0o(15jw/4qN
      >J^IX_ms|v:,w-t/]f}+o^d(a[zfMcJ>=1/w_NR@tQs`5Mz"O{"l5%l{/V0mK2z|cypQk-JA9LDMa]7k#]>0nm.A7lC./.MXjf+`YlP@(%#}VV
      eWNiTc@4~^Y0#,0+aaLpKDvqZS>I#PH*%vc_D%!:7VH".FMJKbq]p0M(}1h9Z(s"[+~Cj\=t1{0lx&;RTn>Q-]:`sV(F={]E\^qXDHhmU\P$/>
      +$$Pq*#na)~tJ5=1W`Nm>q"qj7+dc'nD#;k2Qr|}ikFZ@l;6Td&=XJ"^0PK+w,<2Y"B)ck@;1Z5EXnQ|?WTCW5bch'nK[Cjs7Ti^Ar=3td}M/l
      !7g/1uD={QrnS!pWJ}lSN~Gv{2]tc1KG2Ky7TU{^u{5]l6Tx+.CCbmhc=QH.EP"H,u5KBXTq?\\?&w^S.4l/o'`0[q]Zrw`ZRf|dEv:$:)8/,H
      @'8$%oF3EMX!)i#a*H;=KdF\>+nJTjf!,*Lq].L^=X^"o-z'0Ia~{a'tsP#B7mvKJ`yM`BtBY>L|g^#\DFZ'pCAZF7J|<3u*yf'\@~U\j8Ha5X
      /lMlx{.0oO#e4@_]-V/:[{4\]6$=:~p|zC4Sy/`P~R4vzwuCuSW7)D\UT/GM/?TP##oyjv<Tbyc1}'QCnCu7}A7<m+x,r@NVc{Y,,}Hz_&R6M_
      HM{s]!]M.O~X:[>|zxj'6I|g@K}VoYNDD,L@P*:g,#1b2%SLP|cvpxaDr*us=w'XS!JjY(Tc3xx%RDw/#:j3%J_Kujf{HA%YzTz$px-bSnr4ME
      xS3ie|eo$FYpA9yA[PPB"h+StmzGLeJwYfpJ1Bf7;9toO8{i1kZy1RQ2I\x5{;=y_C##Sgmru<W`o}Ei3*(u5Txm{Hc="w^:PY*RcX'>9%j+U%
      qYlvi3P}d7+h04H*l_err.g4i*m{CW,D4CT$5dd`kg1_D;)C0.\<L~\W38T61z'z2uvjs#yO([&ucs%mZ5y)NdohPy&d<78\_S@MwK)b,YZ&Es
      Ot.:6b?^'"+k2|7m}w>dHfLT0hb2WkR+Nt)s+Efpk\bFYp"p,0L2(c%<-WMlr\frL,o{>Xv`U6J2ugq'FbN\)'C@fy!x=h=fNQ"E{">^o!nP=i
      1`;)-d*{sP]{E4NMJ5P<0u;{m#%c<@T\p1pH!^ImX,*g}bY0=-:6\Y$IG]Dp]W-P;j@!lR\Vs4l.mZD<$^G,ZQIq0C1w)$27C0)Q<4JcoVjI*K
      S%GjzQD+He5.6q%7l)fA}W4b|}@r]^>/$!w=BbeZwse/:T)cbc*RjBck#PlkTXInALa3|w>Fhj<b-vroB2r#byJFU_yXi7"<ID4[|c>&s(yA)&
      b~2u1%PQM/Cy<G^Y>d05{Imv"yNvey>9*Y2?Sk4SY2Vbs)dKZ#(%Z{<LgF>t|AgA=3zVh"?cE_PWEWavu4J*w-Ni3i;*VJiuqu|3I%1U*.D`WA
      HvGsH0b\T{Vp{PzEd,/8Nl0aFAVVOUaH_5)Wv;M?K9h~,XR|MP|;G4NUf4Vg2C%5sUDmoXc/S0'>u2(+[S}5ZC/rp1zQ0(mH-Q@ba0#&?Z+:66
      pLCXSZH3'8g{YGht^Fe@(~QPdj%ZoAUXD_pPj<6Ab?&yN4kI$[{W_>-fS1\}4bw,(`swJq1[4R7eWCGM7{v(7~0f?hm#LvFG=S.Md37lmad2(R
      &|l-+77QZoO<7Eq<7Vh[c-)6CBZ_4vHiJaq?7!o16VMfa`}:d)CH)&'h~\?Fo98hi>yI\cO<[u1\b0e'kZ%e+N$d+1\sOUKUN==ASfck4a?VJv
      \*c=28|1bKR$H&#v9AOF,-NfW~zpuhd..+CI3>qj!v>8_Rc8~v"tU3vc%7.:cQc&[VAV%_QJQ\j=8SObgvSm$Us>6C#QzXt>N$d~&k(anN7hRL
      /',4dE]]fA?9U&nG`IPC?|`WX;5{SLS+;br9PSFDmA..zKk7(j:{\L5ff1A;}goIHUs6Yg#A@E.=IE::agnxB#Kla6y^#s`57XQ4vY5ewUisGm
      :D&^`A|!kiNKgI(26MWh:|8e`~{OnH:I;,fC7D.hP{`P~IuXJ<ES>)Uy8ww99PFdbI!ufz^&^IOaWB8t#;\34NgT&V?rIXa2b1X/On~O6whb7Y
      Kc[@J_-=y&#(`+?O/ugCt&^p)uOsL\#MiKZ=TeLuHfo.D14Ro%mUT!~.G!=RC?UDjSVr7/L%+3i1hyh5R&F&Eg-')aha(-k#KrINgT7i/v'FwH
      AYJK1d:75g{:=7]n,^l~;fX>"U1F*Jo[KU(DrTa4%iP=~L.1An:I)4#ib$@}Sq6LNZTq:q^wbTmB\VU67/$&gX?Hf>IhBny")%Me__'5xd<j]V
      ~s1+WC1V,Y%{lhoC?9@e:5~FQ7pFI1hW;+8HT&xWN(j%%}1y'mh-C[MOC9y`Aa0LMZDs,}F8|t1,Nwn55"Bj?K~BYqHv(={]b;<<?L#`0p=wA^
      ^I)mx43`}~TUXBtskUp:m9ME$~(K3-`\Y=GyaJuu:{kHACjJ^d=wWv_9[[t0{!@I,!3U+C'Ey35OVp]'a0.;3zwd&pa]2Ogen!{Hz~M2E,8Q$G
      h'qy8s?TRBW`&-8!}b6fXJ1G}d[{eVP_v`j-_"W82H+Tw7lP>xkV09(PdO[0".0FWz@w>E{Q{i@~g\}X:E}s9$cMK4^v$o{`_+>of@X_KnwD&Z
      nC_\G[Fq%yq(C&T]U`I_EoN&4<GX"Sw?b`E?ubDS&HpBpT,hM&7Mk|HQQu$5PYDT6Gt0ZqVDA`+2DzMF+~tH52u/B^eTQw/P.7C&7Q*q/U('?a
      R9]5(|#)XP;tic&z+A^&0~,6JghBl8m"`!P.`9[Lu2<&#&9]x+:X\]-q\6&V@3Ut,mo$C&myx>MJs+kv^":k5lP^%3x0}dowi5M1@^Y`[OY{_%
      %uFJczYvb[e\ms,&?&:#xr{5IG6;J>!FtoUpJK]yQ&>|.AkJ8)Ppi~{4)J}L7eai$H5_{,V9)w`gM2YcxQ}[?9hp&:aUkgg>!t|?&-q#{MjFE7
      ZAig4ck}t3W:_<qc.=j[ub!o9*K:UZ.Rq`ZK~pp@_TOnknl5PzYFUP/Pl2NItl5XCkx/ru]D{nM8kP3f$'m#m+hnN78lzd'<}Oi^S}PO/@Db\O
      8M3$|v)Xe&CzI~E$@s{4P6U*mNn#7^&H0df94fkV5xVmZD~nDmwY(,#Z4((<{PLdO&6B(cqK`{*4^5}'.k#-?08oG"jv"!<GoMzUd~e<TY7Yj@
      QM0UZaNs<LuwmPZoENf?FLcX}cKz)@K,wX[!*rW'6y:H}4j_kRb0ux/w}4rI8w?rhXc'ZZM?!]o}&eI(}I:]\0)S`%Y:d~))|(K@2"b=j$)VSK
      '.Dte%x`Kj09&mwo?siei.?4!#P3t:"<r})}A't7XOIkSDKKFs(d&Li4~6L|VOJ,{20F&ijmMh]L,+{ZP`uW_^MQ&%ur0Uf(JTSjC&br3(O&bQ
      2dEN{rkGSOp}%qRY{w8>p5v"(i5s3#RxKr+{:G,5uV*I\X:zW0V&'-DC@x1>auMz2^->_/muckIs{]?K^#HHtFUB'2'I_8?jc>>$[sY230@PLO
      FT@e:yjC+w+u9bw$XUz$(zY{K~g?\+)+z\y~.Wm"88l6"9PGun5gi`~U@!,9&+b2Eu<U0j@&m5$oV].JN(|+,Yg&ty~Eo/[~/~MHU*2UwOLs@l
      R4i1gBd~t,=WAE%/-mAy8[t#+K}SHKJLhDv?uY6Dk6";J/W7I^[}l/GBWe2:n1|ure+R>T3Tt7vYeS6'&is{uj<c_,;6]1W,FdQa;}>Y8}n*}<
      K`}VrgztqCO5~hDt{3v.%#KX91SB}VZP@Ez4"*=(^(yUP\I_dfyA>nQZpK*}v62S5P5i|E,_f5i"Cx`PQYT\M|>V#G,RHJ&>ww1S%%y}\#+_WL
      wQA3^}Za5nDix)K/%#,OnT7c6o6v3`AmBuf8&CxaL6JAyD>}vWN=rz'k]nmZ7C/mit13^9P~Ba?HZsy!6~Dr4Fh_3fRWS9:M+;K&u)Veb?F#VK
      `~^nEd&P(J/Nu?8XErt*{DU|AM:I|lUl]!"2gIn/E/,?+nns:VaOW.tPpYhkE4K4}4KT96jA@>f[auvHp!U:vjdrnMtd$8)OCiW+-!6PX1^%N3
      f,#@|:"OPE.SP0c*~D&X$4*&zvl!j1?]%8_FosexI'H6?iWkMv!D=jCy{>=:*%emP}]fI|={bE.r.!#Gi\6c*t5UuzeQWVAU>WZ.LFNOsBUO`(
      *^h3f8VQE5)zE0s8X`5S_?b"@dO4ZFXQqE>(SLW?`)("c>#sS(w5WkTDdte9y3%i:`.hGbDsu,bITWG'j(*cb"k_Tkq"/DBaF*["Wm%3%%TFI9
      3S!;;3xU1(ofzuL/fosv0l'f^bA,jW(bf_SIW8#cPXjoR<!<aR#RlAQ0k&4xrU"?V&4@@Jd_fWe=~%|~?apq@\$oEghRPU]|C$w#r[,XB3l2vM
      )CzJ?_&bqV<?zA$?/yP8hB{VMFDbY'Z2O\T4g/xa-(tai-1**dGhLoXT?KX6wUR"w+Dm(+UFS0'(g<1fQ)V@;_E/9TVf[TG}0;!~bIU.=m!0>(
      k(ANtT+mL#e9wwJa7bH^>AOi4cGKQc7+{sAD,jcN<zkfK|TU7iEB]*"f[o.Y_dj<ykOoT?MRsMLjTL9z73,05@1K}r}%>U&k76=`Uu&N`Q4W.H
      /Vt2;Tzwr#"0~j_.mAE"Bv@:*R{NiV#jIm~3W1rJ:+aQ5kut%CRe62S6y[B"mIY9N`2S4+%C[8![<X`_B,9/!{=N<I_}d>/pQS%'5T>;#?HpGV
      ,q"(/']+CnfCjk,62M}Lx,;\RMQKIcoT)D4'6.M:mGvmbSkJj"0mhXTNWYauEr&WII6""<vpZ{zlR09EMw:JUc%*D695T^&;p#E+4t8K{nN^mk
      gB"fb0&qs_f{z3Zvd[4=h%}Li,y1R\^WNgTJ6<e]3*o)Gf*@6afFrs=ew;v.LYOq)VkZ{8<\;fb#jubU+IeAI"5[B4?*Wh0[@Q@?4V_l)*"DK-
      r;ZN.4DL+/9#8!Q3L3%X{mkwt-kExA!4Ezcw0'7$-4E8gg>?/cunTa#<(h@^Kkxl(6{mbMs)BmRmGEMtopJJEk5*I>D6?ONnAXfp+#2[17=+J8
      /l8%Y?#xmdXYT<vNf[4/N6z#rq^%j;p>]/L-a.4^Np(^1IYZuq5a^bc(BKW"n0.,.Q5h~FOtWKg%(GJ1&6L]!HO0yikjZ6R<D0tSr`iHU.WR?]
      $:<K7SDr4KR6NM;0_cs!aX+4%L.[,kpSV;14cbxo`DBT$O\TQ*)H}ER[;@P5U$b<A3IfgTA)P.t;2DMS{4d|Ts}rdfC~2E!-xM!Ir'/2x_4Y}S
      Z\"Lz<'q]i@TA(k6lM}Tr@(s/sQ1$m?9l&UjwI|TGI\6xi*@3Gcdl.D[P(8)z1wp\_N3P>=Z-xT[qgozmrXh^%[p4_tNdI,>n[;-KgmF#Oy_[$
      V8'xN$=9uZSH'%'w(uvZSUXzS!jx?Ukep^17IOlbGjbol!bDW%^-j}C72|/'/<O:i.@M>J0^I>i+`9_8OSMq>wHH\~2at^=$C(@4`3;Y<"[GDA
      .yI&?^3zq}nYI$jLi6uBFfihN7#qR{~vLk+6E[z5Dl`N,8n7a(1MLaX\$\Ix*$wHVOr1Pc&TN_>]q#Djs%u5t`q_2{3!Z!2.<OR2gD#s%q/2O-
      *m,<}.@9+shUu9<:!x3S98|;>"<9x{[>`@-1@=*y0eg)nz%oX[Rwe;*l9U1<<%Q*_BvILJ:69Ibw58m4EOj&%od#pVqei#t15&^T-U%8)1%P`l
      )9AH>,IKLim=2SjY=iGz1oxi]{b{;<850];T\+w.&}E%kL_cK+YM~m2@+Y`\T~j)}momLMVZX4VxUPkxc\4C)eW[DQ6w~H6$fv}y@k(}Q)'O4G
      Oxyf8b<y928z$BzMHK2x+haP"R<cgu7I:~00YXBN{P+4F=.}S}do9w#g5>[OJY)&GkT={(?0S?)c+X[mB2O76/N|(Dg+m`ORncU_%*l,',"$PC
      &Y1jX94wm,9yBZ+^za_\lL2ftIsH}U*HV{b]+:O<LbHN#/xB=XcP{;v2d(~W;`,#"0&4'x>@tXrCv=wC~V$'Wo9nYmZWW9C&Y)9uSwTJddB/Av
      35/_bxIphqk,1o*g2j+O20;;ccFy}{J0RXHV2mad*#ZYv2S;5vxZuN{%4+~[{#cXQ0+hCQ;ZJ$x~%|>iq0#kzyNth$vDh`&SP"J%H\I49vBe2q
      o|z0;OV>rCB;qBPrg~(&HSv{pPzY_tQ@x[AQ3TF=Vv9Wu12*Gt^h]^FmZnn02M?C/D>Gl=g\fQ[,<&g\_PqSytdV0lm5k}TIYi(,0qvJm=~#r/
      'dE1f/p[%P8J./N|wl~ke)eUQ+z%rI[l>.F8^$^hn#uu]abDI6c`SH)@iM0sCMa:59<:0#[oP@^]0thK0f8vV%Ubmx/C2$N|"R&^r'C^gT3A6|
      n4Vf6(LBB=JD__fQIxq`YH[\,/gQ8!4Md!L|gj20i`z6_s$LgBC0l2;u0yyxjlE`4GQEM{RvwR'<H2B4mAnO3"b`o1{aH0ay-u{hQ+;M~3>Y`X
      Ke\pPcII=V@;8z&ILcyvFp>e-)^,rA;l&va7ISP3C%524'nqxSgZ+'Lt;s^(Vmgpm]8]9W~cI-,8Q)q#kp+H$J)UPcQ4G'/}ym#7Dr8y5-{A;6
      ah2V}:P@XN6q'UC~X(iqv#XUM0wdl72Prf[jHLN}Fi{L~CG>}uA&U./,<*<=uYR$vgWFrc|puK$F+s]hd7gs-h]t/s,W<==51%G)wiEy0aoAT(
      cN%kk{\%NgC&^BHdr%qi},U^0*V_%R"Z^&]_Sw(RYvs{Tg-5B0*]5U2d).lF]t{Da1V;2u)?ig8H+`/VvgqP"PKU6Z\>Q)TnT$YLw7rHomLXv=
      xfoPc";n;t0)l5}.5)AmF7aW)5bvYO;Svz|=Z%7[ZNr,RU+ytFA)*X*[9o6u0)Sen[Ll_KFT*<(\AJ.VI|MU!^)Y=B!hijc.C~2Erfi]#n"IUJ
      RWL:dYva0u{)Ra*fhu9glRZ$4]?nEdv-UZR-38AnVe|/9W7*K@U$d(6$^f<"]*<K0jvEy'0y6<9&]cs!|yJ$J*>9LB6Zfw"hHp`kSi\#-Fa+_t
      iW*#Tpqq^+J+\H>lGz+,|`t5R[|Q'\w8qd*$K.~[2X>Ly}Pd@~x9?Jsv6-y4A9F#]^$!1Jt=t.T%O("xZHg>fMVU@^g2N.~^y4M#GM<vr^CGYr
      ~-P5K2D3<l2.>/SxU%Co]_'c?)\rOY8%R^scPm4!hgv^O5,{N{z0L%!^g}qP/xBFo(z~?_4O!7|3t/!RjdoI!#8.jfA=(rUWgX%k\x=W6&_*Ys
      yR;LdR8p\o<b\2tsZM]c@T2JP~i&(k*V6T:dqOCO>!Ig<=lj5d\_I3s.sNiKr%p-T'O%JhOst+zEK,j6f)"Py/iE!z]R{5/ho6tnh(yiM&'U]7
      e~3>vt>0AI@l-Mh+/b&KLdXtCv2EMYsL5!%`O50NTXD-_VpTy$!e}oa2-5Jv!-W?{/5rn<Nit!$~nUVlZhfj<n>k"aLW@Pa191M74*2YbsPnd7
      5C}G-jb+2sA94=t4zH{;}Sb)c:0PhX)SQ*2ua8f~Ty1Nx7u&09i*\[FvDbc2,+7+!6w>*9W>=%Q0rvqw^`{h%.^.|qHJ;5'VY|Idll[vQj?t5t
      3S36sOFFsf#TSJt969>^ds>a!-;<~V0=H}et$DV)JIFsM?6|',PNol~-^n]bD!q9&4h\&kU:?d%w,vitaM}S<_OL\8(IN$pHZr9?\evIjj!{iw
      :\:NU@gx?:#J,a>=lrSZsv>v1'~J,3j=.+E,_m.4[<\,>(p~4IaS|0JBjNJ~{T_~O#iP0;=bUd]@78On._ZP32t9>n;d5<hS=$8tNBZ[[";>HT
      #MWR&fT%yIP'(`&=RST7!pdV}.r=!sJ^#%xO{MWHb7{:@{k.DReyON\rwkJnE/fW[C=VnIrs_$O&MlGVBzOuoD]twc9vDxX(V08HqNNx\5&`e~
      "ED.EawSgizOuV-86uLW@MCap#tHMNJkO&Q6SZ3^;;~'d26kAw":iz_4>N2xI4ql'8{VQc5=q#Ixjktxe;9C>Vc|9'k{bMFWDYr"cZtBIT`\zD
      {Ax)\5XSUwi'U2;CH.Z~RqMnmWJ%iyVD1E4f|*E9y(W>N-664VHdx%uZ9ei}blU!p{WehasUd;_{5x}/h>>k@]#GUdVe5:HB)Mt*)rKVsr3b2/
      `t7`1.5*Yo1"2~VmI+%tM:sna]bH"g;y|{GK;RSw'oj"<|pwP*[Lc&Bf9~$;KOGOlQW|9v['!j1S|}v/A,}bqh8}~^_aNWzheb:F`U}"Uk!H6o
      G+;w0'UeC=SxceX"6VnEXZjrAOUsD5!+9?{"c8+pL4u"\xu*dJB\.KF~&3J('#}0zzwW$qssE+Mv_W,uW\5~rlfAlIB#,w$yIr`teK18BcgR%+
      '_5PY,/k%p&!3'R;(b*PV^8f6/TrDA"cT7B\nu1L:f@c^]@7~XU,o)'er~JNj:IGUVNTsR0,f5mrY!m\d})7f`BTMSQ)xNeN1O(q]K<}"}8a!V
      xd:<.p}'0R}O|X-L<4b~LI-?^Lwj<kFHYup\dNt~S*j_<[p%/?x?so^y_s[2%l"f"A'`^J/!=d&f;'\~\`j!<E(1#4EP:kD~t_AaL!o-`'=M8\
      4T&`su-?qp;\7zP_{g8l]sOpc9tq)'wLDw/DSF%FqEcr>cplJ>Z@uu^9cVZ^;Y-&d=@n97pAz?"$Z1qhKW)#Rni#g+a78HJ%8aOLO0'o&`MG?%
      H903_(s<e"J~2S<"JPM~^?6VR7[nlG3"&`t5F{8[8[)|O_=AwOZq&(P!4'QQe<aOJICb8l|{r7;d#+:@"H/t!}'_[o)-e0S5t<~\Yp64{qVUPp
      +j,3vhwGdYHWNN<Jb>@Z$V5G}9Lv^*hLI4zKyw1~eO*`y/,-1&Ll?GH/^sI+Y\[w`[/@3+GTiMFwu+p]K>-hpSmN<ceC.okhu,aQfbo;BX0,>w
      :DDW3_`K@Z8r{j:T3HV\q=k3wTfT>S!0Bp*u'ms50w90Tw:~77!@2kS`RtGUGK(KPr0;RL~a)lp{-g~g~7&08;;a"Qf?D}>zoSB(P;lurw7$bz
      (h:!ov+re/)#TT>XP:1wWB!'hWG0]:^+yE1X|mXM+fDJzZPAIK6|*gVOx(@uPNHPmxZnsaP_#['-U]]5,~Q{}+*[g7Ai2Vocz6Q(dX:+L6=C}t
      B8R?7-$-&ud@JC39`@2]vb3EXX"f"6h\4L#Nn\1X},;H2C.(QG5SeGKcYGGoZKL!v:<ic5Kv/L)IdH1_"/XB}.2~EY){4TJQ9(/*<wI'.Saa(.
      #qq/&8.2g:\BDbYJDq[(h9v{MA3WWVT6P:9o4C:&c7`oVgQFU#T[cge?C*LJ,.@WyT[B|dT<\CJm~!<rj0%4e"gn1tGps`{\rn>0xnq*IuDdv$
      QM4ZYrA+\@i-hk-x=@N&(tq$*6tCBwQs:N!N.q8!6`\Vw7//|S8;*d^>oV<5Ixo>|3#X-yo5-!e:EtoLf~SR"{?|iI`OIYzkJ4wKdbKfT2%STc
      wMj"?O?_'+<A$Ws>zH:!L;<{Py/+U(F?$lX@IB2,4Vl+|8XO6)-CTgKex"Jk#DlIJBFuO}R|lwWid+Z92K?hGW(dG,fjN{C'M2.0"u(tn0C&]V
      LO;=RU/1o0apYP|_U*|ddig@_(JU'Z#kP5H/yC6+Qqn1?d(]6WC9&8J(gX4l3p~1W@RywJDOFQva|iAl.<^YeQ;!jNBRplT7^$tn(z;q]w6gO~
      $+t&^]A{E(a*f87dDX)1jO8P:C6HR2:\<)R-LpgU%_TFrQsy6$mSQYY(GoodrF~dk#BUO4(YU=E|-jV<o-q!c^}l,Nc;k@?ply{SRJwm"?ygl@
      _V'nR:5E`jG,C"%i<0rH?whtKtxnN:rktV,M-q(}CQ2\p]RR|;R'T,}<:yT+#xIB`Dr4A(XaH?ahuf{K)i4*;-E+3"W-=t3G*4ewx7GSeJj`?5
      7JsAc%mlTxzqO$[1lA[Pp6U;8Ms|=iM=_FDIystE,t/U#Fz+2AG9K`~R)M\QJ'@1#_xRSyG&{qlH{R6:4Ut|y(t)JMbq@FD/,f}f/#Jq`.0/JO
      $#u$'X'8J-cSC>*wBB*f)^C6QcKh<$`/j0L+DjQ5co;]i_M`~8B~cJp.rZ;tOztd@/2h\/DC>5).kU4nVG/Ilq{q%=K"+#>'-ob^s@#;Wm~Zc,
      627s_yM}yk][vO3MaT[/LJ|M^^,Q"6+.NEer6@;},i?y>I*:op]R&c@eYL,*0YatDGL22*3Z^U7%|rL|-Tf#40khvH6EdjoP#&vH3U|Pca-dez
      @uO%$)saU{0=l9M?S*Q5Xso)(+eLiH~z|VE56M=hfB4ogGV'TYCR")^^8>NQsa/BqIR_>vv^+;.zoPgg#^CS'/FB(b(vDlPp}QQI&kv/([2H"K
      pj&pZpIZu[-&>Bj^6.xm+9[(Z)I#r#7O<}d2z,R|)aQgbaC%&:8e*y{OtD{?dofsd*jy^<xxZ0aM1@K?\`)f`?3<B6C32p-+o?#KYyi*zbL<w`
      ENFY{!]4qhW&mTVwV|M3w3B\TWHSK/!j+B,y&ceby1.rr8g&z84"nG?ca#f$WC&Z*fxhxNVBI1UN*vLqhq`&0SWy'8O9k?Wmz6/5nC&>-`\_m#
      _/9Yg}OZH,,4LYWxiZ+{>%B!tPkqj{t~Cf$#5XbD^+u&LE;#0)Zn>}!CES!7HmR39eh6IP\X3V>Tb}^h8796^>]B^EnB#`sSOiy")`W:YH'*g\
      A8F'mAvNePF1-T3,bYL2qIqOB#-a[5=@NM(",f4u24Z|4jOvOu/5=jwdQKV<R$\bpkq#f(ROGBCf^N6v9z1c\Yd5R;;&wrT,"6*gUwt`Y'c>^z
      Q`37'_O>s_l?,}t/p[mIIm3anI)MsIA30#>H|6{?gU%`87/6E-1jNMF:OW2XUuTJS;[T=^in}o(HZ{m~fb*Pvl]Yj78#PvfR2=.D~|!s5x~f(5
      .V&{dk8]gIi^_IB\:)5A:(n((vIkKE0\4&\x4Z2cG|X;w*cK=8yv\`fd`T|ujwE+[L.nf7}EYA7co:h5(kEGLP}_Gf:Q3n'gRE5";>3^&nA[RT
      \1!MIZgO~HtKYJ?kV1QnIK*\zm!8,@e>P+]LM%w[i%^pYp^+w#)m>P5BAC3VT831&Up;+;7j!LI2SaMR!e4uajg;!(dkeD[+6U@xh'TOVc:j+C
      &I="sZj,d~eD8alK%l%m_J2+qTH\$!Z10m!_en*Tt#Wt=u:$6'r#=DQ9!DgsWXkmWBTm^LaXAl%./i<&I&=>\c-e{e@sx%>8muf?0yMI/(lM+y
      sa{2/uWZ%V3j}lcyZ;!w0T3TD!#_7px9F0S!H12JV*pf?XJ;UUb'DDc`[fj)p(coGB(u[{+Y%8"d>nI![cab+Cz?h`ky~RiM;C?tCBck9?{KKb
      dF_B3|?4hbG|<'_unP$B_Y\U]TXxv#oh)<Ysz><o4*S`C"j)e82L2dwX()a6&WT@$"_b]7u"tjknN=(8n9(u+bs[c4cz[FXax-L*5$ys^kGhs.
      xyx}T&C<b[+[h\pc1Gf9~zoas3oVL)8B31eVsOQ}1uRh`1"Ay-UdM"x.8s>C=9fcNHeyV.I#E<9<Dn{B#VUZec`coPs[9h8A*bc^piVzB+ya+q
      r^q%2z)w`r-GShl3l_AHJ'S,3at4Dl{%K6*1ulH_Eyd[U8UC_.:Sh6Ww>h8gyqD\]&="h`oGv;jIwWYuY`|wNC6C`v;D'ah6JFv|.5/:FV;"v(
      #N]8507$RC"f?p_]h_Ml%hzT/KXq:TlYSD+We'>Q$lY^7*7x/d'!XT)5[J7lN@c6rw{p.8}9R\=oo_4#4*S6<6-EyDB>@btL8~>Q3[7e5^)YSG
      O<L5d:p_VwFvLykE}rklz_D+kJW*%oV8+c&5(~1FlVhV/ks*xk-Xj[9J#>7[)iCL?4{e}6f;Xxc|[}\Xx];U_U_(v&<+%vIB<@arIs3Y{2F4&$
      <B)qJ>rZ{miNes?#Emnmnav]T}4U#Mg)Ie<ZZU/B:$X]F@!eh:c1b[Z4*P`2\JrepHe,%V53f,$HF@c75y/Ovo?=9d44W/2<^=WyQGd>)Vz?Fb
      }'8~x5Ax6mwYUP`"7BAi$6f.xyi7u46c0\{S4+"@%Q$1&CCV@ONR7f0rma,tA<sr.99u$z0*K2d)Bpp}nEt5slXfQa=:[s$Vt_t%9/(g6,WO~(
      7+y,,~W.lX&;8*&{X\xYt%ne9'%uYn!y,G?t6R%EdB2D%56CGY$x{$ZwZ*!b$;pkzn5l6oJX7_MnSsq;n#8=J79^P,x3-CzueBgTUm2G$CYnC2
      Zm!e%@8Lb^}:u8`"mYEN@63{k5<<g1$9iPva:7+W2A)!&gz?/)WZt1@!>XZ$Tqx|9_*v)m=^Uo)#/jhKVsOl.etgJeZuqZ,cf@EWf&gh-B}*=p
      rY4st-[QX!\zm3i9lbCx{m/)Z:1~+;nk*K8&';pKk,3]uM=JeV<lx8!nZ8S6\8|yza8)sj!RBj[)5!tK]=],

   ["950"]  =  -- Traditional Chinese, 13493 codepoints above U+007F
      [=[83_O$Pic'CxRvF+;*M|!,mpBB[ewt(*+kIL]oI'*:[WMNP9+4i'J{0,}XWh[:~fla'zX|}}c00F{qc4j$!4C}NF)OkYGR342Us#NGA~1}}t
      k7Vc[:&|@;9sgWDS_;#utgGo*>Pgh8[k/#?P-sW4T\1k0uwF7~Ldx,!k#Yjn"y~`%|O~?E2,B`6i.A_SB1XXnc8*DN12l{rOG\)R6\3HIo"ZyC
      &I\1-r_7Ayq?jFmUZlUATH~*UTm}+^<)uyj4Iz|yW\!Wgpx:g'N%45=xQ)sORou8b2dyZE/$=DFxz&+Kr%?mpASH,r&/62b/ArR9?>fucu>xn*
      Lc!!C!@otWDub_N<QG4'yD5/*2I&\y[9\zt>=t:!qr-H2>apBP|+S6c4v,?am\P:+DuU"31UsY6]nq$s>aP*UY8uUSa"o$8+Dvv/Ax5(S`~g6.
      GdXcN/X|b'@u|pia>0tj-4"'t*;m_tb&&L<-w*!v#X}T6&!J3E(fLz]'<t*DM:28y^%5S07NBu5=IF`p8#VEK;~2b!Xv]'_t|H{?1:3KC2NI.4
      8>}vtAQCh4'Zq6?o7pPm)Q8MK6vd54Wzm7)^g?&eeBLFw+(t9bcUsS#d,5p?H2V>""kda`PCfzAa0jw-gW:%<F5i6nJ0T\,mLbCrSw,hm'2OA`
      =W/z;_znfR~13fc^1{H#$0`2!:w>$n$uItIC,/=-nh?Hwh#8{DqD)h|~zh41?lmK<=q0~^"as.[v!B/9!i`bB"+>%-WFuV'Q9Q:7x<Xf(\<x)r
      z2fK):!yBBA}$mJy)\`j]qod3a/B^?({RK)BI6A)wY=+JbK4me9v-`/jJdD>`YK\.$9.s?t~`V0c;{,OeO|fd:r/hvt$qFbgd6R6Vb,GVxLl**
      ,wj@JqIDBUuiAHY3MbCnrW#[gh)nV~lKoEF:=v@6W+lGPGV%f/iz:unOuVE`e~OGb%9)X[>IIRo.CR<*+SRK/ZubTd8gX24%i26A_ml)DvX{^2
      y6J%Oz:a\#x3%+a1G?Y"g@?By.Cu~Lq8.b>:u`M)_tls{*zgK`JqP"Kr1|oI[(ISbv|UR.Her%L#gJxIRlq9|nXfATB^}`]PN!\7pVO40DO.4"
      xa/'H=GTQ\*4],3O9a2+a!%B/)U=@GvFoHBZxqC"]&CB+#;ub'a1"Dq}Qc@*,8*k7!xdV4x-<=zJ/sh{_Jz>0+usa&X|q#e>/EUP#CGH8cs?.d
      \L8XANr[zv@]Orm8lP8!@^DQ:9T*xTDfHIJU}HNw!m~*OM=rdNC[(Y9A;k|NI|F'eN9e7B/%t{&"cP0|g(ArYzJWB$]M62FZ"f+>WK:gjDZ=)t
      [2p\{3U"fb(Y?x@]Fa#NZTNN!l&-`j=jonLmQItoa%w-.8W}^=P\FKx6ydVy=T_4jdt+yh]Qpu)P%kZ&5;mSb_%_Xn,o>-F}xB/;J%t~$s2/D1
      )"0ei!RXC]Q.~]9P8M~"tMMv,g::g3TX>\?;|!6xJp8Ao]q(CAeM\t3R:K8P1w@xF=t$Ie^`"[TGRJc"pk$1OpFiJ/cLMB1i*EODO\]~i;uvq~
      6ivjIs['@|_~<2U[57;v;F<Ae:,Lrg+ur;0$yP)Q@"XmmsqZ?Zo8;9we{eTwg)`"sK=lbN%MXO"[mW?UFj`M>`F3DLr:o+LV*A=R1[<&E:M*Yu
      Y0MMj9HE6qs<*J,K._T3+rFxkhQpz*AceAie'Y07UMTQx/~Tw}(1\E7@(T76Cpy&Bz$r(ghI"J0rG='ML99|fx43%db{YbHu;zRs|+57ZW"!6n
      `qQ1,_8**;S4)"1"[%JSK7/N:X?%k\<+O]k$0+$/"UWhwU6SAm-X_+_9LcjmW2[Ov=l6*n8FDnOCfoPL1RQ;hg&|!H9M67<c=HXk,XO7~|nhfa
      yBMl5BZjeXXO43KNUpGCT3&A;3zR$0}%+ar//c"h!,^:<n3G`VxQ=Bi6"8.{![*?jf23!Bgv+JwIPZat~$mO7Wb|zAj$R$-=BDO+Ni4S!5]tE*
      b?M|geP=UBW>QH~EpGD0U'}x,\iOLByO5TtlH!(Ws!R*8NV4s&qVI:YL,8*d0-\>x:JFQl3_11wFVP)ynI)U(i_OB"~!JRRoLA./8?CF$vfrn>
      uvPBjuhYH]YO;$8e~5grZK-U#{L${f*+Dey=b`J}0Q!z?5'L!fAae{1aSfIsKraWDPEv(E:6Ot4Mn-(a*H0*>Pp&}7N#3ROL<}6a!tu9lhXN#{
      D8hRrhI/.ZHa=3ROhUHKzSq0Z-yyCX]Z7`7bunU{G#@zS"'f"!ks0`;U/Mc98(`1eXB9h%t,Vs9Cds,4crGdF`[2;jt/-v2Z&Tt#?}'$JJBURq
      ,HXMu(T<GDh#!6=YXd,Pav+BBdYJb?+L/J8U#P_c!hs$`@UPEAP[fd_p`[h/w!WiVOl28Qq{pVOEoQ]@3^<yLXaPgjc$L6WLkg\V,F%:"](c=-
      P@vtnyV<iH3nYC`-Vb=AO1SKi@W4+6o,&]Fcp!-.|{jhpf1<6"/j53Kfff'c&boKgIxq&ifHOp_=aI1\rp\g>+*ijf9(:Cx1H;3}8}Kq>,oxju
      ndRH@&AwY`Hh,28Y=c$oY\]QFGkUA"B7krX6|5X[4VS7s1T"!L(8X;%~DUcZLPOqz|k'T8zeE1sFBRX=\"]g0x"pgjFyPij,ohi-0vzbV|m5$A
      ?<[,mNf*#eAc.-$_\\Ze[</6s0ujra*;0+9l,(=SGqO(y63JOkA"N?0/j&c[xaf^N}Op_D"gQaj4m3zyZ!FZI8T*[so("^cLnzePqxsca)1tCj
      U07i]i7L3AqM8pc@lBy26O6T+0y@CU=Z7''Ns0qwPuavx{IDO?Q<\<*3,Im;NGK*%H0#QG#_;5XDxQtK]to!@nd!ygttzSDGS(Fb9_\dZN|$+7
      (iO9$F'?;rK#M2cV?'un[w0~\W[+5\Sl7?mBS7B{6KN#JUl!.dtp*>:TxoT8zx<Tqx{0\FE;L(GL\Dc.Gi$sXpN0Qd0@}-]$J8d!Do$Ov~vnIa
      <i3<rAJbdJwnurqn[Th[DmLAZT+ODb^R@/@*65LK1nq$9]i%{)|1YOKoRWm.?N.eVB-&^,H\`&No@?So^!w313bwGNR}J;eoX\?~rdd8?D,[R8
      K0rv/*{5:J&qgMKZa0W`q5AXj?Kd(\FSxQXe<fNKLRA9gL^>uVlH{D-|7`b{aX;FGiMqbnSHJz?<{~>f<lIXqC[>z]c,dGx+H/f[M8-Ed{(b^%
      &@t-d#\Wq]0}$N>9V%M\`i71<-gY{WWg-Fo%rdT;$4o!%oax3WbSO8<VmGYhm-lXfZG<E=:KhF]!FaM]9ir7=saiXKxPN[f:qI|<g#j0PXi.%n
      UqTFRQuX,,6e9x>KQjBqnlII9)J(.mMtJXTt][cR}AN|-y*hLYUj#fI(qOOW93djd9[2HR"u|,k(Gp'De6_]?m#Izc4N"Oxg^9eX-7yK[M%DIt
      Rw*E)B=gzE'TGuj\]0/6':`.piav>0;W9u~R6%wi]Z^/;_:k:?DZZS)B3U05l*!Jlpi0nh3=<M,6tV03Gg=^Q?wPVwZX4=JSfdcdRLY#XY}DD(
      ~Q>Ou@p/o`8Oa,x7lk<</`{{VP:APVTP,>bz3zV\M_4sx5zeUK*LWFGjpNjDPh];{FwLs>|]|9gl&zG9Km>CE@]ZR<'qZ+M`mq%(jg+DB/ZMW_
      R2arQ490Tfvro$@"L<Q;1bv4PNDq.B7[$2$.1YLC#iRF+G#\AAxU~T2hd-AR<G,`x+?LBDmMK?/\_{Tt9b#J'*!MdgvRkZ~lmgn-xfA.xe=q#-
      s>LhbD!aDDIDNsp~]:!R`y:y~F=BV>XQbqBO0a*c%"UDl&?:.*wR<`BpJ7w).kzpjV^VV`J:Vh8r!Iz#8M]_yoSZ'1%aA'X7c/ScGt@:H=lCf+
      0Ds_h"6pjJ.Xet'q%D'u*%@(AroSKZuHj!|C>\MaKr1;#mk>u2'gOzyoGH+;"+wR(=XKIk&G;LdAkCBP.oE2Md13aDq![H\Ni^)[QvGnj.B,2`
      esLN;~(k[2WL#D=_":W=b67AEKKi&=mIuUmW>QQ&&|d00H!o".X>*.c|{NkML+Qy_fCItN+_\i:"b"V5qMV(B(m9s-U!%[/tss14`z$*eIuCUI
      k<;IAxn?i1vAiLqkK;LhID@K8oDFdCZ6a^lm'\PS[$34)U-vK~sF+*\A$tyIyEmTAqI]-xLl]^+q)dQDGuKA,:#>kff%^:sf<_B`U`e`es^_r#
      ]RfgX5/q%_'J#VwxegPeMlD+UcNgn/h!7AlA_aefTq2'QgW,9.AN2"6Ce*#)OOZ7Y-'cS~r)Sb%QiTH7(C.Fh8t_!FbGlo:`zLSmu9D8Tn!-5a
      W^)5Lse4@CI]+:U@w[9|Houu?_T:2L~\O`om'<}/$@]icWp.EmK5=,Zu6EK/F{@bc3_6T$q@>T^`G:8lW+8cu|f4\WEKmRYRtIEUKALwPQcJ/D
      PG.\OQ?HxYSOjx%@{(*so=.:q^E[s`O!u@{7Fld|l2\Y*{u5Y`dl/%cQ[1jq=W}Lsjj$~.J'HjZ*>W[Z}IJ):{W(w`YrR&mdO.p0BO$yX9%@=.
      &(E:B1Tg{OJh`_&"*R\1>g7EEEqrMJYrZSf8Z,)d93R"+#Xf[6r.K!;t1S=>2'uG9f,Aj<UHWbTj]}EyEhBz5l_3i@L+e<y195@C`oHSYW4v\J
      "3-r]c,=Np7oDFQ?}az>(AU4lG|/f"+22_(&RvbcU:9wi1'FQ<A}f&y0z}*omZ[9^1"B<T*uOAOL3#?T)E:Z1nsU<~q0DM3q4E&x/y]sjQ/iDw
      +>&nbIzoo>|TbjGa'gP"|#+Cb/F'S*JwWD;pEQ\?##FNXAJbnT3BQHgLeR`=:p&-E?7Rf/u~=;9N#~O9i>IdP2pvyNpx`xFuJ,4Uy%Mq:QeJ}w
      9]KuB8U_/PkaOGYm9n\#T3"]@:xwDe3MB*\FQ#"50N5tPoROit?W?_EQJ["q\`V)c%AYrfPUfI;Dj+I);oF]AAVU1(yfv6.xhgeNj^/OwV4)95
      a=oJfiU7(aRI=;3r@f5"8Xa:L3FZ#d)*ii!Lp*tRLOo`\FwSvQ?(jA-(Lzs&v'1w,%#bT,^L))56S1K^!Fdh{on0w6Jl@VvjKOaE7Fq`Dcak@`
      F+'x6ZNwD9<,(Ml'EDk}ZdpB-[^@8UzL&~UpD9FXp3Q$aP<E(]i/?@ibW$OcFGHj/(!g\I:[L>"?wAmYo,}%c$V2Io"vi}0Q:#IfOH|"g+mguD
      Y%&So|p5Qy<5UM9?MdX';oH#%'}2-Wb@'JIivQ9"Tt'o}gIx0Y8F~A~pm\::G:F,y]L&'-|jrc19r4<5aUZ}L^'V?Hk'[>T]iwjj&$W.>k?[&*
      zw:i]JYr]m^mg%t@k=)TMh/,flf^A;Hs`quF?9]Z:4=oYf)_`P(u/XS2\2WhH>6r8dsQ<(t)r*soG.S"fDquhQ7w45<"{d6(v,>Ecs2i)^n+VK
      jmcV47>9ZtwZkM,]d60`(+3T~P5'Y%>*m8rLjIQk\V9WJ.JrcX()\IwVo0o(u8"k}pT.t96;VMY2Qu@.;Nd5#Xum-tc-0Ih('BW5-thm0g0J-N
      o<QVyQ3>f$^R2=KK7X2>)#96umrFb\~we3.bp>[>u@=i>K^u0jJCMTv`ch*|lv:`v7`DpZ2Ydri-H6+{X"j_T@az0@dNZ=Gh0tL98*Ed7"Ff#{
      vd`4If:nWEBu{wM~gXq[{SX%!`Qt7HL?U<#FiHhgTCDQ\G+!Vi#bX(@D]BZa9Ob-`Sj)*Qx7')88H/T]Lf4`v?lOe^BWnwp+WtNSU;A<f/RJfy
      x"K]8lbk0U:r3E,XTwk*t.D(zlX=_q5?4{/Sn?CvHYrtB3c~|~H_Pt7`(_3Hg)A%aF=qmYzjQOZa$qMa<QLAalen&2M/~uuGT@LKa=xC},uz-u
      Cjv@N#Cs5r%{p&|!_@^2M*:VC#FCe.?,1j&8BjPz}YFbp*(aNM>;x1w(`GfXUkRwil8-H{q;w7BQ.!KY{pQnk-iu,~t%.<EL,fno24u4E$6@Qp
      px}MmcQ#$Qu5E>mNy,}_?z<:mQJfZ.M'eN;2Ab}ufLeO^qll~lMFPf6PKP$yg+AkqWwe&mird`u:Wk=KCOcQsEMqp?+Tp`0=#VshC#E{)Fs0i'
      MYAxl+1@;WGauG/I(OwXCM>@03HGzZK7</\@#="\4:8'{aG[sdTC]U=:/4]L>*7VB7?qz0:G2yUUHS36835B7\9H7/>J\>2smX?H\$OmQBR02%
      >6+jz@ZMN=H!jm=Hz#+Ufms{2G\*Q<B%5,_gb!>'}66$=9XItEGaO<L|,bH1:\r2tD4C:Xg6q^K_GaI7?E}Fd;hm,{rkL}j:)E6nPg^P5IzEbI
      9A!d*y$U9*wZn.)!LJ_5EN_+IK#rnn5V2Y|==Y4a[_fjGil{k_hh3:J\Qt7JUo6{I&/a[lP=-k?$HD5#9*RUpdL-1U_U+dB6r1c0Q;%*2U]%`W
      [ST6&QP}6WVxbfu8=.`HsI]r+j-1ZIAR|s@t$94]&./m$p?AT$L?j54jG=+3%FXob27{QX-Dok%LW@={2GEJ>@e+Io{9ZiZabnq!_"?SX%4[7$
      P[DvJu'9kc6B<^{hH2^4+P*{q{8C!+v9?Z5LRvvox/0IKy&8}V}z9<+-_b"o9T#83O1.o,*o?5vSs|;(k3$~1!~=*s#YIKdWK5Krfnq^pJE=fI
      1lndxnxz,bJ|qL&%%KrpuiNfEi1h}?3(1iwfE3-e!]b`t<o+^I?b1Pp`L!gx|e^a5}+y~9ju/t?d[Q@O+U)\WFIS($.tF(oYWXC/W?:([,Jz.E
      `]6@Omk&qQZo\TvGc%e!;M"hB!AzD850{@;#u-fH@ie9{Y.b[iY-GF5cB3]Hca}4c-5p5$%/o/rsNT.Q=J(zstK@]rj5\zM+H@Gb#{2VfS36-f
      u=N3c@s?Nj)DaIv1~6~#)}'V/d|-yEvvlU2-kdCLD'zC>]b)n8~;CwqK.4oO8Je1>>VsakxGgmVJLqAhAy|A)8;r{X$DmHHT4SMO.cVn]TT&,f
      /HWs310b3'{2vb^l,5_D54k.@b(47'!)aar?{ezc'FD*koP_?%l}aK2Gw+M\fvlVp<]\`dp"->G's?!}=&-EWa)pjs37Pe!0XYZV94I3Lp~eU)
      2-`?XQ;"w5oXz~[BPBGm>1'ZEs-oO5THuF0I$/6'0UiS?qsbEfSA*&pn,YTIY9lI8D'#h\tLTwD'51Xu\bq#kL=^M!L9?3sjG9?N6<@>hPD$v~
      r:*+udm%%@`,#vd4H&G)m2V`7RR6L+a8<lAM}Do7Vjict9!Gz[[O|$VRbfs0$?-\M_3+S1C)l?3Brqm}v}z0j?otl[4kEz@LOIq1R3:m|I^;ST
      zpg8mybee-sncJ~~-NV4y+c75&0Lqh>^*{0VPl]1m+-X4pV1p.N$#`\o2VbTaQpaL:@O+I9p$v;F+8b(QFqS]e%(V.X:aY;vv/[xsRT#pT_opN
      qzCG.qVdr{</F$ro6ma\`6@aM=3[g'Hw\d5[};/dC_ktkLfKwGKzO]6yYD^wSB<adF#=M(_h>DP0&qdg:Mp}^X~J)O%N|U]?mt&ah)7T";h7=q
      b.C]`W1<JmwOC"%jb\.QF~tLy~CG}vinSI9O]7e\OiIfphqsd+7S#DzRK{=#[.I&SGQP]eFO@6p(o9"'66wzZ=\6N{WH[Vm<9'%=\/O-<*wxcj
      1.2,e^I>M0m;]~+<^<2{!l;lbxRAwkm|&6z~<c!Rr{k/IO8oX{AIVX&sDx,0Ib=NCWX_ZuKq::G:.UP}m9G},+"yAuq'?Y:;=CI2T3VwqC("UU
      xhJs7,$_iJ'2(9R++&Q-S!G/^djy#$fxw2`sr6:DaizAd2d1;]%x)$@bj.N<+-Q-Fe%nnRf`~ZdG?v"!KLzL}K65"HJ3#\/J._@^@Ea^S?Wf%]
      lFGR#8$@xuAI{9xYYQ'9/9m$'|7K)FUuwUDO&89~~i#p,Pk]Jx;'{SbBMHRUNqQ=baG..9U[c$W=>d9M4_4\nG?5(qA2u3!V*)"s}L+PY6n3AB
      "f2"vfT`n}):`K(C\&e++ZOi$Ds'+x@'tZ%Vcp2(:q~AiZ`'~d8s7/"?V$r,x1WQTCqs1la`4:d;A\y1"}D5e^r:~:&~MT[bK,#`CE=1KlV{X*
      )qTEJM*H7_nLv@#Y,Akc\H9)rz;X*)T*%K@eo\\h%Gqa#hz`C?\RsLEkL$~ytE9W?31J$xj>AiLEnTBT9Jo|i#v<Yc&@g2znEo__L#_\C]vYj+
      DqZ2:><zE](E.S;QH6a-'O;Qwzyz`m]]1n^t-QV42Y0}Z0'Gipmzm5d.1}?h-;Hq8n<HH_2^/QS7k@clV&QJo#\ZpkV3GX4BL!%z$TF)GSMYNd
      :PERLvOGv}!"l>+t!z(&weRldB(g$x)p11NsA&]~f;NPk"Tkd6g`$(P2tD**=pw5fO`!/-$u$Vif[7>1}-FGfgY/MF-,p?d}Yv<Bb_>QDen{gK
      /]`(9!e_D-9%luc_i;M-E@h#wduwH(L6/dxHI6o:o"/F)iYKy*'<6]w_QF@m9SI|&,T'`0t7vf$3q'wD)'|:^Uw1!3\PS8=#H5Ya,33~+Ikd)x
      ^n+^wM.)+/:AC.nCp]xsg!)_@*ho5_7v.zrF#ktzq.eJjpwju[c~tRHUO1ydOWTKum5[ez1bR^c:N.K&OpcU*s(KcXU{T;D|xKGR1ty[Lb.28U
      !<$Bz2Llx6QpVzp.z"<cwRY&d8(~C3@Nmq8p1!p?[;DXT)j#]M:UV~eMcAo6s(Mx#s}~=3)ly;Ubwr,jy+oXO8D!lrCX+cxPC}$4g%PJ=IyNyw
      5Bpo\!qz[8["o^@fy[fJ=u1~b"><CNjG?sTx}R}+PmHJ7"W+^wadzguB.Z{,Sv;>mqymeC}@W;pZ\/"G,efcdzp[8^5mQ(9QHZui1{D@tp&M!3
      BA0qamW@X4ETFl=rWkv;1W*I_`|@r@dxh#Uy_at5Q(8?T}3Ro|z?@!+c>&:IzVSP\wJF<.LT*bl*N=NZOb[|/}3@9-#qLYipAd%,'{P$>sGsLO
      oY8Rf}"z&n?o2@FT>kNdtjY{mti|rGL63xzw5zm?O_X1msVi!]]}DU`(0{r&5^qF3]wO$b36[;P1O#ow"n/vjclFXbXhC&=d0p}3:Ov<6aqN(W
      x0?WfQovoOID'fB{P=$|mi?5{T51dM:1=sibgtgn9`v:^8S}qTUuw_^]76d_dLZA7h^T0i7\4ECD=zW.4&+s/nI<hr~D7UXND]#T6mkWi4HnC>
      *A/nh;G[-8r@0Sc%^VtXIhM}\WpK[~R2auY(tB)1a2@!6iyN{Ge`E|BQ=i$UM}ki=&MVhwYxGw8S/u[gQbW_smzRS!gl+'*X=dB6eag6uD3pA;
      d+M>7#"k~!mJu+/QM%.&@W6XDLJ1|FW9S#hycA[6=\C?\,WodRgiym'b+$-Wk'jE~;qp].1Y-.]]/6.5=)'*oM4tQaq+!oouf1Vv,Nlcs}K<^^
      qHq%ZRoRm%-cFFbFkZgVZKy)L[PqH5uA)^W4g(/2"qf0e)nYSW\!g^7ONpoR=48r"--xsR.:JenOlb^r\Y?:}#"J<^I-s<}s,9Rq~kEK)VfWI(
      -%ZhNV/!w%'x,7&7+H#/qRTD&2kSaEL:G?:]7xgt`,Mv~8&)EfHFqom=[gaYM@~{-p}gBr_z>9b+:R,f]NJ(]|CJb;"e?&n=_J-]=A.#AEdc)-
      dzb*9l,MyDB+^?p")$@jk%/I0=$zlzDGnvt`$[8^'"NhDW*JAie)Ex^u)bMU+a+"*ox'MSl\Deyw&]mG7pL?CwtWt)0D>Au72HT~3F#('&eP7x
      j=H7(f=[0R$j7NlKjvB?]$ypp*71C^,Nd4BB&u.*3Q~fz;"zH/nO>9_ftW>|:#;o+f#~iDvN^3fe7lA&O!xAQ]R+e|>eW&G)*T~pDqtipyC|J{
      )Xq#lc:7AL<3l2-8'>+^tl5yyt)znlbK2lgZTQ5_Q\8d">K?F"@f:|8'w%0!qxhV|&{lv}`>;kO.f9Pzz)1o2NA88JM_CPohb'n-c~WFesULi%
      53SX7@XwHZVBw_&{IQ1N%(oKJ9N{AKN&G4rYJ%!EX+pUkhM4;2HwPdkLfCeb4kWp2=HYphW*,#OXS1Z^'Y3E$.#(I%XYMRTV|5ACVeD/>Zo/"C
      }{uKb=}IaDHqT$c\U|aJfu4BHZR*'<Y#}Woa7A07e&=Y'ClG1#D$S*7h*dePNC]b%iH;uLxX7@taD6'ZA01R'ak}!0EbMZ3J&@N&~3<mE34F>L
      oj7JP8C#]QV#=+/%R"ib=g4[}#uDhCwLM|9@HN'IU6j2&dq."UXV3\8%|(sb9,x.k5GBa>iJJ$W+d]ay{w9f_gRrs@+`C}uDs_BsT!6mj5~$[T
      Lu"?8Z2ryZQC)&(nqP|')!!5S`A]b_0x8,TtQV|H*bZb-X]_wZ&gvK:(E;E"$gmuiL.?T?0^FD-q%Yr\hN>?M7gLE\:iP{s'4]1@h8sj~TWBii
      0/4B>f|e-d(U:BjwT(=eb)y)sP,=0';9!hn/_OOmxDM%,W4&8wsi1jHJiE`'C8=[od(k&6<YjQ=v`gWULX%<K"D+`Wwxv[GgA2s:'w5}Bwm<8X
      F`GSwIkvB(#le#9]DOskXMpl}}c!5UE*Tim)9y@&/4Cfy<6FJL@"(Fes@]s,]B0dc<qX`<PCB3;9HRK^(]xxo;zK:x,';6vtDU]fsM+=MHuPmk
      [Tju\/MaBx9IoZTZEI^'=*nCTTO"x`\5=a(L~u%x]cqb(4xBM)t1mElUrn>Z'&B~|J,#Ftm8ca[r*-z==w{77~C6d$p?SNs$x8FvWF0P:\B.Ql
      -7vNDVWy*.ki!`IW_tR&wC6DPtU9{6vKccMHxNN$bm;8PmhRh8;q>.v?J=I_)&Ny!55^le&4o78$=o@]A{zhGTE8i2%%2J:0oUxthps5z%u>2K
      Ck3q:%8%Or\$.({SAT3V{@;;aFP<Z'jxM]Duc>$v:`/{EDR38Pt7cFb<?`:5G>GL7.\mJG:evm72?|XdEG-kFXf/"2!JL"J,mZZ9}JsU<6!FaB
      Q`"mTxIK1"Z:gm2bwMu>DY'uc;Ldp0$@^++R<QTZ^a-&B48.1HtK[|}3tt"=->3(15^UxhiV_chsxt&<T.Asm*I_}Z+)Sr%/p$'Uszz]'s/=JH
      9JPc*hIHeh"R_"GkjMAMy\U+YY.VundQu4|7fL(~<EMD+wFBJV4yq[$b-VgPPp!pU|!75Sd'f(GQQP<?e!uT12TMFN/F=d[}w*[=G3."'y4,$s
      -JF>c^On?6m{'h+#1-+hT(Uv8xbGr%Hb,$"|@.QQJ%7"gY%]>az^s#$x;*7;T[%QjWL^}Wl?UP(~dF)mq(RmT%aB3-F!Mr9<q3a+U:='h@b=^]
      *ya5w'V;bF$3_{='OcGV#(Af#k=]]C=u{W"n)2^!0VX?\9@w.\:1rB}`ttT8?6"?itztz#P/Q<>O7En1J&|`sNkE'1{FYO9T!+1zvGL0xQ:q.C
      mYh#$n>i1i(RW1GP)*KftL=UL""pF*z=#fX*!r.'G1JbGRWrWyvl3NLO7*xXBS*2Ok_%\C[FVc5.5Ha|)~=`'Yn66@|VuD.6pweyW"\2~`.1v\
      mf9?q4fJQg+(^B1h[{is<Hm:pi0[!qSP^lu[!dIiV]VJz))n?/gc\MjjcVMgU8cmd%!TGfW#qNEse"c;:m+EI]ysLr^]yv:>At=G(leWY!~*SY
      l3W<l^5;AJnfR4p7Q2={YZ[`iP}cS;ZeXt`&%[GmX@1|GtldZ{&+s9&_U{8>tn>7D-z^|_CvLVg*y7aJ_kQ/r.w4DCUcE(NA,qiyz(!e4pa7KS
      [yPhe>O7Kx8,F}w2<HFM.@3PI_)C~yQUkmcx^`+N=b;e8W.M")rz<}M?Xh|yZ5$K~T2dI-d1I7n]-T}*a+WtIdj#'Qz5uc&#8.1N0X&/gA$@pR
      lbn4mROwH6&cO'2(@]kbS'5WcH6h}%l;7*Z<TY3>yBG~dtKc3U&~Y):WuB7"W4/I"`QN|Ss}#~Cck^z6nw'kPa{*H`%,46>?D*'DRQkSGsdHGn
      sX|>:dW4EEf{"z-'&#vX=J*?V-U9I26G)C<stG4E7xo({dZD%|(fb)(+v"/7h7Y`vRT"3JqP'~#Vn[%I{Lgk4)NHP5KrG33jrt#k@FW5yLw^Zi
      ZE+KFbgIaTpw,@:VbW?L;q^Vh@Rc:S=,u.Vz/$|25j:Wvo<@zba_%P|E:JH(L"X!h#`W^|m:JTGpVpMN==e&B'oCh%}m.Y^V4Ca/kafRX*/&,\
      g,OC2FT6sc80ZkIq;x+S{hgK-h<o=jXhJ*,@n:ymYiN@zvwTuPNV}XQy&=uufF'{V]noqo,<lxS<2`-<XP1|~`pw6H?xs2s>"=zkPWN5!R7%{V
      U*E?J]j~r-0nSX19p">8nd&XRUD&D}"%oAVE15{/Gqm)WAK~!g<Y~ZIofpxP2wO-NW\"BlahsKF1]GichTWA=K60_r5mD`-rkh..,}#2eF[r5p
      Xg:XpeHLJL|lktF{"U}#OmL;&0l&&"bx{Na28#*?E:&'@T}U(p`}i#vL:RKHK{io@6iD@K:}!sOMyUR,Mk)dw@MNIj#%2xD'~/t!8.,bq+@G:B
      ]4ly6tdWJ^op{yG53K-elsaDr;#0EhjiXUl{6P|kwV"6L-Iy%?u)0e_pq`\6[~Sm,z<e$(hK;rA\a\hGUGM\%eb(?55Ex(nLu/dCsk-d]nx~E`
      P)6YN-=yKJ">V$%Fh<DYLD|(O:.UgU(L4RoKOt]$s'v>f.D7p]ajzIMIREwIO.m{6ApE8^swlE\1#@'SE;cs.2`+OftiUjSF!?B%CR=a)tImB;
      yh[f{[PJP,[v>O'>wQR8C!|R-^6Rh-2z,uRRk=Uy+GtAFFJC*!\r+c0OG,{vY:!3Wu#ygnOOf#kA~S<dt?[k3=(X9L[FMwM_{yff88`>?,A)g;
      '_O/pIm&"{3U/+MKhn4:+F8Rh;7gY;C&dW#`W>K5\Y?F|z{P)~>E)kj.iSA0q"Br-#F6.CE7c;lyp^(9*pn^q:}MI/3Z;fK2+9L?45f/I'.'1#
      @`KR?c:pefzw&lr,m4tT0j/pZ(P?#b"&GOOLS|gfR!q=@zLD@:_T'S"}ChfmGbHW"i:pp5:FG-zlIF.VtS]@O<cX!m>5+uSn"V'>KO%.a[CAvh
      qT*1""s_ZOA}P|(lxO4,jHG7oRH(M/kO{9DK:SvCkYLjx15@L+kNF%NLNe)00ukXa')<[U,5|P;t;b48ytIy4Vi1H?e"2|tEfv3z?irv:b\=BP
      9?j\ozaX|fjO<\/^>*DLjh..SRX`tva@u{5c,OBZq#AtM|s;?S[E2PrQT]S8@uM)9=+BSr/.alGp3;@HvldFF$x2qfT}:.gqbw5\h1l.-Z],Ox
      20@~sROLi}dd%v^dwL7\`W0rQ#U<{R5pzJwc-Noa1YwYERH9[_3T-Q`{z'^M[DbB(-3S;xYfm<7ki6Ml,#H=C=,!U:5}hmEpt<*FnS1^cqW)'R
      ]w0GJ0w6Z(+kNn0,^<|ouq7mWMZ7|SX8c5aMY\~v+fb$Gv(6<w>y-%\&(${"_\;@*W1SiXAph@KXc.9TWjMR:}sD>7c+%$@$kQcKQ`"u"+}4mC
      x5X]~.pVib~rvy])eh[M)&P;-GcwI2}W#beSVT|Hh"xf*x]P+3.9y(muXwa_&+|yyjPj:"jTZcW5xg<Vc&I*fL%WXyi~t]7'I<IfBo6O7M6ss2
      6cN')SG=H-frvd+?^ukh^H720@FJq4C{7!0!J!g9&#*$8]huJ}0{'Qhr^BTzf4@$\!H"YCXvpt4)<gL<gV49'_U#.OWFhwF=?O^h?_!dj5TH\U
      |+`UpmmqdDq.sC+fF&si0CCfu|9a*+DSsf&d>YzP;v7~!s}_yBe:"1!{0(3Qe|ZU+CPcrY'lO}y6WbL@10'VU&:>~z`ER9-Akl\~?6%7sB&q4p
      w]9|^uf/9}H5aEO]R$hPO~{vMhf/'Jd1)bg8zs-EXUfx6XPJ5~c'.c3JSipIeueJzsJ_){Iwc]D"4J[RJNsi}R?+WHxn7IH)`0Kj>51}O{hZc9
      E\:Lq@{PPF`!@_f*GXy>/(S^ai"(wUZdmab*2\QyPfXH\[;(~fB`(7V_%4{AGR\XJka7Ho4{[/mkP;f~eSGy2sPPY84\9?$eD-$Dw)sCW|eeR6
      \n$IUMiA9WyTzO5;82[C!a9~S>R{10T_-1+"o[oW/cB|b}HhSogZ#-2H&:]1\ig4XPO/^)@#]@33Bi?Y8zK\(V~XQP)i\wyvfRyQ&~jj4(pla^
      D'Fxi(8.TC>L4kFF+u(JNHmOr{+i{,g{J1E4Ea%^n([t}xg^]sA|^}HY"'tyT'QycqZ`1aExI0yda\$VY<QzHK>5?-:Q/xS2?m,Wlv#bq/w.==
      dmg'K7TY'TpvVYIhaUOYLy[M%=_K{W]u5NXmsL2a5Us5F`~^tYZgP=SS)hL90#FR(#V16DA#"#;8%-S|x)]T*i^!>55x~n\s]QVMTZX)M/Cd=Z
      6-\]|l<YF|_Nyah9'OPf1M0MX/cesbh~nJX[k~IkFS+r+G_S$yVBI?$WzAAFU'd:V-ai/r2ptvc*J=KxVvZH:7Uf+V@V(l4}'}ArX&!2Q3nQlh
      "8U#i<-]QVZuJUc<HoX,p03S/DXXE[b/AHOr6}g~zM1u)R;-;"oszx-@{X6BhxY(26t(P'0'Y[4+2&WI'ST:7?O/N/WhWFZl^^yqxbUf!"?<|+
      6M<w@@'Zqr*0Vk!~hNQ5<\=ffV{(lSuJ]8aag"cxQ.*kN=l<(cOe]}Dhs#t>>u&x:qZh;Iz_<0<h#&9-4Q(M^:OAIv|=7W|N=`FH>7KW|C,}p~
      ^]Mq4|P{dpN7\E!'3XtaDCJ6g}@U>enr+YkZ_QXT+(E=08p]T^JOO?qme>h_-5cq7R<iOwIGKi[Q@4d`Zto"cmXtdMZh0Qa)}pl6*Lj|NxENqD
      IpDDv*yCiDo8E?<wM2uf#1Q.-(aNLVClAF?Mgu[AraLVXW46<eYpMl>qr;<.`QlUK;HPK>t~UZZqjICW&wOA.Ez~d%atfCO?Yh1fFLy;Hyu13y
      m2z6dUu"]0Sk^cy($Tln=\ZZ#Zh)<w2(n&Z](a1Ro*)K?:B2u*KT4Z)#=_*aLsX%Ok7j[5PJoKJv4rDgdpx:ct,c;5kw%**&A[5F[1}KyLS5,9
      s#(|d,IBY:?#)>Q^uYuCUGmjf6\zrx1u9jd)$V}(QB-lHA&_%_SvEC,gtcXUdD/nO3T]2W_WjOeA,L0N$w)N$mCgk"jF5b=Yepk[3PJg8JKttU
      +Izt!4<Y8PAF3PwL95976I$oB%lP;E\;y91`yC%2yoHu}k-a)?2WuNmT;m>{|l_](Lm\t<tQbiW;\UN]FSIwlq5*l7e$YCv]2~)6X&!]%{WcOs
      b]H=nt/L73a@s2bIEake5>979n*sUh=2R5/w<3L*8j&u#SSS=`.&FJ6r}I;z.Hm>7<`zR2qDcggy`8~M9%j7Rt_IW*{SU3#T.sVZzjg|9bGm:}
      `,DQWU@C`w'3Fgi):h9wUmVEJ.X\@dkZm5.>+tL~I!p@qL*2,<PH?ti`D.@QkY:hm|Avw~\6CS93VR?96lDD!_ASl"H5(|8o"2w2(;Mn]QWH4k
      ]et,QDG,bl:O6&;8W.WH2KB5Xk`z|^pG)H>I9`?\a]]bv0yd"[Zf?-hTibyCB_!?\|/~+-1CayZ#>lkNj>_S&O[J(`t?bIg""y$)"Ng;pC)3bp
      ""Dz$wRu9J}c#Ij~+Lw.6Pw?c&055X%\~9BkilMAvl]Ompm-u8"mmv\FVMQGMqD]{]X\3*k=:8x3)gw7gIEIx@`lc_]+Yirw=,$EcL3=Alb5X-
      SfD4r-|\<C~c&8dOhamdJvh;%W+i]4a|GKyRCO<f(a&/u(nx_X,HiGX0mbr=dW'AJu4$z^4{Aih&PGV`ljjx;<Xu.bkTtOq}8Yg>^q{eNAS4MF
      nFK5q%uQ1=La(etx~^%.P)?;O&8ctiA<X[D?j1w*3Itf&tGQVyYZ^-TB+>+K2a(C5d2'=|{$kQO{z^^E>7Y8ED1$9Mo]kNVf/F+y`*}SAh^c/&
      ;\F7#&;=5=(0fA"+5&Ea"(3#DjjebW_4CndsJWuf3LgaA9J:<gL_r"_A?$hmp_oyAWZp*pd.<{]psk]/s+f78"3<(tmG8WA%YtW9!K<A.Wt|ZV
      R?L~JRM$!W/dI<~{;)ss0@CL,eh}9T!Z3cv7c!nnudQ"mn9O;(92W@=3xo#Kt[*QJ3m0&{-!zc$p@7e=z[E$c.x_8J(!RGLa*@V3#|^OR9/U;+
      )2t/0[]z|6'UB$>RN[ubL`?1\_@8n/c?$0;T]oPq5OT8CSr+pR\>R&&`SWlJRvJs4BjdK5}zY<^]{.n~Sg1%sZ'q\0=$b1|"*i'Sm0V9gVsLQ*
      pG@'aIqZKJlm4fK=T&TwTPo/dPv;'$Y8i}r_wGgXS9EIu$|C")%ZSKU&kqWM{2<TRc/id]T-%zkx$0T?#_`,X9yB:660RJH.PG'~MQp!Gmky&1
      *NnVjZYCRihU(VG.0z_{Eum%-s%P"6@~pEEG)bjX4^l"%-V:'@%qix-UV,4MOlM|"jaC-M>M+K{69R=V#jPYNTo;gy(~lcn4E%@~3f[fLhhSd.
      $LCls2Ej]Z[|HW-/S!niIuFpl;k$*m;{LDK@W']|0d6_pRc"+^Qu4r[sk[+JMD,~2?8I6v0v-J1*}iINwJ>~/E[+b%:;.+2LGrtrPZ5gW6D";f
      AWVUgWA+;Imyg'%yuryi5%0:)b{St/RHljRnDD$}1$1{Vl40icHdYdnKStnD-bj?7N{0DZ8[@|yFbG8XF>UnKqxXng19(R,#a%"LD}*B!jkXuA
      r`l\9~n|8?3}?-H4o_Xy.\A.Nx~4+jSp'@0u::ad+Y%[HM$M`5BZH/wjR%$}^ui7)=VKF,/TGNRu1\mX@7_clJ"K:]bxn97AOk@6[<wWYsM6'd
      2sSc!D.MAn\6&,_+$Ne.g%]<Ycn3)cyRRIGX;8R"QZ~d6BrLyKskx%A!SZNB$'OO0@R?[n/j1*H}okoj}p$5~SYoXn|$a='\avNr"@1S3L;UL(
      W9OtP9%GJzEyPM0q;K'FXSPz5vX>RYG,$F-9imx<m]1?e>|N{<,Nfw[Ebr>W7sy'rZLp,fJ2wi-4q$.>M\ap8"wBUof:UeG}Cgiu&K[e9g'`W"
      X(Kz;kRR}.a5$|]ihaFwQNXW{"/*6N\T|Wgaf]x](H4f2_<f%T{!cy%TLT-fEuNH!`#9|"zV#t[N`vR=at?=SzyI&?8+EvQ:ZOu|l0"b:+Wn_"
      $LneD!`n"8I69~`!+]BA;$w/vH:(ksPD:DgFfH6aLx:3`"KC=TMxUx,[}#??9Nn{@j~u?'SgR^j#[CbPfpY3,)IBmf.WF$Zv.sJ<^+|0Q@yT2"
      R:eI<q.V`nuKA3TF_n`QRVb}ah6^_Y+Rm^U06^`&\&G5j!*Tq.\H2'WvOO~2kp?w4z:H)/ck{?yMqg#lc}R.F]E!gw.Q-3!bAoddR]+B/K&$ew
      M"ig3=/Arqid0;U4+zW4Wr+grl,,2Yhc7?ST8U6vaZ]:X%**P[<A6,AUg$oR&,)T+qW,>.AG{/\LP`Da=MXu.bc2Y?"}VU#A=G#7"_O~IRLZ&g
      yFuL656NXG`_6Cw!tz/+Q"J1G.D`2S~^@Wxgp%S;+en>>4OH@Eb=?V}`wdT2T|H*L(AZT&LEUv/r]u.KWDTWxPly_5RubZ>zHKN4%B]/`fCCoH
      M_DQ='V@O<}yo>=O{V!78{jeid)5]:A811ZGl$8#M^2B4=kS-$e}G)d;Fe5lnrw7cJa%M<Q?i.2^G26)M.5FX=d7Tzv<ViLHKk?%RK$G=vxT`y
      ?W`Dk*IN;#qLxNAr|)G341s$+-cCH*ac'7L{\Ei);*I\j=%tcR"8rkJ5q!S='F/PPs;@'*,*GgK/O@z<]#BAL@U'o@RpLns9YkAC+g@@W3ACOI
      C;O&-;kPidm-pX.\Yqrw5Wycn%s'[z{P(J/O[-v!7IuJ-GN>1c/7G+IYMcC1szX{2u|$dw^mfxV[#D_%[.bz.tai6fdawPRM1NwT=6+}i^EzKf
      7Ih?y5[QJ]/:rCu16W@IeA|T`l(>\S\{G5n!|c~w.=cN:*d+MX\ij4`q\I%`qgwK(:\EcTl>%D&t]LnHY8M0QG6b'`C:rF1E&M-#5U<xw.O:g$
      UI6l}jM*X:c@Vz+%!yz#!G`r'Rdxg(fDSFr?pDVa$<W;h[&T\6%E\{_#>>1"N78D=sBD7V7wr#vo{1',!YeMFO!l:j(|*9BHNq1[eDxN17P:pA
      OikV|pm%L:<<tr;e|6F_E:*g+wF/8A3.2NBw'VVR0"I;^Ytne9s9TAgtXf.%G/AIpJfD+4RpfH>J%YiYjc@IWnMc.T@dBF$|g5hZQjC0gwaj)b
      zsHnvf,jYAa2v.D:fr90Hlv$JkgBY{uIV='A3R3pj8HpbYu,Bw3u`bf+kbO[^h1b60&WSTK2Hi.uc-"k_x|$]sZ6bBy='dTf?MaG{LBXeq'M!Z
      ah70n{^Xif0O<i}`"+*oMs~_%[Sde.}V*R*V{N7Cxruc[Q1!M7Q?0v*%9&T5A5\n*%(wWq<PKb9rCPC^,rpAU%~Cz]U|S;`DSyi"oc}1j!uJ*t
      |39jIs4w1@k)ETV.\9e/ZAi+\x+fKW7a$_k&7T\ji1U(FWHtLp`40pW<o:=vXim(AU10|l73zO,-{QtU1e)^JK8vw29%%7]z)oPAFFGwl#KL(g
      g+dq"Lhac0M+E$"i)gOU?Bp)zy!*W&))SeJ]}eFkt>u{m<bpa(9I4Bj\mA5rbGP#<Gr4g~9I[[x4M4B4B@^9d:e;q7L0oX+qbza$^v7A6L[+M.
      #+hzL*ok:u:Rl7;V_GZ<uki|POQ4sQH09\J:]d)cRyy'Ea|{i_y]$4"~c|%(4yvw^09}famV\rR@-|:q)s-^;;G,6(_]'(AetwfE\cnW/<:3dY
      [Gbc)vpl~{JSfu~%}4%)&&.vV^S_"'Q}qC{zNR!_8Pol)K$1"~$T~jzO~mDzj<iCNM(]"b)6]mvRL#TiyWb;29To>uN^qDseHea=mpC}R@lPG?
      D'HZ<0Od-Kj)vQ"+5+eK"%}>Xrv0[g9GB{>u!Y`_EL$a80,:zcBE]n,Z'*}E-[gb'X}_Ofy5_cslKt&hBICN;!:]Adu,AiX4s4Y8yi9fjB>Zdu
      j<$uI9{m#xuM`Z]k@_ns,LFzO83/;>B#E7o03yV&aDY6nc1W]1RDGKO+nG@Zdn:Nm4>x)c>Zh,0v_C$evAD;.:h*?RA=R6b}agH4)uFwo}(s,g
      +<G#%>v28DXP8'aIB7%!xNm'Ubq0pC4H'~V+.+P9fOH]3/o&t/HBbQ&Lou:MN9!xeW@ZX}A-Hhi3\*!vO<L`2BU&5[M?yA4q+j=?SLAL/,b(m8
      /c<JxqyN~_|hR04"(1"o|N~RF*^Hw,;j_ZSi\MmF|*E\tWuM'mh:#hn=^+%rYH>J.?;CHAgn0k*bdcO!=L1]B,O5_#jnwz'AA;&2_)qJ{j`nNC
      @AT`ewaHz[,:Pzv|9mwpD!q22,H*nCm^^O=.v_~"Q|uk!*Re2@nZby"WEfZ,RU!WEYS<b'*E3W[81_~Z3?"7^M*gnMjl0p|dSL]o,?Mr;]lB}#
      9O0s$HmMZ8F,Dqqvt_+U.;eQ?2fhgwX+eN2Xdw[wW99H}oR9NOZGX5=?L\tyi*KKx5%_MvVDEA-G*#'G}Noe:s?iyZ94ZV$bc9#-br^I4g(YFc
      s@qlkCkxgj^q9o*ZIW>9R2Q3}WV3|TqKYJF&*"K]/%Oj{^%<"kcea+e'-9>Dn,r&AYr;@J,OC.JC,u-`KqFYH9-kYj#;b%Q#8azgeZT_:Qf`yx
      {S~"`N!_1\Vi7<cyPq{QXmF*y8DT!+.]AN2=iFh9ff}q&x>Esn{8F`XV/uqt\8HRnj420>y8;u%xC;p16K4:`HmMo34p9jAc`:^?E#K8c5_puz
      rC/h3\+\z5bo8'2-e"S'fNI_7JZEB7,;NH(Zw8qi"_ZH1\(R*07gqwBA0cPH$kMj#UTXs6xk\Xfb7TCaZ/VLQi^rSn%[l/(q>-3'$~q<lD6m+:
      >c::F&,-y8omIea_vFlO4>x,8QHPMb(W^:^-Vx14;7('St=~`?d7kgOBeIoNntiCn_|XJ5NT7RgJ9c\NA2PB=T=nltkNPZoO:!eq.Ti/=kiOt*
      868VoOcD>cLH}_D*p\AcQ4}ah{[@Pq[\X\bA+g$T^fy/2B9+)*ezq[qKg5a$2N6m;cp*sNux3g%?M\#]+b]mfjKn"<:hGP@opYL&\[q5yOv8%N
      sc(\/U"0AcSFw<@PO.09Jz]hkH8IqiSj1H]py;!K'bn`C'ss0y=jB;n(ODx<VSN.mH"$'~f1Z*0*NC@pw|U?0;J$^PWe{'dV,|ue}J>/jL507t
      `aA.mU.tU*wvR,(D=xG2Zv5c6Ep~z-j/B=qp)3\|eaoHpSJj1{d43?r1MD1br-|bdVrqM9F>mX{]5D5g]tP56*_WDLwU.]Jh+:5m+@qZw"uj9G
      pf.Bemz\dEZO198(,_s'B)B3Q$l?y[bmJ|,\#dGs[@/]&]W!|ZhfXTQ'BW88~c'yUbIhVrv+&$O~5L\I=tS-%=2bVi$1:",VFRSvNmd>,w<ofo
      ~rb6}'t0c&qFIh0y9/1_[)FJJf6sb%itG#CS8`wuz$*Z%KHb")0D#,J\n"{prr=DyWr::Dhp|-S?i"WOUpx"@2!sY36PUCHp~Td*P4O|\t#t6~
      "+{:;Qt,h~4CvCRaGWo*`z/f,q(~18kQ5JXm\F\9!yhiuS69$m1b6$uoFvG~<a;A.v}pVVdY)>/?i`*pO7bc\G~px@JpZid~wc'Pq<e]{=][v`
      p0gKhl;gwrXlop~Zd+X3=3Z/~S<CJJfOsvw0'6~^62qrmA*;x[b:&4WjkR^]gFDu[_oVV`g;:{D)V+`|t&C\*]WeTg3(5nn1=&A<"L_~5SNH(%
      ,wxuV;C52VV;w^^+fPy^/D[xnv`:]{%M|.kU(yO't@XxTZ(2E?f:Trx)ED]tv}N>\e~>;q`9OOddluWEBhmSs_<nmkw(G-=[r=C1KQ27i/,}Cs
      t_]a\zD^H8``~Ljuf1]]{GohGk;]R]\YEc%!|YCYjy*/f]IQ\=<9@2;]Am{F\Uc5bH57.H_,Q"+Y_1fop5=CLe:35;rm+IF-s~JG9K&4Cp^He#
      scvbk5L9vXesyP/<]9GN-S1mDd{o3~8o6[qjp[%'5^>GY#wLjHT[o~K8<e?rq2As>:Z[bnxh*4qWV$8]rUxM`|DGbPZj3l<s{97u"kj`,a=k%e
      }v\8mri%['sgHGJbRNHl1iil$Wqf[m#(Q3tX1T&-+KSFD=jE?ezL9Z2SU,eIgI?;s14b_><]Udu=5*Bo2_y68N[Iy2!P2JM'FV5<V]V10q|rDe
      -'SFv(oN/%|@`fu89vq{:P'f}wS"K9_-Dm{_>#i"aII4t7RDBn>_eh%l*a%?&pOTMN-dr%s\~(H{ve&7b0S[\3~J1=I'Dj|YKpt^`-;X6UJh\0
      EWe^.:mUdZ?_?wyh]FCNF'c#kR,,vSsujiaU8C^'+C*mW0>;4fkKuWEa5IL!.-gosgv>s[k/?B#[ALk-4J%fPOCd(z1+Q.I+?e]O@4R&&@l8=k
      PVjfoL~U/lz/TxtlGo,"zt^LZ]S>Z)[0b*JBsX!oQ]wXX,9V?B/w](JtBt,0T(#`eQ^K"gE!X+1GlS`>uqZ91mq[xWF`Li!b3zucrNU:~WU,v{
      C'/hhd_oh1!\_aUx_5McP\AGi/yZ>%82\`m3DiW:*`x*K5|gx2ctMr'."9$AAjNO@%dY!pg]SzQ`5;>2{[H~=VtD_}fS]]a/]3lTDs|NBph`6R
      SF4N#:q&aO&>xo]rTO0(ht\W$;A7yt"p.=0rY>UtIlE!.%=:q0u^Tg%jc!`vr:{bYIt7i(z#{yxU$<Yb|3e"^:GUlx9m**5*"\5hZ`]sU#7k'@
      1LAKRA>L}Ym@^i0*q,^XJI,FKjvzR_Y1Gp']61|wHq63}+3L:"dwLSPu3,Z"t:9b~YO<tmwhxR&`uA}h^&OyIy36IL8nT=%W$"0m^]4*O!x*1R
      @cHY<blNt/_$ISnbzULM=IHMqN\+kd-x=qH5[.'jg<CjOlRBLLWOtC%Ae3BHuk$YNq[,[}Zx7B07~WdNdjJ]3Q$oJO]6`\~Lx8\q%]nCMVni2f
      #J>qv/FK19J5;/Rt||3=}3wWq}x1|ngx(Eiod,8N&#RtGXI_0Z.fjiGh$%<@*@!c!kxJR}p2&c_+*_`DNA-A=`TDj=6(8Ri%QUYoK#2wqLP2y~
      ]zIk8/6LEIzPhr]zMN?MxH*o.8=D-znS{4"5nB&z,_t&bau']CC+TQp{tBm4|Sn~b*>J=AwmJ\:,sds9E"i7}mQP4C{c~iVjfCjH$BFaqBbVk(
      =f/?aC4\B:m-})A,x9#uz+KkPB]53dJgc>wrnb/r&6B-N&]btA+w`Lv4>r9-kX5^EOWZmNi['-Rlye,ggQ&#%ow_|Yt'r+2Q1A9t&]Pvul&0PW
      XvA*N7YV{qgIz#N.:p&&9h:}tH}s)u@vQmB+9x)]I4z6R/LXdu!Wj!%k0%8`Nm:yO9U0[ASvO<K^?A+[C&Vij;;91ea5Zi^'<(W]ap"OV<&gWX
      $mb^L3+%0Qqb'=l9<~0^=9^`$%[~Nl!hb@go{V>L_(j),]>{@f[Gse</k8\&9)X`]7AdEkGtM6oe_a6n5dJR}s4t0E,Y^GJ{9U3MZYGl1LM.W/
      O~Ya}z?F^.-@rhCQ=0*l!$n]Ebdk-!S2,kyMbIVheT{Y'1{ExK~<9rPmiY>z.e.|jeLN!#E=cX)3N?Zv8{bVxZ"*hlRY:;K"hYg(gu;e&JA.I}
      t`F,q>i40Fk=Jp)P|-~.w8^`'DUwat>q<gcJy)-5+B)#cw{N{uGk6NG0G+^r^D}GriK58IeD^P:&hJnl$/Ptl'8TTH?s[Aa\<zr|k4&Qy7<Lk%
      )Tc,4tQ?9/r?TyE7NUihBm5,M}7ByF+XCV.7G;=7@7?PP=gdLfb#Q/[UD?Z[3T>*61jdhU,D/9pY^=UUnSMq>R(/@ijPQ2-h/6`M&CdXW"Z,pY
      bE(8\dF"xBnUhcn.g|]T(am)p5-[Y(G~,??>[iV^$&!TsoP8e<c)En<m({h=5h{Q4^J_BA[DJu#Exb^{|6;L/0>X_>Z&c%wOP+*"_w!'{jbjax
      Ut8[l$/i`&ZK==ag1D(WkYt7"kvL-hk/["#-8s>/JKP'f"HBs<0l5Ej4pxE.d/8Vg=%<e6GUZ'x<-"t*a%*FTK[EI]lkV7d!^]xl!'Mi\S'T=7
      m:)EYBowos*"c&U|jnEz)_4g,'6v4MLkT-VZNcevB}Q4}L.7I>4B:YkE6>[-8CE8`K'`}Z10UBhysx4l87&:pw3Z@O9_E2TS/9NPuAzs^0]vlo
      YKug$Wxz~3]]L$z-2Pk{T/qgLzHr-.(6pk;T0,\J@Ho6A!@pWZSsTKdcBv`D*l\Xdb)C=0v2\hLB^XeCJi:!ns:ly}PQ]gP|9D6i"'Ix+Dwsn0
      $02X.L=ZB@?ZG)kO*by,[\nts=(ON-><d;o.qz?M-NhjQi^Lkb2K,.}#ppRIWLxdw[`ywOw)2IKS>i?1'L~?+oyYb5;I2s-9am3d\@Wj)RwzXG
      NlmMkG1ryt(Lkwqv4ueay^G\%<+.,BajD/pE[v(CKg^3.S%Sc*]X-]uOl[6vVNjqjc'sFkjiguS6?i.Ber<|Fa:H7|rktZ8eE;w`+E|F`M\na%
      E^3[R~87C>o2F\Dk'<C':-Y?^LF8{K)M?.;56|+vNi.[Uv29J\/6@?pBy]s^c,|D!HNl2}pl;k@9K|tgdlKoPq`-7$z'Af:H(|L#fnb,Oq>fT#
      mR4o[b)(zxpj1IZ!mcPQFELJ_;FH/9hGv.v[&Ngi'sFd44V}A[kUqX|s;<W#=IYOu?ZKUBl@Xs8Hm86(xdE;5t)zu.uKAHZ:/\`l?y=@'P^wo<
      b\yua/:,(g|Z<'2.rodVt8fEH6G}hg7Jtk&.g)<)%2>,)8-CTK#&DQi)PXcL&sJZnH+.[pT'L*1.]ee[:n%#kyI*i<h40*&@`p&%ez(G{uS}Qv
      uCD`Y-MD;*P[d=?L,Dt&E|.=H\bp:[4HQ,]*xf)M?m|PwBsQg"y05K#MZb,CYu3^PDbe1~+2os_H'F#f_y@iqq;~:+:f:&/h^,!$j@dYoNp/B:
      3/@A]+h:DwHEX?~51hCX@m'<*JecPV/Io<9wL}-m9X[?ju^~sa5hgfG9+Blhf{%;dJJE"E&!_R1ZP[28T:Cd.X/V#h2I0ZKObVw^6{?W'0YDRY
      nE0R4FsSeke#w*{</4_k,^o{{L<s{(r=q}T`9,p4wsN#QV*|U\yx55G*,/A!d?}V--KFkuF+w"6/@1]Pq*(Fb0e!{k'@7R\3E:~RTjaBroF)wR
      a3Z$*+,z9zJ9oiCf+H.t]Vo?mhR<=!roX23{Cm>lEYggN&"r*B)c"KGUk5l*:M:,u$1rZ>[C;x?+YtKK:LvgK0G`Rc?t-T6>N8$$lii$G&SP%2
      *Y)LU|PSf-Iq%e}r<p:q_n?&im{$sP~:P9-N-e`g86#nyu9@,@s"[-Ls^}fg?N"*B6us~E0T3ju+l+rsTW@jCP1Ww](#ROX&{gz4+!ZAhcAv`%
      SQ%fMNUEMs<^Lj4[\Nv.CNJm-w~f_^sgXZ6{!vf1S_qQEm`^+($:!8"3*%i,](cjd=X:Oj=~@/MIxLzsGOKUxK]6EImiOAmf/JU|4gfR$Xn{dV
      ysBQq"@9+HRcs_tkf}JJpxwAxseiXG:4D]BZ_9wD)CEmjW#H;~WL`m=Lk'b"V<:,"5xS6-c8oUQ0{)=o,/;[wht\JQ:qZu"3a~AzeM^3i<%fzk
      dF[=@{r4*D2`$,qY67J&T)f6S(<tFTL\CF&9TSx[4qw1ILPbj9'/KDqxxklP*_<qc^&^C!"a!mT,@;zp=s{F%O,?5,Oy<S$H~eSo#ne~2pkERq
      TvZ8HL9fJ'Q()lkaIkb7##T-6wp?+U|KdE3^$8j=T?kIT`3BYaUxDNG=m\]_9V|q2Hyl4yOB#A#A!Yg2*[D-!SCHPB`1@i?H2,O90&NmS#I4+y
      6@%P3!b*x1\Iww\I)L2^3Ca9ZR0`N'8OMo=m:z9"<=ieQd.Y-#X/)i:cy5f,5-nmIyFm~p}]S#8m._j$8D\u4mg*UJzF?x=T|;tOk<u`"Q}nK1
      hw:Y|yi?bsq<hYxZ3tOve;98X7ReJDN[+_R3bi@!tG<Uwx>M\0jm43&:zFhXiMAv]#kir%Fq6dxS&azk;t:v~T?/a"S\|g5:dr&NEn7B;CSZ7Z
      gnvx'3V7I,ul5/q(Gca>|zTAK|?5ksQXhv:g<8mn]AtIt<WZS<Xve*4@Mb,B[3ll~=46dWO#at.=_<hG~YQbi:GZFl1isjQa[dJ[8tsR'pEL%_
      /$iGAEDO7vJ[,^-0t/74*W!]1Y?#GN.O+[ukI",GfmqwqbiVIdC'~|KTBH7wm4i((~HD#+"SS*Q*&.nn4vaPo5$x*<1s@zg{)FcN;!'4kpypch
      U8Fg:,j1g":-.Ke[y/FkWI+xwCr_ZBtr&/CnG3\2+p&NDsIhE"@IJNP-ac{[SVn)5rzL&9#sj3z~qgGbkj^/g$tcgjwHY7\Hrj/'Bj?lqNCZCg
      m>pT"PBf!lph7D,c#!q{"7sEUtT)kx>t>pvB5?2;/.A6xW#L#_FyTC&!D4=Q=pNn~$,}VOPkF%Pjc<?T1/k?B.!$LXnNM2j!YR+CaQV(V,_\\l
      R<,!K||4zBU,y"3ptTmnPN2#b(5Zr1Q~9^%i*JtAngnNy=DH.@2/PnK&Wa@;Da;AQ\hv;YhHE*}R5~pZIUN>mZNJqaG(U13<xi]OqayJ|l52P/
      B8TWb.-m-RPd"+6mO!9eWrpJi/pxzc|sSdEe[=Bz[6LeT}X~*UFXXp_-+]dEyH3uxxG.A#Ms}dN=AN^[GqE;P]a{L7oiCw]EQ\Dbj3,;hkGT<}
      bwpTD=`8@~v;Xs4Ec}aOs:E\J]FVHbbvd{`ym-xJacjRB0(#NS2t9lSXNzLnH&eI}yDss-AL$a+"W2"6di&$px*d%TyuWWghScB7ZJV9@x`uiG
      CH<Qd~~vH#Y}ItL6zfyq"($,'@%\;Y/OB5Gs_fE}=UHWV]FD'{Y#Iq(=G:E)fEVV@D/h@d#,]TZG7GBjMIT}>O9%@Yn+pv$XD}*yDq21oi%p;X
      piEbTIai}&+&YViuD+Z`=9HA#0/!2"AsN/#RBs([WdwY!Jiqu#!':9tp,Jv^<NF+g;"&L[u&:8&:X~{-$Tzp!b=%'@o}E3#aGtlI=x4~1BB@jw
      ^y'dyY[kZ`S{G^@bG'5-7|gz!iB$=Z+`%l,V]MCVO)U7^1{h"O9F`jEm3YyW$fQ(2Z.d#JXg0LlX#c""LndYAy9Aq|&I\|>[dDhx'j8Fsyamh6
      z%AIx:*l<<*rWY"D^b7C4k^,?/^/m4Hi(%K-1ZUyM8kCzNk62l<~HlRd!S:S+9Epf4A!X%&3kIccBu,T9&Ne.{Lkk=ip`*v]VVyH!pZbN51KT)
      ;7GghgIyTQ^Ij9I8&\mp,^js^ov9L98R-(X>$'i%:?7N!/VKy7<mQNAQn/sCD^_L8q=NkJW/JfU@$@@{erLDtKPC'AS6!2y@Z3:8}s,p(Nalht
      _YEBpzX31@5'1WCV{?{a0wrXKz./uM8Li'{Cx6I@+nm)Zr9$Tq)bK%4%^@"`K~Oe$5;K(*/H87Z-XR3G?oA=^Z8,c-[kK[dG,F/P9YwQOV~sOb
      `cW4ym=C<M:BT"7+i.;a@B6!wNwgX*"<9dS2nM>Ry6I`y|`grUAArHR;maq3,p2#UhGOAAhb`AUdW2U3hK1{%vPo6Zto009`K]dA/N}Fan|j`%
      h:'xaW(@`:lFvG;{_`:"k']EUlrV?o<Q%|{{L`>ix2[PXh/@_|_kGQQrA:CQBRPm3]mL:Y<tPYHjE;Iy{gX'Rm[E+*i-'$[Alij}diA30rH+T-
      iq?V_ks1<_P9^ck^?VnulaIz@~8z`pIUoj#sMiy;JS::D*~N6?TDciB@Q(;?_"[vzZL-9!u]L_+~ca9MbuW1^W=LKm`Cj{J9Sp'Dvn|Ya0$XpB
      FLPqv;dmqk;&GE^y&E!E.L<h*xLbok!Zt4F7D:)^&D:cY3K4sknHmq:ApQ$7Gqtbw.wIDUiue(uwDN9OH_Bc)=V?_&}OkmuZ/u]#b3[_8v)5eI
      :D3m}']n45S6Jtt!y'Ols~xG2R-|JR7)EPr];m!'i"f]>*.mhC@$=@6nou7EXK6kte&|Loi1m\1(VpH?o`{Pqx.DX^R;p$Nl?w<wQdzHbl6[3R
      {+Xwbgz\Tc%Dr$Wp9jr/Bbnj<YF&7S8iu"q(8~U(=''q/n!ChOY+g`Gz0dx|5n<Ee*ky_<*npQC@^R|+Nn._}%lP`4r"D)L4I/yT5!t$A0=/&P
      }e.HeDI}ZwUZG6]%Pg{OYc(D}6kSuv|4[TVlS!<_)l%Uvuz^CCBs>:`3:o%k0W^v*x*@l^+S`BpNyK6z:deT.s`NcK+Z43$'u?JfD<2I&_>Q!p
      6bp3;AKIm81"gzfa}PPQAnfA=P-Gn}}8L}HZjjM3&g'/kMDhP"c\=UU>m{Pok#$^.T.~,J_KBl]ezTJiOE%Ng(~bV*ht1'Kz/`Fbb[8nZ%$u|#
      _G4:j_A`4IxJ*FT5N+09qyBbfNHH$9Xeep@8m]C:TplW~qq4a-I]me+wI+_'y=MGs*+^8138Nky<K8Zh+;Y#O4SpO5s(qrZx2hy&*ZMsGAav$l
      ZXcFgkq"'Fy1Y&1(9JUd}Ocsef`q@Mqhp9qF,L&bZ%{fJM?;=gO;]2C,fTC!8N)06E3>|]=],

}

-- Bootstrap our common libraries by adding our filter pandoc to the lib path
local sharePath = os.getenv("QUARTO_SHARE_PATH");
if sharePath ~= nil then 
  local sep = package.config:sub(1,1)
  package.path = package.path .. ";" .. sharePath .. sep .. 'pandoc' .. sep .. 'datadir' .. sep .. '?.lua'
end

-- dependency types that will be emitted to the dedendencies file
-- (use streamed json to write a single line of json for each dependency with
-- the type and the contents)
local kDependencyTypeHtml = "html";
local kDependencyTypeLatex = "latex";
local kDependencyTypeFile = "file";
local kDependencyTypeText = "text";

-- locations that dependencies may be injected
local kBeforeBody = "before-body";
local kAfterBody = "after-body";
local kInHeader = "in-header";

-- common requires
-- this is in the global scope - anyone downstream of init may use this
local format = require '_format'
local base64 = require '_base64'
local json = require '_json'
local utils = require '_utils'
local logging = require 'logging'


-- determines whether a path is a relative path
local function isRelativeRef(ref)
  return ref:find("^/") == nil and 
         ref:find("^%a+://") == nil and 
         ref:find("^data:") == nil and 
         ref:find("^#") == nil
end

-- This is a function that returns the current script
-- path. Shortcodes can use an internal function
-- to set and clear the local value that will be used 
-- instead of pandoc's filter path when a shortcode is executing
local scriptFile = {}

local function scriptDir()
   if #scriptFile > 0 then
      return pandoc.path.directory(scriptFile[#scriptFile])
   else
      -- hard fallback
      return PANDOC_SCRIPT_FILE
   end
   -- if scriptFile ~= nil then
   --    return pandoc.path.directory(scriptFile)
   -- else 
   --    -- don't use return pandoc.path.directory(PANDOC_SCRIPT_FILE)
   --    -- because we're now wrapped filters
   --    -- but we guarantee that wrapped filters run on their own directories
   --    return pandoc.system.get_working_directory()
   -- end
end

local function scriptFileName()
   if #scriptFile > 0 then
      return pandoc.path.filename(scriptFile[#scriptFile])
   else 
      return pandoc.path.filename(PANDOC_SCRIPT_FILE)
   end
end

-- patch require to look in current scriptDir
local orig_require = require
function require(modname)
   local dir = pandoc.path.join({scriptDir(), '?.lua'})
   package.path = package.path .. ';' ..dir
   local mod = orig_require(modname)
   package.path = package.path:sub(1, #package.path - (#dir + 1))
   return mod
end


-- resolves a path, providing either the original path
-- or if relative, a path that is based upon the 
-- script location
local function resolvePath(path)
  if isRelativeRef(path) then
    local wd = pandoc.system.get_working_directory()
    return pandoc.path.join({wd, pandoc.path.normalize(path)})
  else
    return path    
  end
end

local function resolvePathExt(path) 
  if isRelativeRef(path) then
    return resolvePath(pandoc.path.join({scriptDir(), pandoc.path.normalize(path)}))
  else
    return path
  end
end
-- converts the friendly Quartio location names 
-- in the pandoc location
local function resolveLocation(location) 
   if (location == kInHeader) then
     return "header-includes"
   elseif (location == kAfterBody) then
     return "include-after"
   elseif (location == kBeforeBody) then
     return "include-before"
   else
     error("Illegal value for dependency location. " .. location .. " is not a valid location.")
   end
 end 

-- Provides the path to the dependency file
-- The dependency file can be used to persist dependencies across filter
-- passes, but will also be inspected after pandoc is 
-- done running to deterine any files that should be copied
local function dependenciesFile()
  local dependenciesFile = os.getenv("QUARTO_FILTER_DEPENDENCY_FILE")
  if dependenciesFile == nil then
    error('Missing expected dependency file environment variable QUARTO_FILTER_DEPENDENCY_FILE')
  else
    return pandoc.utils.stringify(dependenciesFile)
  end
end

-- creates a dependency object
local function dependency(dependencyType, dependency) 
  return {
    type = dependencyType,
    content = dependency
  }
end

-- writes a dependency object to the dependency file
local function writeToDependencyFile(dependency)
  local dependencyJson = json.encode(dependency)
  local file = io.open(dependenciesFile(), "a")
  if file ~= nil then
     file:write(dependencyJson .. "\n")
     file:close()
  else
     fail('Error opening dependencies file at ' .. dependenciesFile())
  end
end

-- process a file dependency (read the contents of the file)
-- and include it verbatim in the specified location
local function processFileDependency(dependency, meta)
   -- read file contents
   local rawFile = dependency.content
   local f = io.open(pandoc.utils.stringify(rawFile.path), "r")
   if f ~= nil then
      local fileContents = f:read("*all")
      f:close()

      -- Determine the format with special treatment for verbatim HTML
      if format.isFormat("html") then
         blockFormat = "html"
      else
         blockFormat = FORMAT
      end
   
      -- place the contents of the file right where it belongs
      meta[rawFile.location]:insert(pandoc.Blocks({ pandoc.RawBlock(blockFormat, fileContents) }))
   else
      fail('Error reading dependencies from ' .. rawFile.path)
   end
 
   
 end

 -- process a text dependency, placing it in the specified location
local function processTextDependency(dependency, meta)
   local rawText = dependency.content
   local textLoc = rawText.location

   if meta[textLoc] == nil then
      meta[textLoc] = {}
   end
   meta[textLoc]:insert(pandoc.RawBlock(FORMAT, rawText.text))
 end

 -- make the usePackage statement
local function usePackage(package, option)
   local text = ''
   if option == nil then
     text = "\\makeatletter\n\\@ifpackageloaded{" .. package .. "}{}{\\usepackage{" .. package .. "}}\n\\makeatother"
   else
     text = "\\makeatletter\n\\@ifpackageloaded{" .. package .. "}{}{\\usepackage[" .. option .. "]{" .. package .. "}}\n\\makeatother"
   end
   return pandoc.Blocks({ pandoc.RawBlock("latex", text) })
 end
  
 -- generate a latex usepackage statement
 local function processUsePackageDependency(dependency, meta)
   local rawPackage = dependency.content
   
   local headerLoc = resolveLocation(kInHeader)
   if meta[headerLoc] == nil then
      meta[headerLoc] = {}
   end
   table.insert(meta[headerLoc], usePackage(rawPackage.package, rawPackage.options))
 end
 
 
-- process the dependencies that are present in the dependencies
-- file, injecting appropriate meta content and replacing
-- the contents of the dependencies file with paths to 
-- file dependencies that should be copied by Quarto
local function processDependencies(meta) 
   local dependenciesFile = dependenciesFile()

   -- holds a list of hashes for dependencies that
   -- have been processed. Process each dependency
   -- only once
   local injectedText = {}
   local injectedFile = {}
   local injectedPackage = {}

  -- each line was written as a dependency.
  -- process them and contribute the appropriate headers
  for line in io.lines(dependenciesFile) do 
    local dependency = json.decode(line)
    if dependency.type == 'text' then
      if not utils.table.contains(injectedText, dependency.content) then
         processTextDependency(dependency, meta)
         injectedText[#injectedText + 1] = dependency.content   
      end
    elseif dependency.type == "file" then
      if not utils.table.contains(injectedFile, dependency.content.path) then
         processFileDependency(dependency, meta)
         injectedFile[#injectedFile + 1] = dependency.content.path
      end
    elseif dependency.type == "usepackage" then
      if not utils.table.contains(injectedPackage, dependency.content.package) then
         processUsePackageDependency(dependency, meta)
         injectedPackage[#injectedPackage + 1] = dependency.content.package
      end
    end
  end
end

-- resolves the file paths for an array/list of depependency files
local function resolveDependencyFilePaths(dependencyFiles) 
   if dependencyFiles ~= nil then
      for i,v in ipairs(dependencyFiles) do
         v.path = resolvePathExt(v.path)
      end
      return dependencyFiles
   else 
      return nil
   end
end

-- resolves the hrefs for an array/list of link tags
local function resolveDependencyLinkTags(linkTags)
   if linkTags ~= nil then
      for i, v in ipairs(linkTags) do
         v.href = resolvePath(v.href)
      end
   else
      return nil
   end
end

-- Convert dependency files which may be just a string (path) or
-- incomplete objects into valid file dependencies
local function resolveFileDependencies(name, dependencyFiles)
   if dependencyFiles ~= nil then
 
     -- make sure this is an array
     if type(dependencyFiles) ~= "table" or not utils.table.isarray(dependencyFiles) then
       error("Invalid HTML Dependency: " .. name .. " property must be an array")
     end

 
     local finalDependencies = {}
     for i, v in ipairs(dependencyFiles) do
      if type(v) == "table" then
             -- fill in the name, if one is not provided
             if v.name == nil then
                v.name = pandoc.path.filename(v.path)
             end
             finalDependencies[i] = v
       elseif type(v) == "string" then
             -- turn a string into a name and path
             finalDependencies[i] = {
                name = pandoc.path.filename(v),
                path = v
             }
       else
             -- who knows what this is!
             error("Invalid HTML Dependency: " .. name .. " property contains an unexpected type.")
       end
     end
     return finalDependencies
   else
     return nil
   end
end

-- Convert dependency files which may be just a string (path) or
-- incomplete objects into valid file dependencies
local function resolveServiceWorkers(serviceworkers)
   if serviceworkers ~= nil then 
    -- make sure this is an array
     if type(serviceworkers) ~= "table" or not utils.table.isarray(serviceworkers) then
       error("Invalid HTML Dependency: serviceworkers property must be an array")
     end
 
     local finalServiceWorkers = {}
     for i, v in ipairs(serviceworkers) do
       if type(v) == "table" then
         -- fill in the destination as the root, if one is not provided
         if v.source == nil then
           error("Invalid HTML Dependency: a serviceworker must have a source.")
         else
           v.source = resolvePathExt(v.source)
         end
         finalServiceWorkers[i] = v

       elseif type(v) == "string" then
         -- turn a string into a name and path
         finalServiceWorkers[i] = {
            source = resolvePathExt(v)
         }
       else
         -- who knows what this is!
         error("Invalid HTML Dependency: serviceworkers property contains an unexpected type.")
       end
     end
     return finalServiceWorkers
   else
     return nil
   end
 end


local latexTableWithOptionsPattern = "(\\begin{table}%[[^%]]+%])(.*)(\\end{table})"
local latexTablePattern = "(\\begin{table})(.*)(\\end{table})"
local latexLongtablePatternwWithPosAndAlign = "(\\begin{longtable}%[[^%]]+%]{.-})(.*)(\\end{longtable})"
local latexLongtablePatternWithPos = "(\\begin{longtable}%[[^%]]+%])(.*)(\\end{longtable})"
local latexLongtablePatternWithAlign = "(\\begin{longtable}{.-})(.*)(\\end{longtable})"
local latexLongtablePattern = "(\\begin{longtable})(.*)(\\end{longtable})"
local latexTabularPatternWithPosAndAlign = "(\\begin{tabular}%[[^%]]+%]{.-})(.*)(\\end{tabular})"
local latexTabularPatternWithPos = "(\\begin{tabular}%[[^%]]+%])(.*)(\\end{tabular})"
local latexTabularPatternWithAlign = "(\\begin{tabular}{.-})(.*)(\\end{tabular})"
local latexTabularPattern = "(\\begin{tabular})(.*)(\\end{tabular})"

local latexTablePatterns = pandoc.List({
  latexTableWithOptionsPattern,
  latexTablePattern,
  latexLongtablePatternwWithPosAndAlign,
  latexLongtablePatternWithPos,
  latexLongtablePatternWithAlign,
  latexLongtablePattern,
  latexTabularPatternWithPosAndAlign,
  latexTabularPatternWithPos,
  latexTabularPatternWithAlign,
  latexTabularPattern,
})

-- global quarto params
local paramsJson = base64.decode(os.getenv("QUARTO_FILTER_PARAMS"))
local quartoParams = json.decode(paramsJson)

function param(name, default)
  local value = quartoParams[name]
  if value == nil then
    value = default
  end
  return value
end

local function projectDirectory() 
<<<<<<< HEAD
   -- the offset to the project
   local projectOffset = _quarto.projectOffset()
   if projectOffset then
      -- get the current working directory - we always change
      -- the working directory to the input file when we render
      local wd = pandoc.system.get_working_directory()  
      -- process the offset, adjusting the working directory
      local projectDir = wd
      for i, v in ipairs(pandoc.path.split(projectOffset)) do
         if v == '.' then
            -- no op
         elseif v == '..' then
            projectDir = pandoc.path.directory(projectDir)
         else
            projectDir = pandoc.path.join({projectDir, v})
         end
      end
      return projectDir
=======
   return os.getenv("QUARTO_PROJECT_DIR")
end

local function projectOutputDirectory()
   local outputDir = param("project-output-dir", "")
   local projectDir = projectDirectory()
   if projectDir then
      return pandoc.path.join({projectDir, outputDir})
>>>>>>> e7954c3c
   else
      return nil
   end
end

-- Provides the project relative path to the current input
-- if this render is in the context of a project
local function projectRelativeOutputFile()
   
   -- the project directory
   local projDir = projectDirectory()

   -- the offset to the project
   if projDir then
      -- relative from project directory to working directory
      local workingDir = pandoc.system.get_working_directory()
      local projRelFolder = pandoc.path.make_relative(workingDir, projDir, false)
      
      -- add the file output name and normalize
      local projRelPath = pandoc.path.join({projRelFolder, PANDOC_STATE['output_file']})
      return pandoc.path.normalize(projRelPath);
   else
      return nil
   end
end

local function inputFile()
   local source = param("quarto-source", "")
   if pandoc.path.is_absolute(source) then 
      return source
   else
      local projectDir = projectDirectory()
      if projectDir then
         return pandoc.path.join({projectDir, param("quarto-source", "")})
      else
         return pandoc.path.join({pandoc.system.get_working_directory(), param("quarto-source", "")})
      end   
   end
end

local function outputFile() 
   local projectOutDir = projectOutputDirectory()
   if projectOutDir then
      local projectDir = projectDirectory()
      if projectDir then
         local input = pandoc.path.directory(inputFile())
         local relativeDir = pandoc.path.make_relative(input, projectDir)
         if relativeDir and relativeDir ~= '.' then
            return pandoc.path.join({projectOutDir, relativeDir, PANDOC_STATE['output_file']})
         end
      end
      return pandoc.path.join({projectOutDir, PANDOC_STATE['output_file']})
   else
      return pandoc.path.join({pandoc.system.get_working_directory(), PANDOC_STATE['output_file']})
   end
end

local function version() 
   return param('quarto-version', 'unknown')
end

local function projectProfiles()
   return param('quarto_profile', {})
end

local function projectOffset() 
   return param('project-offset', nil)
end

-- Quarto internal module - makes functions available
-- through the filters
_quarto = {
   processDependencies = processDependencies,
   format = format,
   patterns = {
      latexTabularPattern = latexTabularPattern,
      latexTablePattern = latexTablePattern,
      latexTablePatterns = latexTablePatterns
   },
   utils = utils,
   withScriptFile = function(file, callback)
      table.insert(scriptFile, file)
      local result = callback()
      table.remove(scriptFile, #scriptFile)
      return result
   end,
   projectOffset = projectOffset

 } 

-- The main exports of the quarto module
quarto = {
  doc = {
    add_html_dependency = function(htmlDependency)
   
      -- validate the dependency
      if htmlDependency.name == nil then 
         error("HTML dependencies must include a name")
      end

      if htmlDependency.meta == nil and 
         htmlDependency.links == nil and 
         htmlDependency.scripts == nil and 
         htmlDependency.stylesheets == nil and 
         htmlDependency.resources == nil and
         htmlDependency.seviceworkers == nil and
         htmlDependency.head == nil then
         error("HTML dependencies must include at least one of meta, links, scripts, stylesheets, seviceworkers, or resources. All appear empty.")
      end

      -- validate that the meta is as expected
      if htmlDependency.meta ~= nil then
         if type(htmlDependency.meta) ~= 'table' then
               error("Invalid HTML Dependency: meta value must be a table")
         elseif utils.table.isarray(htmlDependency.meta) then
               error("Invalid HTML Dependency: meta value must must not be an array")
         end
      end

      -- validate link tags
      if htmlDependency.links ~= nil then
         if type(htmlDependency.links) ~= 'table' or not utils.table.isarray(htmlDependency.links) then
            error("Invalid HTML Dependency: links must be an array")
         else 
            for i, v in ipairs(htmlDependency.links) do
               if type(v) ~= "table" or (v.href == nil or v.rel == nil) then
                 error("Invalid HTML Dependency: each link must be a table containing both rel and href properties.")
               end
            end
         end
      end
   
      -- resolve names so they aren't required
      htmlDependency.scripts = resolveFileDependencies("scripts", htmlDependency.scripts)
      htmlDependency.stylesheets = resolveFileDependencies("stylesheets", htmlDependency.stylesheets)
      htmlDependency.resources = resolveFileDependencies("resources", htmlDependency.resources)

      -- pass the dependency through to the file
      writeToDependencyFile(dependency("html", {
         name = htmlDependency.name,
         version = htmlDependency.version,
         external = true,
         meta = htmlDependency.meta,
         links = resolveDependencyLinkTags(htmlDependency.links),
         scripts = resolveDependencyFilePaths(htmlDependency.scripts),
         stylesheets = resolveDependencyFilePaths(htmlDependency.stylesheets),
         resources = resolveDependencyFilePaths(htmlDependency.resources),
         serviceworkers = resolveServiceWorkers(htmlDependency.serviceworkers),
         head = htmlDependency.head,
      }))
    end,

    attach_to_dependency = function(name, pathOrFileObj)

      if name == nil then
         error("The target dependency name for an attachment cannot be nil. Please provide a valid dependency name.")
         os.exit(1)
      end

      -- path can be a string or an obj { name, path }
      local resolvedFile = {}
      if type(pathOrFileObj) == "table" then

         -- validate that there is at least a path
         if pathOrFileObj.path == nil then
            error("Error attaching to dependency '" .. name .. "'.\nYou must provide a 'path' when adding an attachment to a dependency.")
            os.exit(1)
         end

         -- resolve a name, if one isn't provided
         local name = pathOrFileObj.name      
         if name == nil then
            name = pandoc.path.filename(pathOrFileObj.path)
         end

         -- the full resolved file
         resolvedFile = {
            name = name,
            path = resolvePathExt(pathOrFileObj.path)
         }
      else
         resolvedFile = {
            name = pandoc.path.filename(pathOrFileObj),
            path = resolvePathExt(pathOrFileObj)
         }
      end

      writeToDependencyFile(dependency("html-attachment", {
         name = name,
         file = resolvedFile
      }))
    end,
  
    use_latex_package = function(package, options)
      writeToDependencyFile(dependency("usepackage", {package = package, options = options }))
    end,

    add_format_resource = function(path)
      writeToDependencyFile(dependency("format-resources", { file = resolvePathExt(path)}))
    end,

    include_text = function(location, text)
      writeToDependencyFile(dependency("text", { text = text, location = resolveLocation(location)}))
    end,
  
    include_file = function(location, path)
      writeToDependencyFile(dependency("file", { path = resolvePathExt(path), location = resolveLocation(location)}))
    end,

    is_format = format.isFormat,

    cite_method = function() 
      local citeMethod = param('cite-method', 'citeproc')
      return citeMethod
    end,
    pdf_engine = function() 
      local engine = param('pdf-engine', 'pdflatex')
      return engine      
    end,
    has_bootstrap = function() 
      local hasBootstrap = param('has-bootstrap', false)
      return hasBootstrap
    end,
<<<<<<< HEAD
    project_output_file = projectRelativeOutputFile,

    is_filter_active = function(filter)
      return preState.active_filters[filter]
    end
  },
  project = {
    directory = projectDirectory
=======
    output_file = outputFile(),
    input_file = inputFile()
  },
  project = {
   directory = projectDirectory(),
   offset = projectOffset(),
   profile = projectProfiles(),
   output_directory = projectOutputDirectory()
>>>>>>> e7954c3c
  },
  utils = {
   dump = utils.dump,
   table = utils.table,
   resolve_path = resolvePathExt,
   resolve_path_relative_to_document = resolvePath,
  },
  json = json,
  base64 = base64,
  log = logging,
  version = version()
}

-- alias old names for backwards compatibility
quarto.doc.addHtmlDependency = quarto.doc.add_html_dependency
quarto.doc.attachToDependency = quarto.doc.attach_to_dependency
quarto.doc.useLatexPackage = quarto.doc.use_latex_package
quarto.doc.addFormatResource = quarto.doc.add_format_resource
quarto.doc.includeText = quarto.doc.include_text
quarto.doc.includeFile = quarto.doc.include_file
quarto.doc.isFormat = quarto.doc.is_format
quarto.doc.citeMethod = quarto.doc.cite_method
quarto.doc.pdfEngine = quarto.doc.pdf_engine
quarto.doc.hasBootstrap = quarto.doc.has_bootstrap
quarto.doc.project_output_file = projectRelativeOutputFile
quarto.utils.resolvePath = quarto.utils.resolve_path

<|MERGE_RESOLUTION|>--- conflicted
+++ resolved
@@ -1637,26 +1637,6 @@
 end
 
 local function projectDirectory() 
-<<<<<<< HEAD
-   -- the offset to the project
-   local projectOffset = _quarto.projectOffset()
-   if projectOffset then
-      -- get the current working directory - we always change
-      -- the working directory to the input file when we render
-      local wd = pandoc.system.get_working_directory()  
-      -- process the offset, adjusting the working directory
-      local projectDir = wd
-      for i, v in ipairs(pandoc.path.split(projectOffset)) do
-         if v == '.' then
-            -- no op
-         elseif v == '..' then
-            projectDir = pandoc.path.directory(projectDir)
-         else
-            projectDir = pandoc.path.join({projectDir, v})
-         end
-      end
-      return projectDir
-=======
    return os.getenv("QUARTO_PROJECT_DIR")
 end
 
@@ -1665,7 +1645,6 @@
    local projectDir = projectDirectory()
    if projectDir then
       return pandoc.path.join({projectDir, outputDir})
->>>>>>> e7954c3c
    else
       return nil
    end
@@ -1889,16 +1868,10 @@
       local hasBootstrap = param('has-bootstrap', false)
       return hasBootstrap
     end,
-<<<<<<< HEAD
-    project_output_file = projectRelativeOutputFile,
-
     is_filter_active = function(filter)
       return preState.active_filters[filter]
-    end
-  },
-  project = {
-    directory = projectDirectory
-=======
+    end,
+
     output_file = outputFile(),
     input_file = inputFile()
   },
@@ -1907,7 +1880,6 @@
    offset = projectOffset(),
    profile = projectProfiles(),
    output_directory = projectOutputDirectory()
->>>>>>> e7954c3c
   },
   utils = {
    dump = utils.dump,
