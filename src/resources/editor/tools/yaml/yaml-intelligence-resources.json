--- conflicted
+++ resolved
@@ -1216,59 +1216,6 @@
       ]
     },
     {
-<<<<<<< HEAD
-      "id": "navigation-item-object",
-      "object": {
-        "properties": {
-          "id": {
-            "schema": "string",
-            "hidden": true
-          },
-          "href": {
-            "string": {
-              "description": "Link to file contained with the project or external URL\n"
-            }
-          },
-          "url": {
-            "hidden": true,
-            "string": {
-              "description": "Alias for href\n"
-            }
-          },
-          "file": {
-            "hidden": true,
-            "string": {
-              "description": "Alias for href\n"
-            }
-          },
-          "text": {
-            "string": {
-              "description": "Text to display for navigation item (defaults to the\ndocument title if not provided)\n"
-            }
-          },
-          "icon": {
-            "string": {
-              "description": {
-                "short": "Name of bootstrap icon (e.g. `github`, `twitter`, `share`)",
-                "long": "Name of bootstrap icon (e.g. `github`, `twitter`, `share`)\nSee <https://icons.getbootstrap.com/> for a list of available icons\n"
-              }
-            }
-          },
-          "aria-label": {
-            "string": {
-              "description": "Accessible label for the navigation item."
-            }
-          },
-          "menu": {
-            "arrayOf": {
-              "schema": {
-                "ref": "navigation-item"
-              }
-            }
-          }
-        },
-        "closed": true
-=======
       "id": "contents-auto",
       "object": {
         "properties": {
@@ -1285,7 +1232,115 @@
             }
           }
         }
->>>>>>> 9534c0b3
+      }
+    },
+    {
+      "id": "navigation-item",
+      "anyOf": [
+        "path",
+        {
+          "object": {
+            "properties": {
+              "href": {
+                "string": {
+                  "description": "Link to file contained with the project or external URL\n"
+                }
+              },
+              "url": {
+                "hidden": true,
+                "string": {
+                  "description": "Alias for href\n"
+                }
+              },
+              "file": {
+                "hidden": true,
+                "string": {
+                  "description": "Alias for href\n"
+                }
+              },
+              "text": {
+                "string": {
+                  "description": "Text to display for navigation item (defaults to the\ndocument title if not provided)\n"
+                }
+              },
+              "icon": {
+                "string": {
+                  "description": {
+                    "short": "Name of bootstrap icon (e.g. `github`, `twitter`, `share`)",
+                    "long": "Name of bootstrap icon (e.g. `github`, `twitter`, `share`)\nSee <https://icons.getbootstrap.com/> for a list of available icons\n"
+                  }
+                }
+              },
+              "aria-label": {
+                "string": {
+                  "description": "Accessible label for the navigation item."
+                }
+              },
+              "menu": {
+                "arrayOf": {
+                  "schema": {
+                    "ref": "navigation-item"
+                  }
+                }
+              }
+            },
+            "closed": true
+          }
+        }
+      ]
+    },
+    {
+      "id": "navigation-item-object",
+      "object": {
+        "closed": true,
+        "properties": {
+          "aria-label": {
+            "string": {
+              "description": "Accessible label for the item."
+            }
+          },
+          "file": {
+            "hidden": true,
+            "string": {
+              "description": "Alias for href\n"
+            }
+          },
+          "href": {
+            "string": {
+              "description": "Link to file contained with the project or external URL\n"
+            }
+          },
+          "icon": {
+            "string": {
+              "description": {
+                "short": "Name of bootstrap icon (e.g. `github`, `twitter`, `share`)",
+                "long": "Name of bootstrap icon (e.g. `github`, `twitter`, `share`)\nSee <https://icons.getbootstrap.com/> for a list of available icons\n"
+              }
+            }
+          },
+          "id": {
+            "schema": "string",
+            "hidden": true
+          },
+          "menu": {
+            "arrayOf": {
+              "schema": {
+                "ref": "navigation-item"
+              }
+            }
+          },
+          "text": {
+            "string": {
+              "description": "Text to display for item (defaults to the\ndocument title if not provided)\n"
+            }
+          },
+          "url": {
+            "hidden": true,
+            "string": {
+              "description": "Alias for href\n"
+            }
+          }
+        }
       }
     },
     {
@@ -1296,51 +1351,6 @@
           "ref": "navigation-item-object"
         }
       ]
-    },
-    {
-      "id": "tool-item",
-      "object": {
-        "properties": {
-          "icon": {
-            "string": {
-              "description": {
-                "short": "Name of bootstrap icon (e.g. `github`, `twitter`, `share`)",
-                "long": "Name of bootstrap icon (e.g. `github`, `twitter`, `share`)\nSee <https://icons.getbootstrap.com/> for a list of available icons\n"
-              }
-            }
-          },
-          "href": {
-            "string": {
-              "description": "Link to file contained with the project or external URL\n"
-            }
-          },
-          "text": {
-            "string": {
-              "description": "Text to display for tool item\n"
-            }
-          },
-          "menu": {
-            "arrayOf": {
-              "schema": {
-                "ref": "navigation-item"
-              }
-            }
-          },
-          "url": {
-            "hidden": true,
-            "string": {
-              "description": "Alias for href\n"
-            }
-          },
-          "file": {
-            "hidden": true,
-            "string": {
-              "description": "Alias for href\n"
-            }
-          }
-        },
-        "closed": true
-      }
     },
     {
       "id": "comments",
@@ -1887,6 +1897,96 @@
       }
     },
     {
+      "id": "twitter-card-config",
+      "object": {
+        "super": {
+          "resolveRef": "social-metadata"
+        },
+        "closed": true,
+        "properties": {
+          "card-style": {
+            "enum": [
+              "summary",
+              "summary_large_image"
+            ],
+            "description": {
+              "short": "Card style",
+              "long": "Card style (`summary` or `summary_large_image`).\n\nIf this is not provided, the best style will automatically\nselected based upon other metadata. You can learn more about Twitter Card\nstyles [here](https://developer.twitter.com/en/docs/twitter-for-websites/cards/overview/abouts-cards).\n"
+            }
+          },
+          "creator": {
+            "string": {
+              "description": "`@username` of the content creator (must be a quoted string)"
+            }
+          },
+          "site": {
+            "string": {
+              "description": "`@username` of the website (must be a quoted string)"
+            }
+          }
+        }
+      }
+    },
+    {
+      "id": "open-graph-config",
+      "object": {
+        "super": {
+          "resolveRef": "social-metadata"
+        },
+        "closed": true,
+        "properties": {
+          "locale": {
+            "string": {
+              "description": "Locale of open graph metadata"
+            }
+          },
+          "site-name": {
+            "string": {
+              "description": {
+                "short": "Name that should be displayed for the overall site",
+                "long": "Name that should be displayed for the overall site. If not explicitly \nprovided in the `open-graph` metadata, Quarto will use the website or\nbook `title` by default.\n"
+              }
+            }
+          }
+        }
+      }
+    },
+    {
+      "id": "page-footer",
+      "object": {
+        "properties": {
+          "left": {
+            "ref": "page-footer-region",
+            "description": "Footer left content"
+          },
+          "right": {
+            "ref": "page-footer-region",
+            "description": "Footer right content"
+          },
+          "center": {
+            "ref": "page-footer-region",
+            "description": "Footer center content"
+          },
+          "border": {
+            "anyOf": [
+              "boolean",
+              "string"
+            ],
+            "description": "Footer border (`true`, `false`, or a border color)"
+          },
+          "background": {
+            "schema": "string",
+            "description": "Footer background color"
+          },
+          "foreground": {
+            "schema": "string",
+            "description": "Footer foreground color"
+          }
+        },
+        "closed": true
+      }
+    },
+    {
       "id": "base-website",
       "object": {
         "closed": true,
@@ -2290,7 +2390,7 @@
                       },
                       "tools": {
                         "arrayOf": {
-                          "ref": "tool-item"
+                          "ref": "navigation-item-object"
                         },
                         "description": "List of sidebar tools"
                       },
@@ -2408,38 +2508,7 @@
             "anyOf": [
               "string",
               {
-                "object": {
-                  "properties": {
-                    "left": {
-                      "ref": "page-footer-region",
-                      "description": "Footer left content"
-                    },
-                    "right": {
-                      "ref": "page-footer-region",
-                      "description": "Footer right content"
-                    },
-                    "center": {
-                      "ref": "page-footer-region",
-                      "description": "Footer center content"
-                    },
-                    "border": {
-                      "anyOf": [
-                        "boolean",
-                        "string"
-                      ],
-                      "description": "Footer border (`true`, `false`, or a border color)"
-                    },
-                    "background": {
-                      "schema": "string",
-                      "description": "Footer background color"
-                    },
-                    "foreground": {
-                      "schema": "string",
-                      "description": "Footer foreground color"
-                    }
-                  },
-                  "closed": true
-                }
+                "ref": "page-footer"
               }
             ],
             "description": "Shared page footer"
@@ -2458,27 +2527,7 @@
             "anyOf": [
               "boolean",
               {
-                "object": {
-                  "super": {
-                    "resolveRef": "social-metadata"
-                  },
-                  "properties": {
-                    "locale": {
-                      "string": {
-                        "description": "Locale of open graph metadata"
-                      }
-                    },
-                    "site-name": {
-                      "string": {
-                        "description": {
-                          "short": "Name that should be displayed for the overall site",
-                          "long": "Name that should be displayed for the overall site. If not explicitly \nprovided in the `open-graph` metadata, Quarto will use the website or\nbook `title` by default.\n"
-                        }
-                      }
-                    }
-                  },
-                  "closed": true
-                }
+                "ref": "open-graph-config"
               }
             ],
             "description": "Publish open graph metadata"
@@ -2487,34 +2536,7 @@
             "anyOf": [
               "boolean",
               {
-                "object": {
-                  "super": {
-                    "resolveRef": "social-metadata"
-                  },
-                  "properties": {
-                    "card-style": {
-                      "enum": [
-                        "summary",
-                        "summary_large_image"
-                      ],
-                      "description": {
-                        "short": "Card style",
-                        "long": "Card style (`summary` or `summary_large_image`).\n\nIf this is not provided, the best style will automatically\nselected based upon other metadata. You can learn more about Twitter Card\nstyles [here](https://developer.twitter.com/en/docs/twitter-for-websites/cards/overview/abouts-cards).\n"
-                      }
-                    },
-                    "creator": {
-                      "string": {
-                        "description": "`@username` of the content creator (must be a quoted string)"
-                      }
-                    },
-                    "site": {
-                      "string": {
-                        "description": "`@username` of the website (must be a quoted string)"
-                      }
-                    }
-                  },
-                  "closed": true
-                }
+                "ref": "twitter-card-config"
               }
             ],
             "description": "Publish twitter card metadata"
@@ -2772,16 +2794,12 @@
           },
           "max-items": {
             "number": {
-              "description": {
-                "short": "The maximum number of items to include in this listing."
-              }
+              "description": "The maximum number of items to include in this listing."
             }
           },
           "page-size": {
             "number": {
-              "description": {
-                "short": "The number of items to display on a page."
-              }
+              "description": "The number of items to display on a page."
             }
           },
           "sort-ui": {
@@ -9099,48 +9117,6 @@
         ]
       },
       "description": "The alt text for preview image on this page."
-    }
-  ],
-  "schema/extension.yml": [
-    {
-      "name": "title",
-      "description": "Extension title.",
-      "schema": "string"
-    },
-    {
-      "name": "author",
-      "description": "Extension author.",
-      "schema": "string"
-    },
-    {
-      "name": "version",
-      "description": "Extension version.",
-      "schema": {
-        "ref": "semver"
-      }
-    },
-    {
-      "name": "quarto-required",
-      "description": "Quarto version range. See https://docs.npmjs.com/cli/v6/using-npm/semver for syntax details.",
-      "schema": "string"
-    },
-    {
-      "name": "contributes",
-      "schema": {
-        "object": {
-          "properties": {
-            "shortcodes": {
-              "arrayOf": "path"
-            },
-            "filters": {
-              "arrayOf": "path"
-            },
-            "formats": {
-              "schema": "object"
-            }
-          }
-        }
-      }
     }
   ],
   "schema/format-aliases.yml": {
@@ -10272,10 +10248,6 @@
     "zimwiki"
   ],
   "schema/html-descriptions.yml": [
-    {
-      "short": "Automatically generate sidebar contents.",
-      "long": "Automatically generate sidebar contents. Pass <code>true</code> to\ninclude all documents in the site, a directory name to include only\ndocuments in that directory, or a glob (or list of globs) to include\ndocuments based on a pattern.\nSubdirectories will create sections (use an <code>index.qmd</code> in\nthe directory to provide its title). Order will be alphabetical unless a\nnumeric <code>order</code> field is provided in document metadata."
-    },
     "Link to file contained with the project or external URL",
     "Alias for href",
     "Alias for href",
@@ -10291,11 +10263,8 @@
     },
     "Link to file contained with the project or external URL",
     "Text to display for tool item",
-<<<<<<< HEAD
     "Alias for href",
     "Alias for href",
-=======
->>>>>>> 9534c0b3
     "The Github repo that will be used to store comments.",
     "The label that will be assigned to issues created by Utterances.",
     {
@@ -11074,7 +11043,6 @@
     "List of keywords. Items are used as contents of the <a href=\"https://jats.nlm.nih.gov/publishing/tag-library/1.2/element/kwd.html\"><code>&lt;kwd&gt;</code></a>\nelement; the elements are grouped in a <a href=\"https://jats.nlm.nih.gov/publishing/tag-library/1.2/element/kwd-group.html\"><code>&lt;kwd-group&gt;</code></a>\nwith the <a href=\"https://jats.nlm.nih.gov/publishing/tag-library/1.2/attribute/kwd-group-type.html\"><code>kwd-group-type</code></a>\nvalue <code>author</code>.",
     "Displays the document Digital Object Identifier in the header.",
     "The contents of an acknowledgments footnote after the document\ntitle.",
-    "Order for document when included in a website automatic sidebar\nmenu.",
     {
       "short": "Citation information for the document itself.",
       "long": "Citation information for the document itself specified as <a href=\"https://docs.citationstyles.org/en/stable/specification.html\">CSL</a>\nYAML in the document front matter.\nFor more on supported options, see <a href=\"https://quarto.org/docs/reference/metadata/citation.html\">Citation\nMetadata</a>."
@@ -11618,10 +11586,6 @@
       "long": "Determines which ipynb cell output formats are rendered."
     },
     {
-      "short": "semver version range for required quarto version",
-      "long": "A semver version range describing the supported quarto versions for\nthis document or project.\nExamples:"
-    },
-    {
       "short": "Adds the necessary setup to the document preamble to generate PDF/A\nof the type specified.",
       "long": "Adds the necessary setup to the document preamble to generate PDF/A\nof the type specified.\nIf the value is set to <code>true</code>, <code>1b:2005</code> will\nbe used as default.\nTo successfully generate PDF/A the required ICC color profiles have\nto be available and the content and all included files (such as images)\nhave to be standard conforming. The ICC profiles and output intent may\nbe specified using the variables <code>pdfaiccprofile</code> and\n<code>pdfaintent</code>. See also <a href=\"https://wiki.contextgarden.net/PDF/A\">ConTeXt PDFA</a> for more\ndetails."
     },
@@ -11839,7 +11803,6 @@
       "short": "Additional attributes for the title slide of a reveal.js\npresentation.",
       "long": "Additional attributes for the title slide of a reveal.js presentation\nas a map of attribute names and values. For example"
     },
-    "CSS color for title slide background",
     "URL or path to the background image.",
     "CSS background size (defaults to <code>cover</code>)",
     "CSS background position (defaults to <code>center</code>)",
@@ -12317,7 +12280,69 @@
     "Download buttons for other formats to include on navbar or sidebar\n(one or more of <code>pdf</code>, <code>epub</code>, and\n<code>docx</code>)",
     "Custom tools for navbar or sidebar",
     "The Digital Object Identifier for this book.",
-    "internal-schema-hack"
+    "internal-schema-hack",
+    {
+      "short": "Automatically generate sidebar contents.",
+      "long": "Automatically generate sidebar contents. Pass <code>true</code> to\ninclude all documents in the site, a directory name to include only\ndocuments in that directory, or a glob (or list of globs) to include\ndocuments based on a pattern.\nSubdirectories will create sections (use an <code>index.qmd</code> in\nthe directory to provide its title). Order will be alphabetical unless a\nnumeric <code>order</code> field is provided in document metadata."
+    },
+    {
+      "short": "The title of the page",
+      "long": "The title of the page. Note that by default Quarto will automatically\nuse the title metadata from the page. Specify this field if you’d like\nto override the title for this provider."
+    },
+    {
+      "short": "A short description of the content.",
+      "long": "A short description of the content. Note that by default Quarto will\nautomatically use the description metadata from the page. Specify this\nfield if you’d like to override the description for this provider."
+    },
+    {
+      "short": "The path to a preview image for the content.",
+      "long": "The path to a preview image for the content. By default, Quarto will\nuse the <code>image</code> value from the format metadata. If you\nprovide an image, you may also optionally provide an\n<code>image-width</code> and <code>image-height</code>."
+    },
+    {
+      "short": "The alt text for the preview image.",
+      "long": "The alt text for the preview image. By default, Quarto will use the\n<code>image-alt</code> value from the format metadata. If you provide an\nimage, you may also optionally provide an <code>image-width</code> and\n<code>image-height</code>."
+    },
+    "Image width (pixels)",
+    "Image height (pixels)",
+    {
+      "short": "Card style",
+      "long": "Card style (<code>summary</code> or\n<code>summary_large_image</code>).\nIf this is not provided, the best style will automatically selected\nbased upon other metadata. You can learn more about Twitter Card styles\n<a href=\"https://developer.twitter.com/en/docs/twitter-for-websites/cards/overview/abouts-cards\">here</a>."
+    },
+    "<code>@username</code> of the content creator (must be a quoted\nstring)",
+    "<code>@username</code> of the website (must be a quoted string)",
+    {
+      "short": "The title of the page",
+      "long": "The title of the page. Note that by default Quarto will automatically\nuse the title metadata from the page. Specify this field if you’d like\nto override the title for this provider."
+    },
+    {
+      "short": "A short description of the content.",
+      "long": "A short description of the content. Note that by default Quarto will\nautomatically use the description metadata from the page. Specify this\nfield if you’d like to override the description for this provider."
+    },
+    {
+      "short": "The path to a preview image for the content.",
+      "long": "The path to a preview image for the content. By default, Quarto will\nuse the <code>image</code> value from the format metadata. If you\nprovide an image, you may also optionally provide an\n<code>image-width</code> and <code>image-height</code>."
+    },
+    {
+      "short": "The alt text for the preview image.",
+      "long": "The alt text for the preview image. By default, Quarto will use the\n<code>image-alt</code> value from the format metadata. If you provide an\nimage, you may also optionally provide an <code>image-width</code> and\n<code>image-height</code>."
+    },
+    "Image width (pixels)",
+    "Image height (pixels)",
+    "Locale of open graph metadata",
+    {
+      "short": "Name that should be displayed for the overall site",
+      "long": "Name that should be displayed for the overall site. If not explicitly\nprovided in the <code>open-graph</code> metadata, Quarto will use the\nwebsite or book <code>title</code> by default."
+    },
+    "Footer left content",
+    "Footer right content",
+    "Footer center content",
+    "Footer border (<code>true</code>, <code>false</code>, or a border\ncolor)",
+    "Footer background color",
+    "Footer foreground color",
+    "Order for document when included in a website automatic sidebar\nmenu.",
+    {
+      "short": "semver version range for required quarto version",
+      "long": "A semver version range describing the supported quarto versions for\nthis document or project.\nExamples:"
+    }
   ],
   "schema/external-schemas.yml": [
     {
@@ -12551,5 +12576,47 @@
       ]
     },
     "$id": "handlers/mermaid"
-  }
+  },
+  "schema/extension.yml": [
+    {
+      "name": "title",
+      "description": "Extension title.",
+      "schema": "string"
+    },
+    {
+      "name": "author",
+      "description": "Extension author.",
+      "schema": "string"
+    },
+    {
+      "name": "version",
+      "description": "Extension version.",
+      "schema": {
+        "ref": "semver"
+      }
+    },
+    {
+      "name": "quarto-required",
+      "description": "Quarto version range. See https://docs.npmjs.com/cli/v6/using-npm/semver for syntax details.",
+      "schema": "string"
+    },
+    {
+      "name": "contributes",
+      "schema": {
+        "object": {
+          "properties": {
+            "shortcodes": {
+              "arrayOf": "path"
+            },
+            "filters": {
+              "arrayOf": "path"
+            },
+            "formats": {
+              "schema": "object"
+            }
+          }
+        }
+      }
+    }
+  ]
 }