{
  "schema/cell-attributes.yml": [
    {
      "name": "label",
      "schema": "string",
      "description": {
        "short": "Unique label for code cell",
        "long": "Unique label for code cell. Used when other code needs to refer to the cell \n(e.g. for cross references `fig-samples` or `tbl-summary`)\n"
      }
    },
    {
      "name": "classes",
      "schema": "string",
      "description": "Classes to apply to cell container"
    },
    {
      "name": "tags",
      "tags": {
        "engine": "jupyter"
      },
      "schema": {
        "arrayOf": "string"
      },
      "description": "Array of tags for notebook cell"
    },
    {
      "name": "id",
      "tags": {
        "engine": "jupyter"
      },
      "schema": "string",
      "description": {
        "short": "Notebook cell identifier",
        "long": "Notebook cell identifier. Note that if there is no cell `id` then `label` \nwill be used as the cell `id` if it is present.\nSee <https://jupyter.org/enhancement-proposals/62-cell-id/cell-id.html>\nfor additional details on cell ids.\n"
      }
    }
  ],
  "schema/cell-cache.yml": [
    {
      "name": "cache",
      "tags": {
        "engine": "knitr"
      },
      "schema": "boolean",
      "default": false,
      "description": {
        "short": "Whether to cache a code chunk.",
        "long": "Whether to cache a code chunk. When evaluating\ncode chunks for the second time, the cached chunks are skipped (unless they\nhave been modified), but the objects created in these chunks are loaded from\npreviously saved databases (`.rdb` and `.rdx` files), and these files are\nsaved when a chunk is evaluated for the first time, or when cached files are\nnot found (e.g., you may have removed them by hand). Note that the filename\nconsists of the chunk label with an MD5 digest of the R code and chunk\noptions of the code chunk, which means any changes in the chunk will produce\na different MD5 digest, and hence invalidate the cache.\n"
      }
    },
    {
      "name": "cache-path",
      "hidden": true,
      "tags": {
        "engine": "knitr"
      },
      "schema": "path",
      "description": "A prefix to be used to generate the paths of cache files"
    },
    {
      "name": "cache-vars",
      "tags": {
        "engine": "knitr"
      },
      "schema": {
        "maybeArrayOf": "string"
      },
      "description": {
        "short": "Variable names to be saved in the cache database.",
        "long": "Variable names to be saved in\nthe cache database. By default, all variables created in the current chunks\nare identified and saved, but you may want to manually specify the variables\nto be saved, because the automatic detection of variables may not be robust,\nor you may want to save only a subset of variables.\n"
      }
    },
    {
      "name": "cache-globals",
      "tags": {
        "engine": "knitr"
      },
      "schema": "string",
      "description": {
        "short": "Variables names that are not created from the current chunk",
        "long": "Variables names that are not created from the current chunk.\n\nThis option is mainly for `autodep: true` to work more precisely---a chunk\n`B` depends on chunk `A` when any of `B`'s global variables are `A`'s local \nvariables. In case the automatic detection of global variables in a chunk \nfails, you may manually specify the names of global variables via this option.\nIn addition, `cache-globals: false` means detecting all variables in a code\nchunk, no matter if they are global or local variables.\n"
      }
    },
    {
      "name": "cache-lazy",
      "tags": {
        "engine": "knitr"
      },
      "schema": "boolean",
      "default": true,
      "description": {
        "short": "Whether to `lazyLoad()` or directly `load()` objects",
        "long": "Whether to `lazyLoad()` or directly `load()` objects. For very large objects, \nlazyloading may not work, so `cache-lazy: false` may be desirable (see\n[#572](https://github.com/yihui/knitr/issues/572)).\n"
      }
    },
    {
      "name": "cache-rebuild",
      "tags": {
        "engine": "knitr"
      },
      "schema": "boolean",
      "default": false,
      "description": "Force rebuild of cache for chunk"
    },
    {
      "name": "cache-comments",
      "tags": {
        "engine": "knitr"
      },
      "schema": "boolean",
      "default": true,
      "description": "Prevent comment changes from invalidating the cache for a chunk"
    },
    {
      "name": "dependson",
      "tags": {
        "engine": "knitr"
      },
      "schema": {
        "anyOf": [
          {
            "maybeArrayOf": "string"
          },
          {
            "maybeArrayOf": "number"
          }
        ]
      },
      "description": "Explicitly specify cache dependencies for this chunk (one or more chunk labels)\n"
    },
    {
      "name": "autodep",
      "tags": {
        "engine": "knitr"
      },
      "schema": "boolean",
      "default": false,
      "description": "Detect cache dependencies automatically via usage of global variables"
    }
  ],
  "schema/cell-codeoutput.yml": [
    {
      "name": "eval",
      "tags": {
        "contexts": [
          "document-execute"
        ],
        "execute-only": true
      },
      "schema": "boolean",
      "default": true,
      "description": "Evaluate code cells (if `false` just echos the code into output)."
    },
    {
      "name": "echo",
      "tags": {
        "contexts": [
          "document-execute"
        ],
        "execute-only": true
      },
      "schema": {
        "anyOf": [
          "boolean",
          {
            "enum": [
              "fenced"
            ]
          }
        ],
        "errorDescription": "be `true`, `false`, or `fenced`"
      },
      "description": "Include cell source code in rendered output.\n\n- `true` (default): include source code in output\n- `false`: do not include source code in output\n- `fenced`: in addition to echoing, include the cell delimiter as part of the output.\n"
    },
    {
      "name": "code-fold",
      "tags": {
        "contexts": [
          "document-code"
        ],
        "formats": [
          "$html-all"
        ]
      },
      "schema": {
        "anyOf": [
          "boolean",
          {
            "enum": [
              "show"
            ]
          }
        ]
      },
      "default": false,
      "description": {
        "short": "Collapse code into an HTML `<details>` tag so the user can display it on-demand.",
        "long": "Collapse code into an HTML `<details>` tag so the user can display it on-demand.\n\n- `true`: collapse code\n- `false` (default): do not collapse code\n- `show`: use the `<details>` tag, but show the expanded code initially.\n"
      }
    },
    {
      "name": "code-summary",
      "tags": {
        "contexts": [
          "document-code"
        ],
        "formats": [
          "$html-all"
        ]
      },
      "schema": "string",
      "default": "Code",
      "description": "Summary text to use for code blocks collapsed using `code-fold`"
    },
    {
      "name": "code-overflow",
      "tags": {
        "contexts": [
          "document-code"
        ],
        "formats": [
          "$html-all"
        ]
      },
      "schema": {
        "enum": [
          "scroll",
          "wrap"
        ]
      },
      "default": "scroll",
      "description": {
        "short": "Choose whether to `scroll` or `wrap` when code lines are too wide for their container.",
        "long": "Choose how to handle code overflow, when code lines are too wide for their container. One of:\n\n- `scroll`\n- `wrap`\n"
      }
    },
    {
      "name": "code-line-numbers",
      "tags": {
        "contexts": [
          "document-code"
        ],
        "formats": [
          "$html-all",
          "docx",
          "ms",
          "$pdf-all"
        ]
      },
      "schema": {
        "anyOf": [
          "boolean",
          "string"
        ],
        "tags": {
          "doNotNarrowError": true
        },
        "errorDescription": "be `true`, `false`, or a string specifying the lines to highlight"
      },
      "default": false,
      "description": {
        "short": "Include line numbers in code block output (`true` or `false`)",
        "long": "Include line numbers in code block output (`true` or `false`).\n\nFor revealjs output only, you can also specify a string to highlight\nspecific lines (and/or animate between sets of highlighted lines).\n\n* Sets of lines are denoted with commas:\n  * `3,4,5`\n  * `1,10,12`\n* Ranges can be denoted with dashes and combined with commas:\n  * `1-3,5` \n  * `5-10,12,14`\n* Finally, animation steps are separated by `|`:\n  * `1-3|1-3,5` first shows `1-3`, then `1-3,5`\n  * `|5|5-10,12` first shows no numbering, then 5, then lines 5-10\n    and 12\n"
      }
    },
    {
      "name": "lst-label",
      "schema": "string",
      "description": "Unique label for code listing (used in cross references)"
    },
    {
      "name": "lst-cap",
      "schema": "string",
      "description": "Caption for code listing"
    },
    {
      "name": "tidy",
      "tags": {
        "engine": "knitr"
      },
      "schema": "boolean",
      "default": false,
      "description": "Whether to reformat R code."
    },
    {
      "name": "tidy-opts",
      "tags": {
        "engine": "knitr"
      },
      "schema": {
        "arrayOf": "string"
      },
      "description": "List of options to pass to `tidy` handler"
    },
    {
      "name": "collapse",
      "tags": {
        "engine": "knitr"
      },
      "schema": "boolean",
      "default": false,
      "description": "Collapse all the source and output blocks from one code chunk into a single block\n"
    },
    {
      "name": "prompt",
      "tags": {
        "engine": "knitr"
      },
      "schema": "boolean",
      "default": false,
      "description": {
        "short": "Whether to add the prompt characters in R code.",
        "long": "Whether to add the prompt characters in R\ncode. See `prompt` and `continue` on the help page `?base::options`. Note\nthat adding prompts can make it difficult for readers to copy R code from\nthe output, so `prompt: false` may be a better choice. This option may not\nwork well when the `engine` is not `R`\n([#1274](https://github.com/yihui/knitr/issues/1274)).\n"
      }
    },
    {
      "name": "highlight",
      "tags": {
        "engine": "knitr"
      },
      "schema": "boolean",
      "default": false,
      "hidden": true,
      "description": "Whether to syntax highlight the source code"
    },
    {
      "name": "class-source",
      "tags": {
        "engine": "knitr"
      },
      "schema": {
        "maybeArrayOf": "string"
      },
      "description": "Class name(s) for source code blocks"
    },
    {
      "name": "attr-source",
      "tags": {
        "engine": "knitr"
      },
      "schema": {
        "maybeArrayOf": "string"
      },
      "description": "Attribute(s) for source code blocks"
    }
  ],
  "schema/cell-figure.yml": [
    {
      "name": "fig-width",
      "tags": {
        "engine": "knitr"
      },
      "schema": "number",
      "description": "Default width for figures"
    },
    {
      "name": "fig-height",
      "tags": {
        "engine": "knitr"
      },
      "schema": "number",
      "description": "Default height for figures"
    },
    {
      "name": "fig-cap",
      "schema": {
        "maybeArrayOf": "string"
      },
      "description": "Figure caption"
    },
    {
      "name": "fig-subcap",
      "schema": {
        "anyOf": [
          true,
          {
            "maybeArrayOf": "string"
          }
        ]
      },
      "description": "Figure subcaptions"
    },
    {
      "name": "fig-link",
      "schema": {
        "maybeArrayOf": "string"
      },
      "description": "Hyperlink target for the figure"
    },
    {
      "name": "fig-align",
      "tags": {
        "contexts": [
          "document-figures"
        ],
        "formats": [
          "docx",
          "rtf",
          "$odt-all",
          "$pdf-all",
          "$html-all"
        ]
      },
      "schema": {
        "maybeArrayOf": {
          "enum": [
            "default",
            "left",
            "right",
            "center"
          ]
        }
      },
      "default": "default",
      "description": "Figure horizontal alignment (`default`, `left`, `right`, or `center`)"
    },
    {
      "name": "fig-alt",
      "tags": {
        "formats": [
          "$html-all"
        ]
      },
      "schema": {
        "maybeArrayOf": "string"
      },
      "description": "Alternative text to be used in the `alt` attribute of HTML images.\n"
    },
    {
      "name": "fig-env",
      "tags": {
        "formats": [
          "$pdf-all"
        ],
        "contexts": [
          "document-figures"
        ]
      },
      "schema": {
        "maybeArrayOf": "string"
      },
      "description": "LaTeX environment for figure output"
    },
    {
      "name": "fig-pos",
      "tags": {
        "formats": [
          "$pdf-all"
        ],
        "contexts": [
          "document-figures"
        ]
      },
      "schema": {
        "maybeArrayOf": "string"
      },
      "description": {
        "short": "LaTeX figure position arrangement to be used in `\\begin{figure}[]`.",
        "long": "LaTeX figure position arrangement to be used in `\\begin{figure}[]`.\n\nComputational figure output that is accompanied by the code \nthat produced it is given a default value of `fig-pos=\"H\"` (so \nthat the code and figure are not inordinately separated).\n"
      }
    },
    {
      "name": "fig-scap",
      "tags": {
        "formats": [
          "$pdf-all"
        ]
      },
      "schema": {
        "maybeArrayOf": "string"
      },
      "description": {
        "short": "A short caption (only used in LaTeX output)",
        "long": "A short caption (only used in LaTeX output). A short caption is inserted in `\\caption[]`, \nand usually displayed in the “List of Figures” of a PDF document.\n"
      }
    },
    {
      "name": "fig-format",
      "tags": {
        "engine": "knitr"
      },
      "schema": {
        "enum": [
          "retina",
          "png",
          "jpeg",
          "svg",
          "pdf"
        ]
      },
      "description": "Default output format for figures (`retina`, `png`, `jpeg`, `svg`, or `pdf`)"
    },
    {
      "name": "fig-dpi",
      "tags": {
        "engine": "knitr"
      },
      "schema": "number",
      "description": "Default DPI for figures"
    },
    {
      "name": "out-width",
      "tags": {
        "engine": "knitr"
      },
      "schema": "string",
      "description": {
        "short": "Width of plot in the output document",
        "long": "Width of the plot in the output document, which can be different from its physical `fig-width`,\ni.e., plots can be scaled in the output document.\nDepending on the output format, this option can take special values.\nFor example, for LaTeX output, it can be `.8\\\\linewidth`, `3in`, or `8cm`;\nfor HTML, it can be `300px`.\n"
      }
    },
    {
      "name": "out-height",
      "tags": {
        "engine": "knitr"
      },
      "schema": "string",
      "description": {
        "short": "Height of plot in the output document",
        "long": "Height of the plot in the output document, which can be different from its physical `fig-height`, \ni.e., plots can be scaled in the output document.\nDepending on the output format, this option can take special values.\nFor example, for LaTeX output, it can be `3in`, or `8cm`;\nfor HTML, it can be `300px`.\n"
      }
    },
    {
      "name": "fig-keep",
      "tags": {
        "engine": "knitr"
      },
      "schema": {
        "anyOf": [
          {
            "enum": [
              "high",
              "none",
              "all",
              "first",
              "last"
            ]
          },
          {
            "maybeArrayOf": "number"
          }
        ]
      },
      "default": "high",
      "description": {
        "short": "How plots in chunks should be kept.",
        "long": "How plots in chunks should be kept. Possible values are as follows:\n\n-   `high`: Only keep high-level plots (merge low-level changes into\n    high-level plots).\n-   `none`: Discard all plots.\n-   `all`: Keep all plots (low-level plot changes may produce new plots).\n-   `first`: Only keep the first plot.\n-   `last`: Only keep the last plot.\n-   A numeric vector: In this case, the values are indices of (low-level) plots\n    to keep.\n"
      }
    },
    {
      "name": "fig-show",
      "tags": {
        "engine": "knitr"
      },
      "schema": {
        "enum": [
          "asis",
          "hold",
          "animate",
          "hide"
        ]
      },
      "default": "asis",
      "description": {
        "short": "How to show/arrange the plots",
        "long": "How to show/arrange the plots. Possible values are as follows:\n\n-   `asis`: Show plots exactly in places where they were generated (as if\n    the code were run in an R terminal).\n-   `hold`: Hold all plots and output them at the end of a code chunk.\n-   `animate`: Concatenate all plots into an animation if there are multiple\n    plots in a chunk.\n-   `hide`: Generate plot files but hide them in the output document.\n"
      }
    },
    {
      "name": "out-extra",
      "tags": {
        "engine": "knitr"
      },
      "schema": "string",
      "description": "Additional raw LaTeX or HTML options to be applied to figures"
    },
    {
      "name": "external",
      "tags": {
        "engine": "knitr",
        "formats": [
          "$pdf-all"
        ]
      },
      "schema": "boolean",
      "default": true,
      "description": "Externalize tikz graphics (pre-compile to PDF)"
    },
    {
      "name": "sanitize",
      "tags": {
        "engine": "knitr",
        "formats": [
          "$pdf-all"
        ]
      },
      "schema": "boolean",
      "default": false,
      "description": "sanitize tikz graphics (escape special LaTeX characters)."
    },
    {
      "name": "interval",
      "tags": {
        "engine": "knitr"
      },
      "schema": "number",
      "default": 1,
      "description": "Time interval (number of seconds) between animation frames."
    },
    {
      "name": "aniopts",
      "tags": {
        "engine": "knitr"
      },
      "schema": "string",
      "default": "controls, loop",
      "description": {
        "short": "Extra options for animations",
        "long": "Extra options for animations; see the documentation of the LaTeX [**animate**\npackage.](http://ctan.org/pkg/animate)\n"
      }
    },
    {
      "name": "animation-hook",
      "tags": {
        "engine": "knitr"
      },
      "schema": {
        "string": {
          "completions": [
            "ffmpeg",
            "gifski"
          ]
        }
      },
      "default": "ffmpeg",
      "description": {
        "short": "Hook function to create animations in HTML output",
        "long": "Hook function to create animations in HTML output. \n\nThe default hook (`ffmpeg`) uses FFmpeg to convert images to a WebM video.\n\nAnother hook function is `gifski` based on the\n[**gifski**](https://cran.r-project.org/package=gifski) package to\ncreate GIF animations.\n"
      }
    }
  ],
  "schema/cell-include.yml": [
    {
      "name": "child",
      "tags": {
        "engine": "knitr"
      },
      "schema": {
        "maybeArrayOf": "path"
      },
      "description": "One or more paths of child documents to be knitted and input into the main document."
    },
    {
      "name": "file",
      "tags": {
        "engine": "knitr"
      },
      "schema": "path",
      "description": "File containing code to execute for this chunk"
    },
    {
      "name": "code",
      "tags": {
        "engine": "knitr"
      },
      "schema": "string",
      "description": "String containing code to execute for this chunk"
    },
    {
      "name": "purl",
      "tags": {
        "engine": "knitr"
      },
      "schema": "boolean",
      "default": true,
      "description": "Include chunk when extracting code with `knitr::purl()`"
    }
  ],
  "schema/cell-layout.yml": [
    {
      "name": "layout",
      "schema": {
        "anyOf": [
          "string",
          {
            "arrayOf": {
              "arrayOf": "number"
            }
          }
        ]
      },
      "description": {
        "short": "2d-array of widths where the first dimension specifies columns and the second rows.",
        "long": "2d-array of widths where the first dimension specifies columns and the second rows.\n\nFor example, to layout the first two output blocks side-by-side on the top with the third\nblock spanning the full width below, use `[[3,3], [1]]`.\n\nUse negative values to create margin. For example, to create space between the \noutput blocks in the top row of the previous example, use `[[3,-1, 3], [1]]`.\n"
      }
    },
    {
      "name": "layout-ncol",
      "schema": "number",
      "description": "Layout output blocks into columns"
    },
    {
      "name": "layout-nrow",
      "schema": "number",
      "description": "Layout output blocks into rows"
    },
    {
      "name": "layout-align",
      "schema": {
        "enum": [
          "default",
          "left",
          "center",
          "right"
        ]
      },
      "default": "center",
      "description": "Horizontal alignment for layout content (`default`, `left`, `right`, or `center`)"
    },
    {
      "name": "layout-valign",
      "schema": {
        "enum": [
          "default",
          "top",
          "center",
          "bottom"
        ]
      },
      "default": "top",
      "description": "Vertical alignment for layout content (`default`, `top`, `center`, or `bottom`)"
    }
  ],
  "schema/cell-pagelayout.yml": [
    {
      "name": "column",
      "schema": {
        "ref": "page-column"
      },
      "description": {
        "short": "Page column for output",
        "long": "[Page column](https://quarto.org/docs/authoring/article-layout.html) for output"
      }
    },
    {
      "name": "fig-column",
      "schema": {
        "ref": "page-column"
      },
      "description": {
        "short": "Page column for figure output",
        "long": "[Page column](https://quarto.org/docs/authoring/article-layout.html) for figure output"
      }
    },
    {
      "name": "tbl-column",
      "schema": {
        "ref": "page-column"
      },
      "description": {
        "short": "Page column for table output",
        "long": "[Page column](https://quarto.org/docs/authoring/article-layout.html) for table output"
      }
    },
    {
      "name": "cap-location",
      "tags": {
        "contexts": [
          "document-layout"
        ],
        "formats": [
          "$html-files",
          "$pdf-all"
        ]
      },
      "schema": {
        "enum": [
          "top",
          "bottom",
          "margin"
        ]
      },
      "default": "inline",
      "description": "Where to place figure and table captions (`top`, `bottom`, or `margin`)"
    },
    {
      "name": "fig-cap-location",
      "tags": {
        "contexts": [
          "document-layout",
          "document-figures"
        ],
        "formats": [
          "$html-files",
          "$pdf-all"
        ]
      },
      "schema": {
        "enum": [
          "top",
          "bottom",
          "margin"
        ]
      },
      "default": "inline",
      "description": "Where to place figure captions (`top`, `bottom`, or `margin`)"
    },
    {
      "name": "tbl-cap-location",
      "tags": {
        "contexts": [
          "document-layout",
          "document-tables"
        ],
        "formats": [
          "$html-files",
          "$pdf-all"
        ]
      },
      "schema": {
        "enum": [
          "top",
          "bottom",
          "margin"
        ]
      },
      "default": "inline",
      "description": "Where to place table captions (`top`, `bottom`, or `margin`)"
    }
  ],
  "schema/cell-table.yml": [
    {
      "name": "tbl-cap",
      "schema": "string",
      "description": "Table caption"
    },
    {
      "name": "tbl-subcap",
      "schema": {
        "anyOf": [
          true,
          {
            "maybeArrayOf": "string"
          }
        ]
      },
      "description": "Table subcaptions"
    },
    {
      "name": "tbl-colwidths",
      "tags": {
        "contexts": [
          "document-tables"
        ],
        "engine": [
          "knitr",
          "jupyter"
        ]
      },
      "schema": {
        "anyOf": [
          "boolean",
          {
            "enum": [
              "auto"
            ]
          },
          {
            "arrayOf": "number"
          }
        ]
      },
      "description": {
        "short": "Apply explicit table column widths",
        "long": "Apply explicit table column widths for markdown grid tables and pipe\ntables that are more than `columns` characters wide (72 by default). \n\nSome formats (e.g. HTML) do an excellent job automatically sizing\ntable columns and so don't benefit much from column width specifications.\nOther formats (e.g. LaTeX) require table column sizes in order to \ncorrectly flow longer cell content (this is a major reason why tables \n> 72 columns wide are assigned explicit widths by Pandoc).\n\nThis can be specified as:\n\n- `auto`: Apply markdown table column widths except when there is a\n  hyperlink in the table (which tends to throw off automatic\n  calculation of column widths based on the markdown text width of cells).\n  (`auto` is the default for HTML output formats)\n\n- `true`: Always apply markdown table widths (`true` is the default\n  for all non-HTML formats)\n\n- `false`: Never apply markdown table widths.\n\n- An array of numbers (e.g. `[40, 30, 30]`): Array of explicit width percentages.\n"
      }
    }
  ],
  "schema/cell-textoutput.yml": [
    {
      "name": "output",
      "tags": {
        "contexts": [
          "document-execute"
        ],
        "execute-only": true
      },
      "schema": {
        "anyOf": [
          "boolean",
          {
            "enum": [
              "asis"
            ]
          },
          "string",
          "object"
        ]
      },
      "description": {
        "short": "Include the results of executing the code in the output (specify `asis` to\ntreat output as raw markdown with no enclosing containers).\n",
        "long": "Include the results of executing the code in the output. Possible values:\n\n- `true`: Include results.\n- `false`: Do not include results.\n- `asis`: Treat output as raw markdown with no enclosing containers.\n"
      }
    },
    {
      "name": "warning",
      "tags": {
        "contexts": [
          "document-execute"
        ],
        "execute-only": true
      },
      "schema": "boolean",
      "description": "Include warnings in rendered output."
    },
    {
      "name": "error",
      "tags": {
        "contexts": [
          "document-execute"
        ],
        "execute-only": true
      },
      "schema": "boolean",
      "default": false,
      "description": "Include errors in the output (note that this implies that errors executing code\nwill not halt processing of the document).\n"
    },
    {
      "name": "include",
      "tags": {
        "contexts": [
          "document-execute"
        ],
        "execute-only": true
      },
      "schema": "boolean",
      "default": false,
      "description": "Catch all for preventing any output (code or results) from being included in output.\n"
    },
    {
      "name": "panel",
      "schema": {
        "enum": [
          "tabset",
          "input",
          "sidebar",
          "fill",
          "center"
        ]
      },
      "description": "Panel type for cell output (`tabset`, `input`, `sidebar`, `fill`, `center`)"
    },
    {
      "name": "output-location",
      "tags": {
        "formats": [
          "revealjs"
        ]
      },
      "schema": {
        "enum": [
          "default",
          "fragment",
          "slide",
          "column",
          "column-fragment"
        ]
      },
      "description": {
        "short": "Location of output relative to the code that generated it (`default`, `fragment`, `slide`, `column`, or `column-location`)",
        "long": "Location of output relative to the code that generated it. The possible values are as follows:\n\n- `default`: Normal flow of the slide after the code\n- `fragment`: In a fragment (not visible until you advance)\n- `slide`: On a new slide after the curent one\n- 'column': In an adjacent column \n- `column-fragment`:   In an adjacent column (not visible until you advance)\n\nNote that this option is supported only for the `revealjs` format.\n"
      }
    },
    {
      "name": "message",
      "tags": {
        "engine": "knitr"
      },
      "schema": "boolean",
      "default": true,
      "description": "Include messages in rendered output."
    },
    {
      "name": "results",
      "tags": {
        "engine": "knitr"
      },
      "schema": {
        "anyOf": [
          {
            "enum": [
              "markup",
              "asis",
              "hold",
              "hide"
            ]
          },
          false
        ]
      },
      "default": "markup",
      "description": {
        "short": "How to display text results",
        "long": "How to display text results. Note that this option only applies to normal text output (not warnings,\nmessages, or errors). The possible values are as follows:\n\n- `markup`: Mark up text output with the appropriate environments\n  depending on the output format. For example, if the text\n  output is a character string `\"[1] 1 2 3\"`, the actual output that\n  **knitr** produces will be:\n\n  ```` md\n  ```\n  [1] 1 2 3\n  ```\n  ````\n\n  In this case, `results: markup` means to put the text output in fenced\n  code blocks (```` ``` ````).\n\n- `asis`: Write text output as-is, i.e., write the raw text results\n  directly into the output document without any markups.\n\n  ```` md\n  ```{r}\n  #| results: asis\n  cat(\"I'm raw **Markdown** content.\\n\")\n  ```\n  ````\n\n- `hold`: Hold all pieces of text output in a chunk and flush them to the\n  end of the chunk.\n\n- `hide` (or `false`): Hide text output.\n"
      }
    },
    {
      "name": "comment",
      "tags": {
        "engine": "knitr"
      },
      "schema": "string",
      "default": "##",
      "description": {
        "short": "Prefix to be added before each line of text output.",
        "long": "Prefix to be added before each line of text output.\nBy default, the text output is commented out by `##`, so if\nreaders want to copy and run the source code from the output document, they\ncan select and copy everything from the chunk, since the text output is\nmasked in comments (and will be ignored when running the copied text). Set\n`comment: ''` to remove the default `##`.\n"
      }
    },
    {
      "name": "class-output",
      "tags": {
        "engine": "knitr"
      },
      "schema": {
        "maybeArrayOf": "string"
      },
      "description": "Class name(s) for text/console output"
    },
    {
      "name": "attr-output",
      "tags": {
        "engine": "knitr"
      },
      "schema": {
        "maybeArrayOf": "string"
      },
      "description": "Attribute(s) for text/console output"
    },
    {
      "name": "class-warning",
      "tags": {
        "engine": "knitr"
      },
      "schema": {
        "maybeArrayOf": "string"
      },
      "description": "Class name(s) for warning output"
    },
    {
      "name": "attr-warning",
      "tags": {
        "engine": "knitr"
      },
      "schema": {
        "maybeArrayOf": "string"
      },
      "description": "Attribute(s) for warning output"
    },
    {
      "name": "class-message",
      "tags": {
        "engine": "knitr"
      },
      "schema": {
        "maybeArrayOf": "string"
      },
      "description": "Class name(s) for message output"
    },
    {
      "name": "attr-message",
      "tags": {
        "engine": "knitr"
      },
      "schema": {
        "maybeArrayOf": "string"
      },
      "description": "Attribute(s) for message output"
    },
    {
      "name": "class-error",
      "tags": {
        "engine": "knitr"
      },
      "schema": {
        "maybeArrayOf": "string"
      },
      "description": "Class name(s) for error output"
    },
    {
      "name": "attr-error",
      "tags": {
        "engine": "knitr"
      },
      "schema": {
        "maybeArrayOf": "string"
      },
      "description": "Attribute(s) for error output"
    }
  ],
  "schema/definitions.yml": [
    {
      "id": "math-methods",
      "enum": {
        "values": [
          "plain",
          "webtex",
          "gladtex",
          "mathml",
          "mathjax",
          "katex"
        ]
      }
    },
    {
      "id": "pandoc-format-request-headers",
      "arrayOf": {
        "arrayOf": {
          "schema": "string",
          "length": 2
        }
      }
    },
    {
      "id": "pandoc-format-output-file",
      "anyOf": [
        "path",
        {
          "enum": {
            "values": [
              null
            ],
            "hidden": true
          }
        }
      ]
    },
    {
      "id": "pandoc-format-filters",
      "arrayOf": {
        "anyOf": [
          "path",
          {
            "record": {
              "type": "string",
              "path": "path"
            }
          },
          {
            "record": {
              "type": {
                "enum": [
                  "citeproc"
                ]
              }
            }
          }
        ]
      }
    },
    {
      "id": "pandoc-shortcodes",
      "arrayOf": "path"
    },
    {
      "id": "page-column",
      "enum": [
        "body",
        "body-outset",
        "body-outset-left",
        "body-outset-right",
        "page",
        "page-left",
        "page-right",
        "page-inset-left",
        "page-inset-right",
        "screen",
        "screen-left",
        "screen-right",
        "screen-rightcolumn",
        "screen-inset",
        "screen-inset-shaded",
        "screen-inset-left",
        "screen-inset-right",
        "margin"
      ]
    },
    {
      "id": "navigation-item",
      "anyOf": [
        "path",
        {
          "object": {
            "properties": {
              "href": {
                "string": {
                  "description": "Link to file contained with the project or external URL\n"
                }
              },
              "url": {
                "hidden": true,
                "string": {
                  "description": "Alias for href\n"
                }
              },
              "file": {
                "hidden": true,
                "string": {
                  "description": "Alias for href\n"
                }
              },
              "text": {
                "string": {
                  "description": "Text to display for navigation item (defaults to the\ndocument title if not provided)\n"
                }
              },
              "icon": {
                "string": {
                  "description": {
                    "short": "Name of bootstrap icon (e.g. `github`, `twitter`, `share`)",
                    "long": "Name of bootstrap icon (e.g. `github`, `twitter`, `share`)\nSee <https://icons.getbootstrap.com/> for a list of available icons\n"
                  }
                }
              },
              "aria-label": {
                "string": {
                  "description": "Accessible label for the navigation item."
                }
              },
              "menu": {
                "arrayOf": {
                  "schema": {
                    "ref": "navigation-item"
                  }
                }
              }
            },
            "closed": true
          }
        }
      ]
    },
    {
      "id": "tool-item",
      "object": {
        "properties": {
          "icon": {
            "string": {
              "description": {
                "short": "Name of bootstrap icon (e.g. `github`, `twitter`, `share`)",
                "long": "Name of bootstrap icon (e.g. `github`, `twitter`, `share`)\nSee <https://icons.getbootstrap.com/> for a list of available icons\n"
              }
            }
          },
          "href": {
            "string": {
              "description": "Link to file contained with the project or external URL\n"
            }
          },
          "menu": {
            "arrayOf": {
              "schema": {
                "ref": "navigation-item"
              }
            }
          }
        }
      }
    },
    {
      "id": "comments",
      "anyOf": [
        {
          "enum": [
            false
          ]
        },
        {
          "object": {
            "closed": true,
            "properties": {
              "utterances": {
                "object": {
                  "properties": {
                    "repo": {
                      "string": {
                        "description": "The Github repo that will be used to store comments."
                      }
                    },
                    "label": {
                      "string": {
                        "description": "The label that will be assigned to issues created by Utterances."
                      }
                    },
                    "theme": {
                      "string": {
                        "description": {
                          "short": "The Github theme that should be used for Utterances.",
                          "long": "The Github theme that should be used for Utterances\n(`github-light`, `github-dark`, `github-dark-orange`,\n`icy-dark`, `dark-blue`, `photon-dark`, `body-light`,\nor `gruvbox-dark`)\n"
                        },
                        "completions": [
                          "github-light",
                          "github-dark",
                          "github-dark-orange",
                          "icy-dark",
                          "dark-blue",
                          "photon-dark",
                          "body-light",
                          "gruvbox-dark"
                        ]
                      },
                      "issue-term": {
                        "string": {
                          "description": {
                            "short": "How posts should be mapped to Github issues",
                            "long": "How posts should be mapped to Github issues\n(`pathname`, `url`, `title` or `og:title`)\n"
                          },
                          "completions": [
                            "pathname",
                            "url",
                            "title",
                            "og:title"
                          ]
                        }
                      }
                    }
                  },
                  "required": [
                    "repo"
                  ]
                }
              },
              "giscus": {
                "object": {
                  "properties": {
                    "repo": {
                      "string": {
                        "description": {
                          "short": "The Github repo that will be used to store comments.",
                          "long": "The Github repo that will be used to store comments.\n\nIn order to work correctly, the repo must be public, with the giscus app installed, and \nthe discussions feature must be enabled.\n"
                        }
                      }
                    },
                    "repo-id": {
                      "string": {
                        "description": {
                          "short": "The Github repository identifier.",
                          "long": "The Github repository identifier.\n\nYou can quickly find this by using the configuration tool at [https://giscus.app](https://giscus.app).\nIf this is not provided, Quarto will attempt to discover it at render time.\n"
                        }
                      }
                    },
                    "category": {
                      "string": {
                        "description": {
                          "short": "The discussion category where new discussions will be created.",
                          "long": "The discussion category where new discussions will be created. It is recommended \nto use a category with the **Announcements** type so that new discussions \ncan only be created by maintainers and giscus.\n"
                        }
                      }
                    },
                    "category-id": {
                      "string": {
                        "description": {
                          "short": "The Github category identifier.",
                          "long": "The Github category identifier.\n\nYou can quickly find this by using the configuration tool at [https://giscus.app](https://giscus.app).\nIf this is not provided, Quarto will attempt to discover it at render time.\n"
                        }
                      }
                    },
                    "mapping": {
                      "anyOf": [
                        {
                          "enum": [
                            "pathname",
                            "url",
                            "title",
                            "og:title"
                          ]
                        },
                        "string"
                      ],
                      "description": {
                        "short": "The mapping between the page and the embedded discussion.",
                        "long": "The mapping between the page and the embedded discussion. \n\n- `pathname`: The discussion title contains the page path\n- `url`: The discussion title contains the page url\n- `title`: The discussion title contains the page title\n- `og:title`: The discussion title contains the `og:title` metadata value\n- any other string or number: Any other strings will be passed through verbatim and a discussion title\ncontaining that value will be used. Numbers will be treated\nas a discussion number and automatic discussion creation is not supported.\n"
                      }
                    },
                    "reactions-enabled": {
                      "boolean": {
                        "description": "Display reactions for the discussion's main post before the comments."
                      }
                    },
                    "input-position": {
                      "enum": [
                        "top",
                        "bottom"
                      ],
                      "description": "Place the comment input box above or below the comments."
                    },
                    "theme": {
                      "enum": [
                        "light",
                        "light_high_contrast",
                        "light_protanopia",
                        "dark",
                        "dark_high_contrast",
                        "dark_protanopia",
                        "dark_dimmed",
                        "transparent_dark",
                        "preferred_color_scheme"
                      ],
                      "description": "The giscus theme to use when displaying comments."
                    },
                    "language": {
                      "string": {
                        "description": "The language that should be used when displaying the commenting interface."
                      }
                    }
                  },
                  "required": [
                    "repo"
                  ]
                }
              },
              "hypothesis": {
                "anyOf": [
                  "boolean",
                  {
                    "object": {
                      "properties": {
                        "openSidebar": {
                          "boolean": {
                            "default": false,
                            "description": "Controls whether the sidebar opens automatically on startup."
                          }
                        },
                        "showHighlights": {
                          "anyOf": [
                            "boolean",
                            {
                              "enum": [
                                "always",
                                "never"
                              ]
                            }
                          ],
                          "default": "always",
                          "description": "Controls whether the in-document highlights are shown by default (`always` or `never`)"
                        },
                        "theme": {
                          "enum": [
                            "classic",
                            "clean"
                          ],
                          "default": "classic",
                          "description": "Controls the overall look of the sidebar (`classic` or `clean`)"
                        },
                        "enableExperimentalNewNoteButton": {
                          "boolean": {
                            "default": false,
                            "description": "Controls whether the experimental New Note button \nshould be shown in the notes tab in the sidebar.\n"
                          }
                        },
                        "usernameUrl": {
                          "schema": "string",
                          "description": "Specify a URL to direct a user to, \nin a new tab. when they click on the annotation author \nlink in the header of an annotation.\n"
                        },
                        "services": {
                          "arrayOf": {
                            "object": {
                              "properties": {
                                "apiUrl": {
                                  "string": {
                                    "description": "The base URL of the service API."
                                  }
                                },
                                "authority": {
                                  "string": {
                                    "description": "The domain name which the annotation service is associated with."
                                  }
                                },
                                "grantToken": {
                                  "string": {
                                    "description": "An OAuth 2 grant token which the client can send to the service in order to get an access token for making authenticated requests to the service."
                                  }
                                },
                                "allowLeavingGroups": {
                                  "boolean": {
                                    "default": true,
                                    "description": "A flag indicating whether users should be able to leave groups of which they are a member."
                                  }
                                },
                                "enableShareLinks": {
                                  "boolean": {
                                    "default": true,
                                    "description": "A flag indicating whether annotation cards should show links that take the user to see an annotation in context."
                                  }
                                },
                                "groups": {
                                  "anyOf": [
                                    {
                                      "enum": [
                                        "$rpc:requestGroups"
                                      ]
                                    },
                                    {
                                      "arrayOf": "string"
                                    }
                                  ],
                                  "description": "An array of Group IDs or the literal string `$rpc:requestGroups`"
                                },
                                "icon": {
                                  "string": {
                                    "description": "The URL to an image for the annotation service. This image will appear to the left of the name of the currently selected group."
                                  }
                                }
                              },
                              "required": [
                                "apiUrl",
                                "authority",
                                "grantToken"
                              ],
                              "description": "Alternative annotation services which the client should \nconnect to instead of connecting to the public Hypothesis \nservice at hypothes.is.\n"
                            }
                          }
                        },
                        "branding": {
                          "object": {
                            "properties": {
                              "accentColor": {
                                "string": {
                                  "description": "Secondary color for elements of the commenting UI."
                                }
                              },
                              "appBackgroundColor": {
                                "string": {
                                  "description": "The main background color of the commenting UI."
                                }
                              },
                              "ctaBackgroundColor": {
                                "string": {
                                  "description": "The background color for call to action buttons."
                                }
                              },
                              "selectionFontFamily": {
                                "string": {
                                  "description": "The font family for selection text in the annotation card."
                                }
                              },
                              "annotationFontFamily": {
                                "string": {
                                  "description": "The font family for the actual annotation value that the user writes about the page or selection."
                                }
                              }
                            },
                            "description": "Settings to adjust the commenting sidebar's look and feel."
                          }
                        },
                        "externalContainerSelector": {
                          "string": {
                            "description": "A CSS selector specifying the containing element into which the sidebar iframe will be placed."
                          }
                        },
                        "focus": {
                          "object": {
                            "properties": {
                              "user": {
                                "object": {
                                  "properties": {
                                    "username": {
                                      "string": {
                                        "description": "The username of the user to focus on."
                                      }
                                    },
                                    "userid": {
                                      "string": {
                                        "description": "The userid of the user to focus on."
                                      }
                                    },
                                    "displayName": {
                                      "string": {
                                        "description": "The display name of the user to focus on."
                                      }
                                    }
                                  }
                                }
                              }
                            },
                            "required": [
                              "user"
                            ]
                          },
                          "description": "Defines a focused filter set for the available annotations on a page."
                        },
                        "requestConfigFromFrame": {
                          "object": {
                            "properties": {
                              "origin": {
                                "string": {
                                  "description": "Host url and port number of receiving iframe"
                                }
                              },
                              "ancestorLevel": {
                                "number": {
                                  "description": "Number of nested iframes deep the client is relative from the receiving iframe."
                                }
                              }
                            }
                          }
                        },
                        "assetRoot": {
                          "string": {
                            "description": "The root URL from which assets are loaded."
                          }
                        },
                        "sidebarAppUrl": {
                          "string": {
                            "description": "The URL for the sidebar application which displays annotations.",
                            "default": "https://hypothes.is/app.html"
                          }
                        }
                      }
                    }
                  }
                ]
              }
            }
          }
        }
      ]
    },
    {
      "id": "social-metadata",
      "object": {
        "properties": {
          "title": {
            "string": {
              "description": {
                "short": "The title of the page",
                "long": "The title of the page. Note that by default Quarto will automatically \nuse the title metadata from the page. Specify this field if you’d like \nto override the title for this provider.\n"
              }
            }
          },
          "description": {
            "string": {
              "description": {
                "short": "A short description of the content.",
                "long": "A short description of the content. Note that by default Quarto will\nautomatically  use the description metadata from the page. Specify this\nfield if you’d like to override the description for this provider.\n"
              }
            }
          },
          "image": {
            "path": {
              "description": {
                "short": "The path to a preview image for the content.",
                "long": "The path to a preview image for the content. By default, Quarto will use\nthe `image` value from the format metadata. If you provide an \nimage, you may also optionally provide an `image-width` and `image-height`.\n"
              }
            }
          },
          "image-alt": {
            "path": {
              "description": {
                "short": "The alt text for the preview image.",
                "long": "The alt text for the preview image. By default, Quarto will use\nthe `image-alt` value from the format metadata. If you provide an \nimage, you may also optionally provide an `image-width` and `image-height`.\n"
              }
            }
          },
          "image-width": {
            "number": {
              "description": "Image width (pixels)"
            }
          },
          "image-height": {
            "number": {
              "description": "Image height (pixels)"
            }
          }
        }
      }
    },
    {
      "id": "page-footer-region",
      "anyOf": [
        "string",
        {
          "arrayOf": {
            "ref": "navigation-item"
          }
        }
      ]
    },
    {
      "id": "sidebar-contents",
      "arrayOf": {
        "anyOf": [
          {
            "ref": "navigation-item"
          },
          "path",
          {
            "object": {
              "properties": {
                "section": {
                  "anyOf": [
                    "string",
                    null
                  ]
                },
                "contents": {
                  "ref": "sidebar-contents"
                }
              }
            }
          }
        ]
      }
    },
    {
      "id": "project-preview",
      "object": {
        "closed": true,
        "properties": {
          "port": {
            "number": {
              "description": "Port to listen on (defaults to random value between 3000 and 8000)"
            }
          },
          "host": {
            "string": {
              "description": "Hostname to bind to (defaults to 127.0.0.1)"
            }
          },
          "browser": {
            "boolean": {
              "description": "Open a web browser to view the preview (defaults to true)"
            }
          },
          "watch-inputs": {
            "boolean": {
              "description": "Re-render input files when they change (defaults to true)"
            }
          },
          "navigate": {
            "boolean": {
              "description": "Navigate the browser automatically when outputs are updated (defaults to true)"
            }
          },
          "timeout": {
            "number": {
              "description": "Time (in seconds) after which to exit if there are no active clients"
            }
          }
        }
      }
    },
    {
      "id": "base-website",
      "object": {
        "properties": {
          "title": {
            "string": {
              "description": "Website title"
            }
          },
          "description": {
            "string": {
              "description": "Website description"
            }
          },
          "favicon": {
            "string": {
              "description": "The path to the favicon for this website"
            }
          },
          "site-url": {
            "string": {
              "description": "Base URL for published website"
            }
          },
          "site-path": {
            "string": {
              "description": "Path to site (defaults to '/'). Not required if you specify `site-url`.\n"
            }
          },
          "repo-url": {
            "string": {
              "description": "Base URL for website source code repository"
            }
          },
          "repo-branch": {
            "string": {
              "description": "Branch of website source code (defaults to `main`)"
            }
          },
          "repo-actions": {
            "maybeArrayOf": {
              "enum": [
                "none",
                "edit",
                "source",
                "issue"
              ],
              "description": {
                "short": "Links to source repository actions",
                "long": "Links to source repository actions (`none` or one or more of `edit`, `source`, `issue`)"
              }
            }
          },
          "google-analytics": {
            "anyOf": [
              "string",
              {
                "object": {
                  "properties": {
                    "tracking-id": {
                      "schema": "string",
                      "description": "The Google tracking Id or measurement Id of this website."
                    },
                    "storage": {
                      "enum": [
                        "cookies",
                        "none"
                      ],
                      "description": {
                        "short": "Storage options for Google Analytics data",
                        "long": "Storage option for Google Analytics data using on of these two values:\n\n`cookies`: Use cookies to store unique user and session identification (default).\n\n`none`: Do not use cookies to store unique user and session identification.\n\nFor more about choosing storage options see [Storage](https://quarto.org/docs/websites/website-tools.html#storage).\n"
                      }
                    },
                    "anonymize-ip": {
                      "schema": "boolean",
                      "description": {
                        "short": "Anonymize the user ip address.",
                        "long": "Anonymize the user ip address. For more about this feature, see \n[IP Anonymization (or IP masking) in Google Analytics](https://support.google.com/analytics/answer/2763052?hl=en).\n"
                      }
                    },
                    "version": {
                      "enum": [
                        3,
                        4
                      ],
                      "description": {
                        "short": "The version number of Google Analytics to use.",
                        "long": "The version number of Google Analytics to use. \n\n- `3`: Use analytics.js\n- `4`: use gtag. \n\nThis is automatically detected based upon the `tracking-id`, but you may specify it.\n"
                      }
                    }
                  }
                }
              }
            ],
            "description": "Enable Google Analytics for this website"
          },
          "cookie-consent": {
            "anyOf": [
              "boolean",
              {
                "object": {
                  "properties": {
                    "type": {
                      "enum": [
                        "implied",
                        "express"
                      ],
                      "description": {
                        "short": "The type of consent that should be requested",
                        "long": "The type of consent that should be requested, using one of these two values:\n\n- `implied` (default): This will notify the user that the site uses cookies and permit them to change preferences, but not block cookies unless the user changes their preferences.\n\n- `express`: This will block cookies until the user expressly agrees to allow them (or continue blocking them if the user doesn’t agree).\n"
                      }
                    },
                    "style": {
                      "enum": [
                        "simple",
                        "headline",
                        "interstitial",
                        "standalone"
                      ],
                      "description": {
                        "short": "The style of the consent banner that is displayed",
                        "long": "The style of the consent banner that is displayed:\n\n- `simple` (default): A simple dialog in the lower right corner of the website.\n\n- `headline`: A full width banner across the top of the website.\n\n- `interstitial`: An semi-transparent overlay of the entire website.\n\n- `standalone`: An opaque overlay of the entire website.\n"
                      }
                    },
                    "palette": {
                      "enum": [
                        "light",
                        "dark"
                      ],
                      "description": "Whether to use a dark or light appearance for the consent banner (`light` or `dark`)."
                    },
                    "policy-url": {
                      "schema": "string",
                      "description": "The url to the website’s cookie or privacy policy."
                    },
                    "prefs-text": {
                      "schema": "string",
                      "description": {
                        "short": "The text to display for the cookie preferences link in the website footer."
                      }
                    }
                  }
                }
              }
            ],
            "description": {
              "short": "Request cookie consent before enabling scripts that set cookies",
              "long": "Quarto includes the ability to request cookie consent before enabling scripts that set cookies, using [Cookie Consent](https://www.cookieconsent.com/).\n\nThe user’s cookie preferences will automatically control Google Analytics (if enabled) and can be used to control custom scripts you add as well. For more information see [Custom Scripts and Cookie Consent](https://quarto.org/docs/websites/website-tools.html#custom-scripts-and-cookie-consent).\n"
            }
          },
          "search": {
            "anyOf": [
              "boolean",
              {
                "object": {
                  "properties": {
                    "location": {
                      "enum": [
                        "navbar",
                        "sidebar"
                      ],
                      "description": "Location for search widget (`navbar` or `sidebar`)"
                    },
                    "type": {
                      "enum": [
                        "overlay",
                        "textbox"
                      ],
                      "description": "Type of search UI (`overlay` or `textbox`)"
                    },
                    "limit": {
                      "schema": "number",
                      "description": "Number of matches to display (defaults to 20)"
                    },
                    "collapse-after": {
                      "schema": "number",
                      "description": "Matches after which to collapse additional results"
                    },
                    "copy-button": {
                      "schema": "boolean",
                      "description": "Provide button for copying search link"
                    },
                    "algolia": {
                      "object": {
                        "properties": {
                          "index-name": {
                            "schema": "string",
                            "description": "The name of the index to use when performing a search"
                          },
                          "application-id": {
                            "schema": "string",
                            "description": "The unique ID used by Algolia to identify your application"
                          },
                          "search-only-api-key": {
                            "schema": "string",
                            "description": "The Search-Only API key to use to connect to Algolia"
                          },
                          "analytics-events": {
                            "boolean": {
                              "description": "Enable tracking of Algolia analytics events"
                            }
                          },
                          "show-logo": {
                            "boolean": {
                              "description": "Enable the display of the Algolia logo in the search results footer."
                            }
                          },
                          "index-fields": {
                            "object": {
                              "properties": {
                                "href": {
                                  "schema": "string",
                                  "description": "Field that contains the URL of index entries"
                                },
                                "title": {
                                  "schema": "string",
                                  "description": "Field that contains the title of index entries"
                                },
                                "text": {
                                  "schema": "string",
                                  "description": "Field that contains the text of index entries"
                                },
                                "section": {
                                  "schema": "string",
                                  "description": "Field that contains the section of index entries"
                                }
                              },
                              "closed": true
                            }
                          },
                          "params": {
                            "object": {
                              "description": "Additional parameters to pass when executing a search"
                            }
                          }
                        },
                        "closed": true
                      },
                      "description": "Use external Algolia search index"
                    }
                  },
                  "closed": true
                }
              }
            ],
            "description": "Provide full text search for website"
          },
          "navbar": {
            "anyOf": [
              "boolean",
              {
                "object": {
                  "properties": {
                    "title": {
                      "anyOf": [
                        "string",
                        "boolean"
                      ],
                      "description": "The navbar title. Uses the project title if none is specified."
                    },
                    "logo": {
                      "path": {
                        "description": "Path to a logo image that will be displayed to the left of the title."
                      }
                    },
                    "background": {
                      "anyOf": [
                        {
                          "enum": [
                            "primary",
                            "secondary",
                            "success",
                            "danger",
                            "warning",
                            "info",
                            "light",
                            "dark"
                          ]
                        },
                        "string"
                      ],
                      "description": "The navbar's background color (named or hex color)."
                    },
                    "foreground": {
                      "anyOf": [
                        {
                          "enum": [
                            "primary",
                            "secondary",
                            "success",
                            "danger",
                            "warning",
                            "info",
                            "light",
                            "dark"
                          ]
                        },
                        "string"
                      ],
                      "description": "The navbar's foreground color (named or hex color)."
                    },
                    "search": {
                      "boolean": {
                        "description": "Include a search box in the navbar."
                      }
                    },
                    "pinned": {
                      "boolean": {
                        "description": "Always show the navbar (keeping it pinned).",
                        "default": false
                      }
                    },
                    "collapse": {
                      "boolean": {
                        "description": "Collapse the navbar into a menu when the display becomes narrow.",
                        "default": true
                      }
                    },
                    "collapse-below": {
                      "enum": [
                        "sm",
                        "md",
                        "lg",
                        "xl",
                        "xxl"
                      ],
                      "description": "The responsive breakpoint below which the navbar will collapse into a menu (`sm`, `md`, `lg` (default), `xl`, `xxl`).",
                      "default": "lg"
                    },
                    "left": {
                      "arrayOf": {
                        "ref": "navigation-item"
                      },
                      "description": "List of items for the left side of the navbar."
                    },
                    "right": {
                      "arrayOf": {
                        "ref": "navigation-item"
                      },
                      "description": "List of items for the right side of the navbar."
                    }
                  }
                }
              }
            ],
            "description": "Top navigation options"
          },
          "sidebar": {
            "anyOf": [
              "boolean",
              {
                "maybeArrayOf": {
                  "object": {
                    "properties": {
                      "id": {
                        "string": {
                          "description": "The identifier for this sidebar."
                        }
                      },
                      "title": {
                        "anyOf": [
                          "string",
                          "boolean"
                        ],
                        "description": "The sidebar title. Uses the project title if none is specified."
                      },
                      "subtitle": {
                        "string": {
                          "description": "The subtitle for this sidebar."
                        }
                      },
                      "logo": {
                        "path": {
                          "description": "Path to a logo image that will be displayed in the sidebar."
                        }
                      },
                      "search": {
                        "boolean": {
                          "description": "Include a search control in the sidebar."
                        }
                      },
                      "tools": {
                        "arrayOf": {
                          "ref": "tool-item"
                        },
                        "description": "List of sidebar tools"
                      },
                      "contents": {
                        "ref": "sidebar-contents",
                        "description": "List of items for the sidebar"
                      },
                      "style": {
                        "enum": [
                          "docked",
                          "floating"
                        ],
                        "description": "The style of sidebar (`docked` or `floating`).",
                        "default": "floating"
                      },
                      "background": {
                        "anyOf": [
                          {
                            "enum": [
                              "primary",
                              "secondary",
                              "success",
                              "danger",
                              "warning",
                              "info",
                              "light",
                              "dark"
                            ]
                          },
                          "string"
                        ],
                        "description": "The sidebar's background color (named or hex color)."
                      },
                      "foreground": {
                        "anyOf": [
                          {
                            "enum": [
                              "primary",
                              "secondary",
                              "success",
                              "danger",
                              "warning",
                              "info",
                              "light",
                              "dark"
                            ]
                          },
                          "string"
                        ],
                        "description": "The sidebar's foreground color (named or hex color)."
                      },
                      "border": {
                        "boolean": {
                          "descrition": "Whether to show a border on the sidebar (defaults to true for 'docked' sidebars)"
                        }
                      },
                      "alignment": {
                        "enum": [
                          "left",
                          "right",
                          "center"
                        ],
                        "description": "Alignment of the items within the sidebar (`left`, `right`, or `center`)"
                      },
                      "collapse-level": {
                        "number": {
                          "description": "The depth at which the sidebar contents should be collapsed by default.",
                          "default": 2
                        }
                      },
                      "pinned": {
                        "boolean": {
                          "description": "When collapsed, pin the collapsed sidebar to the top of the page."
                        }
                      },
                      "header": {
                        "maybeArrayOf": "string",
                        "description": "Markdown to place above sidebar content (text or file path)"
                      },
                      "footer": {
                        "maybeArrayOf": "string",
                        "description": "Markdown to place below sidebar content (text or file path)"
                      }
                    }
                  }
                }
              }
            ],
            "description": "Side navigation options"
          },
          "body-header": {
            "string": {
              "description": "Markdown to insert at the beginning of each page’s body (below the title and author block)."
            }
          },
          "body-footer": {
            "string": {
              "description": "Markdown to insert below each page’s body."
            }
          },
          "margin-header": {
            "maybeArrayOf": "string",
            "description": "Markdown to place above margin content (text or file path)"
          },
          "margin-footer": {
            "maybeArrayOf": "string",
            "description": "Markdown to place below margin content (text or file path)"
          },
          "page-navigation": {
            "boolean": {
              "description": "Provide next and previous article links in footer"
            }
          },
          "page-footer": {
            "anyOf": [
              "string",
              {
                "object": {
                  "properties": {
                    "left": {
                      "ref": "page-footer-region",
                      "description": "Footer left content"
                    },
                    "right": {
                      "ref": "page-footer-region",
                      "description": "Footer right content"
                    },
                    "center": {
                      "ref": "page-footer-region",
                      "description": "Footer center content"
                    },
                    "border": {
                      "anyOf": [
                        "boolean",
                        "string"
                      ],
                      "description": "Footer border (`true`, `false`, or a border color)"
                    },
                    "background": {
                      "schema": "string",
                      "description": "Footer background color"
                    },
                    "foreground": {
                      "schema": "string",
                      "description": "Footer foreground color"
                    }
                  },
                  "closed": true
                }
              }
            ],
            "description": "Shared page footer"
          },
          "image": {
            "path": {
              "description": "Default site thumbnail image for `twitter` /`open-graph`\n"
            }
          },
          "comments": {
            "schema": {
              "ref": "comments"
            }
          },
          "open-graph": {
            "anyOf": [
              "boolean",
              {
                "object": {
                  "super": {
                    "resolveRef": "social-metadata"
                  },
                  "properties": {
                    "locale": {
                      "string": {
                        "description": "Locale of open graph metadata"
                      }
                    },
                    "site-name": {
                      "string": {
                        "description": {
                          "short": "Name that should be displayed for the overall site",
                          "long": "Name that should be displayed for the overall site. If not explicitly \nprovided in the `open-graph` metadata, Quarto will use the website or\nbook `title` by default.\n"
                        }
                      }
                    }
                  },
                  "closed": true
                }
              }
            ],
            "description": "Publish open graph metadata"
          },
          "twitter-card": {
            "anyOf": [
              "boolean",
              {
                "object": {
                  "super": {
                    "resolveRef": "social-metadata"
                  },
                  "properties": {
                    "card-style": {
                      "enum": [
                        "summary",
                        "summary_large_image"
                      ],
                      "description": {
                        "short": "Card style",
                        "long": "Card style (`summary` or `summary_large_image`).\n\nIf this is not provided, the best style will automatically\nselected based upon other metadata. You can learn more about Twitter Card\nstyles [here](https://developer.twitter.com/en/docs/twitter-for-websites/cards/overview/abouts-cards).\n"
                      }
                    },
                    "creator": {
                      "string": {
                        "description": "`@username` of the content creator (must be a quoted string)"
                      }
                    },
                    "site": {
                      "string": {
                        "description": "`@username` of the website (must be a quoted string)"
                      }
                    }
                  },
                  "closed": true
                }
              }
            ],
            "description": "Publish twitter card metadata"
          }
        }
      }
    },
    {
      "id": "chapter-item",
      "anyOf": [
        {
          "ref": "navigation-item"
        },
        {
          "object": {
            "part": {
              "string": {
                "description": "Part title or path to input file"
              }
            },
            "chapters": {
              "arrayOf": {
                "ref": "navigation-item"
              },
              "description": "Path to chapter input file"
            },
            "required": [
              "part"
            ]
          }
        }
      ]
    },
    {
      "id": "chapter-list",
      "arrayOf": {
        "ref": "chapter-item"
      }
    },
    {
      "id": "crossref-labels-schema",
      "string": {
        "completions": [
          "alpha",
          "arabic",
          "roman"
        ]
      }
    },
    {
      "id": "epub-contributor",
      "anyOf": [
        "string",
        {
          "maybeArrayOf": {
            "object": {
              "properties": {
                "role": {
                  "string": {
                    "description": {
                      "short": "The role of this creator or contributor.",
                      "long": "The role of this creator or contributor using \n[MARC relators](https://loc.gov/marc/relators/relaterm.html). Human readable\ntranslations to commonly used relators (e.g. 'author', 'editor') will \nattempt to be automatically translated.\n"
                    }
                  }
                },
                "file-as": {
                  "string": {
                    "description": "An alternate version of the creator or contributor text used for alphabatizing."
                  }
                },
                "text": {
                  "string": {
                    "description": "The text describing the creator or contributor (for example, creator name)."
                  }
                }
              }
            }
          }
        }
      ]
    },
    {
      "id": "format-language",
      "object": {
        "properties": {
          "toc-title-document": "string",
          "toc-title-website": "string",
          "callout-tip-caption": "string",
          "callout-note-caption": "string",
          "callout-warning-caption": "string",
          "callout-important-caption": "string",
          "callout-caution-caption": "string",
          "section-title-abstract": "string",
          "section-title-footnotes": "string",
          "section-title-appendices": "string",
          "code-summary": "string",
          "code-tools-menu-caption": "string",
          "code-tools-show-all-code": "string",
          "code-tools-hide-all-code": "string",
          "code-tools-view-source": "string",
          "code-tools-source-code": "string",
          "search-no-results-text": "string",
          "copy-button-tooltip": "string",
          "copy-button-tooltip-success": "string",
          "repo-action-links-edit": "string",
          "repo-action-links-source": "string",
          "repo-action-links-issue": "string",
          "search-matching-documents-text": "string",
          "search-copy-link-title": "string",
          "search-hide-matches-text": "string",
          "search-more-match-text": "string",
          "search-more-matches-text": "string",
          "search-clear-button-title": "string",
          "search-detached-cancel-button-title": "string",
          "search-submit-button-title": "string",
          "crossref-fig-title": "string",
          "crossref-tbl-title": "string",
          "crossref-lst-title": "string",
          "crossref-thm-title": "string",
          "crossref-lem-title": "string",
          "crossref-cor-title": "string",
          "crossref-prp-title": "string",
          "crossref-cnj-title": "string",
          "crossref-def-title": "string",
          "crossref-exm-title": "string",
          "crossref-exr-title": "string",
          "crossref-fig-prefix": "string",
          "crossref-tbl-prefix": "string",
          "crossref-lst-prefix": "string",
          "crossref-sec-prefix": "string",
          "crossref-eq-prefix": "string",
          "crossref-thm-prefix": "string",
          "crossref-lem-prefix": "string",
          "crossref-cor-prefix": "string",
          "crossref-prp-prefix": "string",
          "crossref-cnj-prefix": "string",
          "crossref-def-prefix": "string",
          "crossref-exm-prefix": "string",
          "crossref-exr-prefix": "string",
          "crossref-lof-title": "string",
          "crossref-lot-title": "string",
          "crossref-lol-title": "string"
        },
        "errorDescription": "be a format language description object"
      }
    },
    {
      "id": "website-about",
      "object": {
        "closed": true,
        "properties": {
          "id": {
            "string": {
              "description": {
                "short": "The target id for the about page.",
                "long": "The target id of this about page. When the about page is rendered, it will \nplace read the contents of a `div` with this id into the about template that you \nhave selected (and replace the contents with the rendered about content).\n\nIf no such `div` is defined on the page, a `div` with this id will be created \nand appended to the end of the page.\n"
              }
            }
          },
          "template": {
            "enum": [
              "jolla",
              "trestles",
              "solana",
              "marquee",
              "broadside"
            ],
            "description": {
              "short": "The template to use to layout this about page.",
              "long": "The template to use to layout this about page. Choose from:\n\n- `jolla`\n- `trestles`\n- `solana`\n- `marquee`\n- `broadside`\n"
            }
          },
          "image": {
            "path": {
              "description": {
                "short": "The path to the main image on the about page.",
                "long": "The path to the main image on the about page. If not specified, \nthe `image` provided for the document itself will be used.\n"
              }
            }
          },
          "image-width": {
            "string": {
              "description": {
                "short": "A valid CSS width for the about page image.",
                "long": "A valid CSS width for the about page image.\n"
              }
            }
          },
          "image-shape": {
            "enum": [
              "rectangle",
              "round",
              "rounded"
            ],
            "description": {
              "short": "The shape of the image on the about page.",
              "long": "The shape of the image on the about page.\n\n- `rectangle`\n- `round`\n- `rounded`\n"
            }
          },
          "links": {
            "arrayOf": {
              "ref": "navigation-item"
            }
          }
        }
      }
    },
    {
      "id": "website-listing",
      "object": {
        "closed": true,
        "properties": {
          "id": {
            "string": {
              "description": {
                "short": "The id of this listing.",
                "long": "The id of this listing. When the listing is rendered, it will \nplace the contents into a `div` with this id. If no such `div` is defined on the \npage, a `div` with this id will be created and appended to the end of the page.\n\nIn no `id` is provided for a listing, Quarto will synthesize one when rendering the page.\n"
              }
            }
          },
          "type": {
            "enum": [
              "default",
              "table",
              "grid"
            ],
            "description": {
              "short": "The type of listing to create.",
              "long": "The type of listing to create. Choose one of:\n\n- `default`: A blog style list of items\n- `table`: A table of items\n- `grid`: A grid of item cards\n"
            }
          },
          "contents": {
            "anyOf": [
              {
                "maybeArrayOf": "string"
              },
              {
                "object": {
                  "additionalProperties": true
                }
              }
            ],
            "description": "The files or path globs of Quarto documents or YAML files that should be included in the listing."
          },
          "sort": {
            "maybeArrayOf": "string",
            "description": {
              "short": "Sort items in the listing by these fields.",
              "long": "Sort items in the listing by these fields. The sort key is made up of a \nfield name followed by a direction `asc` or `desc`.\n\nFor example:\n`date asc`\n"
            }
          },
          "max-items": {
            "number": {
              "description": {
                "short": "The maximum number of items to include in this listing."
              }
            }
          },
          "page-size": {
            "number": {
              "description": {
                "short": "The number of items to display on a page."
              }
            }
          },
          "sort-ui": {
            "anyOf": [
              "boolean",
              {
                "arrayOf": "string"
              }
            ],
            "description": {
              "short": "Shows or hides the sorting control for the listing.",
              "long": "Shows or hides the sorting control for the listing. To control the \nfields that will be displayed in the sorting control, provide a list\nof field names.\n"
            }
          },
          "filter-ui": {
            "anyOf": [
              "boolean",
              {
                "arrayOf": "string"
              }
            ],
            "description": {
              "short": "Shows or hides the filtering control for the listing.",
              "long": "Shows or hides the filtering control for the listing. To control the \nfields that will be used to filter the listing, provide a list\nof field names. By default all fields of the listing will be used\nwhen filtering.\n"
            }
          },
          "categories": {
            "anyOf": [
              "boolean",
              {
                "enum": [
                  "numbered",
                  "unnumbered",
                  "cloud"
                ]
              }
            ],
            "description": {
              "short": "Display item categories from this listing in the margin of the page.",
              "long": "Display item categories from this listing in the margin of the page.\n\n  - `numbered`: Category list with number of items\n  - `unnumbered`: Category list\n  - `cloud`: Word cloud style categories\n"
            }
          },
          "feed": {
            "anyOf": [
              "boolean",
              {
                "object": {
                  "closed": true,
                  "properties": {
                    "items": {
                      "number": {
                        "description": "The number of items to include in your feed. Defaults to 20.\n"
                      }
                    },
                    "type": {
                      "enum": [
                        "full",
                        "partial"
                      ],
                      "description": {
                        "short": "Whether to include full or partial content in the feed.",
                        "long": "Whether to include full or partial content in the feed.\n\n- `full` (default): Include the complete content of the document in the feed.\n- `partial`: Include only the first paragraph of the document in the feed.\n"
                      }
                    },
                    "title": {
                      "string": {
                        "description": {
                          "short": "The title for this feed.",
                          "long": "The title for this feed. Defaults to the site title provided the Quarto project.\n"
                        }
                      }
                    },
                    "image": {
                      "path": {
                        "description": {
                          "short": "The path to an image for this feed.",
                          "long": "The path to an image for this feed. If not specified, the image for the page the listing \nappears on will be used, otherwise an image will be used if specified for the site \nin the Quarto project.\n"
                        }
                      }
                    },
                    "description": {
                      "string": {
                        "description": {
                          "short": "The description of this feed.",
                          "long": "The description of this feed. If not specified, the description for the page the \nlisting appears on will be used, otherwise the description \nof the site will be used if specified in the Quarto project.\n"
                        }
                      }
                    },
                    "language": {
                      "string": {
                        "description": {
                          "short": "The language of the feed.",
                          "long": "The language of the feed. Omitted if not specified. \nSee [https://www.rssboard.org/rss-language-codes](https://www.rssboard.org/rss-language-codes)\nfor a list of valid language codes.\n"
                        }
                      }
                    },
                    "categories": {
                      "maybeArrayOf": {
                        "string": {
                          "description": "A list of categories for which to create separate RSS feeds containing only posts with that category."
                        }
                      }
                    }
                  }
                }
              }
            ],
            "description": "Enables an RSS feed for the listing."
          },
          "date-format": {
            "string": {
              "description": {
                "short": "The date format to use when displaying dates (e.g. d-M-yyy).",
                "long": "The date format to use when displaying dates (e.g. d-M-yyy). \nLearn more about supported date formatting values [here](https://deno.land/std@0.125.0/datetime).\n"
              }
            }
          },
          "max-description-length": {
            "number": {
              "description": {
                "short": "The maximum length (in characters) of the description displayed in the listing.",
                "long": "The maximum length (in characters) of the description displayed in the listing.\nDefaults to 175.\n"
              }
            }
          },
          "image-placeholder": {
            "string": {
              "description": "The default image to use if an item in the listing doesn't have an image."
            }
          },
          "image-align": {
            "enum": [
              "left",
              "right"
            ],
            "description": "In `default` type listings, whether to place the image on the right or left side of the post content (`left` or `right`)."
          },
          "image-height": {
            "string": {
              "description": {
                "short": "The height of the image being displayed.",
                "long": "The height of the image being displayed (a CSS height string).\n\nThe width is automatically determined and the image will fill the rectangle without scaling (cropped to fill).\n"
              }
            }
          },
          "grid-columns": {
            "number": {
              "description": {
                "short": "In `grid` type listings, the number of columns in the grid display.",
                "long": "In grid type listings, the number of columns in the grid display.\nDefaults to 3.\n"
              }
            }
          },
          "grid-item-border": {
            "boolean": {
              "description": {
                "short": "In `grid` type listings, whether to display a border around the item card.",
                "long": "In grid type listings, whether to display a border around the item card. Defaults to `true`.\n"
              }
            }
          },
          "grid-item-align": {
            "enum": [
              "left",
              "right",
              "center"
            ],
            "description": {
              "short": "In `grid` type listings, the alignment of the content within the card.",
              "long": "In grid type listings, the alignment of the content within the card (`left` (default), `right`, or `center`).\n"
            }
          },
          "table-striped": {
            "boolean": {
              "description": {
                "short": "In `table` type listings, display the table rows with alternating background colors.",
                "long": "In table type listings, display the table rows with alternating background colors.\nDefaults to `false`.\n"
              }
            }
          },
          "table-hover": {
            "boolean": {
              "description": {
                "short": "In `table` type listings, highlight rows of the table when the user hovers the mouse over them.",
                "long": "In table type listings, highlight rows of the table when the user hovers the mouse over them.\nDefaults to false.\n"
              }
            }
          },
          "template": {
            "path": {
              "description": {
                "short": "The path to a custom listing template.",
                "long": "The path to a custom listing template.\n"
              }
            }
          },
          "fields": {
            "arrayOf": "string",
            "description": {
              "short": "The list of fields to include in this listing",
              "long": "The list of fields to include in this listing.\n"
            }
          },
          "field-display-names": {
            "object": {
              "description": {
                "short": "A mapping of display names for listing fields.",
                "long": "A mapping that provides display names for specific fields. For example, to display the title column as ‘Report’ in a table listing you would write:\n\n```yaml\nlisting:\n  field-display-names:\n  title: \"Report\"\n```\n"
              }
            }
          },
          "field-types": {
            "object": {
              "description": {
                "short": "Provides the date type for the field of a listing item.",
                "long": "Provides the date type for the field of a listing item. Unknown fields are treated\nas strings unless a type is provided. Valid types are `date`, `number`.\n"
              }
            }
          },
          "field-links": {
            "arrayOf": "string",
            "description": {
              "short": "This list of fields to display as links in a table listing.",
              "long": "The list of fields to display as hyperlinks to the source document \nwhen the listing type is a table. By default, only the `title` or \n`filename` is displayed as a link.\n"
            }
          },
          "field-required": {
            "arrayOf": "string",
            "description": {
              "short": "Fields that items in this listing must have populated.",
              "long": "Fields that items in this listing must have populated.\nIf a listing is rendered and one more items in this listing \nis missing a required field, an error will occur and the render will.\n"
            }
          }
        }
      }
    },
    {
      "id": "csl-date",
      "anyOf": [
        "string",
        {
          "maybeArrayOf": "number"
        }
      ]
    },
    {
      "id": "csl-person",
      "anyOf": [
        {
          "maybeArrayOf": "string"
        },
        {
          "maybeArrayOf": {
            "object": {
              "properties": {
                "family-name": {
                  "string": {
                    "description": "The family name."
                  }
                },
                "given-name": {
                  "string": {
                    "description": "The given name."
                  }
                }
              }
            }
          }
        }
      ]
    },
    {
      "id": "csl-number",
      "anyOf": [
        "number",
        "string"
      ]
    },
    {
      "id": "csl-item",
      "object": {
        "closed": true,
        "properties": {
          "abstract": {
            "string": {
              "description": "Abstract of the item (e.g. the abstract of a journal article)"
            }
          },
          "accessed": {
            "ref": "csl-date",
            "description": "Date the item has been accessed."
          },
          "annote": {
            "string": {
              "description": {
                "short": "Short markup, decoration, or annotation to the item (e.g., to indicate items included in a review).",
                "long": "Short markup, decoration, or annotation to the item (e.g., to indicate items included in a review);\n\nFor descriptive text (e.g., in an annotated bibliography), use `note` instead\n"
              }
            }
          },
          "archive": {
            "string": {
              "description": "Archive storing the item"
            }
          },
          "archive-collection": {
            "string": {
              "description": "Collection the item is part of within an archive."
            }
          },
          "archive_collection": {
            "schema": "string",
            "hidden": true
          },
          "archive-location": {
            "string": {
              "description": "Storage location within an archive (e.g. a box and folder number)."
            }
          },
          "archive_location": {
            "schema": "string",
            "hidden": true
          },
          "archive-place": {
            "string": {
              "description": "Geographic location of the archive."
            }
          },
          "author": {
            "ref": "csl-person",
            "description": "The author(s) of the item."
          },
          "authority": {
            "string": {
              "description": "Issuing or judicial authority (e.g. \"USPTO\" for a patent, \"Fairfax Circuit Court\" for a legal case)."
            }
          },
          "available-date": {
            "ref": "csl-date",
            "description": {
              "short": "Date the item was initially available",
              "long": "Date the item was initially available (e.g. the online publication date of a journal \narticle before its formal publication date; the date a treaty was made available for signing).\n"
            }
          },
          "call-number": {
            "string": {
              "description": "Call number (to locate the item in a library)."
            }
          },
          "chair": {
            "ref": "csl-person",
            "description": "The person leading the session containing a presentation (e.g. the organizer of the `container-title` of a `speech`)."
          },
          "chapter-number": {
            "ref": "csl-number",
            "description": "Chapter number (e.g. chapter number in a book; track number on an album)."
          },
          "citation-key": {
            "string": {
              "description": {
                "short": "Identifier of the item in the input data file (analogous to BiTeX entrykey).",
                "long": "Identifier of the item in the input data file (analogous to BiTeX entrykey);\n\nUse this variable to facilitate conversion between word-processor and plain-text writing systems;\nFor an identifer intended as formatted output label for a citation \n(e.g. “Ferr78”), use `citation-label` instead\n"
              }
            }
          },
          "citation-label": {
            "string": {
              "description": {
                "short": "Label identifying the item in in-text citations of label styles (e.g. \"Ferr78\").",
                "long": "Label identifying the item in in-text citations of label styles (e.g. \"Ferr78\");\n\nMay be assigned by the CSL processor based on item metadata; For the identifier of the item \nin the input data file, use `citation-key` instead\n"
              }
            }
          },
          "citation-number": {
            "ref": "csl-number",
            "description": "Index (starting at 1) of the cited reference in the bibliography (generated by the CSL processor).",
            "hidden": true
          },
          "collection-editor": {
            "ref": "csl-person",
            "description": "Editor of the collection holding the item (e.g. the series editor for a book)."
          },
          "collection-number": {
            "ref": "csl-number",
            "description": "Number identifying the collection holding the item (e.g. the series number for a book)"
          },
          "collection-title": {
            "string": {
              "description": "Title of the collection holding the item (e.g. the series title for a book; the lecture series title for a presentation)."
            }
          },
          "compiler": {
            "ref": "csl-person",
            "description": "Person compiling or selecting material for an item from the works of various persons or bodies (e.g. for an anthology)."
          },
          "composer": {
            "ref": "csl-person",
            "description": "Composer (e.g. of a musical score)."
          },
          "container-author": {
            "ref": "csl-person",
            "description": "Author of the container holding the item (e.g. the book author for a book chapter)."
          },
          "container-title": {
            "string": {
              "description": {
                "short": "Title of the container holding the item.",
                "long": "Title of the container holding the item (e.g. the book title for a book chapter, \nthe journal title for a journal article; the album title for a recording; \nthe session title for multi-part presentation at a conference)\n"
              }
            }
          },
          "container-title-short": {
            "string": {
              "description": "Short/abbreviated form of container-title;"
            },
            "hidden": true
          },
          "contributor": {
            "ref": "csl-person",
            "description": "A minor contributor to the item; typically cited using “with” before the name when listed in a bibliography."
          },
          "curator": {
            "ref": "csl-person",
            "description": "Curator of an exhibit or collection (e.g. in a museum)."
          },
          "dimensions": {
            "string": {
              "description": "Physical (e.g. size) or temporal (e.g. running time) dimensions of the item."
            }
          },
          "director": {
            "ref": "csl-person",
            "description": "Director (e.g. of a film)."
          },
          "division": {
            "string": {
              "description": "Minor subdivision of a court with a `jurisdiction` for a legal item"
            }
          },
          "doi": {
            "string": {
              "description": "Digital Object Identifier (e.g. \"10.1128/AEM.02591-07\")"
            }
          },
          "DOI": {
            "schema": "string",
            "hidden": true
          },
          "edition": {
            "ref": "csl-number",
            "description": "(Container) edition holding the item (e.g. \"3\" when citing a chapter in the third edition of a book)."
          },
          "editor": {
            "ref": "csl-person",
            "description": "The editor of the item."
          },
          "editorial-director": {
            "ref": "csl-person",
            "description": "Managing editor (\"Directeur de la Publication\" in French)."
          },
          "editor-translator": {
            "ref": "csl-person",
            "description": {
              "short": "Combined editor and translator of a work.",
              "long": "Combined editor and translator of a work.\n\nThe citation processory must be automatically generate if editor and translator variables \nare identical; May also be provided directly in item data.\n"
            }
          },
          "event": {
            "schema": "string",
            "hidden": true
          },
          "event-date": {
            "ref": "csl-date",
            "description": "Date the event related to an item took place."
          },
          "event-title": {
            "string": {
              "description": "Name of the event related to the item (e.g. the conference name when citing a conference paper; the meeting where presentation was made)."
            }
          },
          "event-place": {
            "string": {
              "description": "Geographic location of the event related to the item (e.g. \"Amsterdam, The Netherlands\")."
            }
          },
          "executive-producer": {
            "ref": "csl-person",
            "description": "Executive producer of the item (e.g. of a television series)."
          },
          "first-reference-note-number": {
            "ref": "csl-number",
            "description": {
              "short": "Number of a preceding note containing the first reference to the item.",
              "long": "Number of a preceding note containing the first reference to the item\n\nAssigned by the CSL processor; Empty in non-note-based styles or when the item hasn't \nbeen cited in any preceding notes in a document\n"
            },
            "hidden": true
          },
          "genre": {
            "string": {
              "description": {
                "short": "Type, class, or subtype of the item",
                "long": "Type, class, or subtype of the item (e.g. \"Doctoral dissertation\" for a PhD thesis; \"NIH Publication\" for an NIH technical report);\n\nDo not use for topical descriptions or categories (e.g. \"adventure\" for an adventure movie)\n"
              }
            }
          },
          "guest": {
            "ref": "csl-person",
            "description": "Guest (e.g. on a TV show or podcast)."
          },
          "host": {
            "ref": "csl-person",
            "description": "Host of the item (e.g. of a TV show or podcast)."
          },
          "illustrator": {
            "ref": "csl-person",
            "description": "Illustrator (e.g. of a children’s book or graphic novel)."
          },
          "interviewer": {
            "ref": "csl-person",
            "description": "Interviewer (e.g. of an interview)."
          },
          "isbn": {
            "string": {
              "description": "International Standard Book Number (e.g. \"978-3-8474-1017-1\")."
            }
          },
          "ISBN": {
            "schema": "string",
            "hidden": true
          },
          "issn": {
            "string": {
              "description": "International Standard Serial Number."
            }
          },
          "ISSN": {
            "schema": "string",
            "hidden": true
          },
          "issue": {
            "ref": "csl-number",
            "description": {
              "short": "Issue number of the item or container holding the item",
              "long": "Issue number of the item or container holding the item (e.g. \"5\" when citing a \njournal article from journal volume 2, issue 5);\n\nUse `volume-title` for the title of the issue, if any.\n"
            }
          },
          "issued": {
            "ref": "csl-date",
            "description": "Date the item was issued/published."
          },
          "jurisdiction": {
            "string": {
              "description": "Geographic scope of relevance (e.g. \"US\" for a US patent; the court hearing a legal case)."
            }
          },
          "keyword": {
            "string": {
              "description": "Keyword(s) or tag(s) attached to the item."
            }
          },
          "language": {
            "string": {
              "description": {
                "short": "The language of the item.",
                "long": "The language of the item;\n\nShould be entered as an ISO 639-1 two-letter language code (e.g. \"en\", \"zh\"), \noptionally with a two-letter locale code (e.g. \"de-DE\", \"de-AT\")\n"
              }
            }
          },
          "license": {
            "string": {
              "description": {
                "short": "The license information applicable to an item.",
                "long": "The license information applicable to an item (e.g. the license an article \nor software is released under; the copyright information for an item; \nthe classification status of a document)\n"
              }
            }
          },
          "locator": {
            "ref": "csl-number",
            "description": {
              "short": "A cite-specific pinpointer within the item.",
              "long": "A cite-specific pinpointer within the item (e.g. a page number within a book, \nor a volume in a multi-volume work).\n\nMust be accompanied in the input data by a label indicating the locator type \n(see the Locators term list).\n"
            }
          },
          "medium": {
            "string": {
              "description": "Description of the item’s format or medium (e.g. \"CD\", \"DVD\", \"Album\", etc.)"
            }
          },
          "narrator": {
            "ref": "csl-person",
            "description": "Narrator (e.g. of an audio book)."
          },
          "note": {
            "string": {
              "description": "Descriptive text or notes about an item (e.g. in an annotated bibliography)."
            }
          },
          "number": {
            "ref": "csl-number",
            "description": "Number identifying the item (e.g. a report number)."
          },
          "number-of-pages": {
            "ref": "csl-number",
            "description": "Total number of pages of the cited item."
          },
          "number-of-volumes": {
            "ref": "csl-number",
            "description": "Total number of volumes, used when citing multi-volume books and such."
          },
          "organizer": {
            "ref": "csl-person",
            "description": "Organizer of an event (e.g. organizer of a workshop or conference)."
          },
          "original-author": {
            "ref": "csl-person",
            "description": {
              "short": "The original creator of a work.",
              "long": "The original creator of a work (e.g. the form of the author name \nlisted on the original version of a book; the historical author of a work; \nthe original songwriter or performer for a musical piece; the original \ndeveloper or programmer for a piece of software; the original author of an \nadapted work such as a book adapted into a screenplay)\n"
            }
          },
          "original-date": {
            "ref": "csl-date",
            "description": "Issue date of the original version."
          },
          "original-publisher": {
            "string": {
              "description": "Original publisher, for items that have been republished by a different publisher."
            }
          },
          "original-publisher-place": {
            "string": {
              "description": "Geographic location of the original publisher (e.g. \"London, UK\")."
            }
          },
          "original-title": {
            "string": {
              "description": "Title of the original version (e.g. \"Война и мир\", the untranslated Russian title of \"War and Peace\")."
            }
          },
          "page": {
            "ref": "csl-number",
            "description": "Range of pages the item (e.g. a journal article) covers in a container (e.g. a journal issue)."
          },
          "page-first": {
            "ref": "csl-number",
            "description": "First page of the range of pages the item (e.g. a journal article) covers in a container (e.g. a journal issue)."
          },
          "page-last": {
            "ref": "csl-number",
            "description": "Last page of the range of pages the item (e.g. a journal article) covers in a container (e.g. a journal issue)."
          },
          "part-number": {
            "ref": "csl-number",
            "description": {
              "short": "Number of the specific part of the item being cited (e.g. part 2 of a journal article).",
              "long": "Number of the specific part of the item being cited (e.g. part 2 of a journal article).\n\nUse `part-title` for the title of the part, if any.\n"
            }
          },
          "part-title": {
            "string": {
              "description": "Title of the specific part of an item being cited."
            }
          },
          "performer": {
            "ref": "csl-person",
            "description": "Performer of an item (e.g. an actor appearing in a film; a muscian performing a piece of music)."
          },
          "pmcid": {
            "string": {
              "description": "PubMed Central reference number."
            }
          },
          "PMCID": {
            "schema": "string",
            "hidden": true
          },
          "pmid": {
            "string": {
              "description": "PubMed reference number."
            }
          },
          "PMID": {
            "schema": "string",
            "hidden": true
          },
          "printing-number": {
            "ref": "csl-number",
            "description": "Printing number of the item or container holding the item."
          },
          "producer": {
            "ref": "csl-person",
            "description": "Producer (e.g. of a television or radio broadcast)."
          },
          "publisher": {
            "string": {
              "description": "The publisher of the item."
            }
          },
          "publisher-place": {
            "string": {
              "description": "The geographic location of the publisher."
            }
          },
          "recipient": {
            "ref": "csl-person",
            "description": "Recipient (e.g. of a letter)."
          },
          "references": {
            "string": {
              "short": "Resources related to the procedural history of a legal case or legislation.",
              "long": "Resources related to the procedural history of a legal case or legislation;\n\nCan also be used to refer to the procedural history of other items (e.g. \n\"Conference canceled\" for a presentation accepted as a conference that was subsequently \ncanceled; details of a retraction or correction notice)\n"
            }
          },
          "reviewed-author": {
            "ref": "csl-person",
            "description": "Author of the item reviewed by the current item."
          },
          "reviewed-genre": {
            "string": {
              "description": "Type of the item being reviewed by the current item (e.g. book, film)."
            }
          },
          "reviewed-title": {
            "string": {
              "description": "Title of the item reviewed by the current item."
            }
          },
          "scale": {
            "string": {
              "description": "Scale of e.g. a map or model."
            }
          },
          "script-writer": {
            "ref": "csl-person",
            "description": "Writer of a script or screenplay (e.g. of a film)."
          },
          "section": {
            "ref": "csl-number",
            "description": "Section of the item or container holding the item (e.g. \"§2.0.1\" for a law; \"politics\" for a newspaper article)."
          },
          "series-creator": {
            "ref": "csl-person",
            "description": "Creator of a series (e.g. of a television series)."
          },
          "source": {
            "string": {
              "description": "Source from whence the item originates (e.g. a library catalog or database)."
            }
          },
          "status": {
            "string": {
              "description": "Publication status of the item (e.g. \"forthcoming\"; \"in press\"; \"advance online publication\"; \"retracted\")"
            }
          },
          "submitted": {
            "ref": "csl-date",
            "description": "Date the item (e.g. a manuscript) was submitted for publication."
          },
          "supplement-number": {
            "ref": "csl-number",
            "description": "Supplement number of the item or container holding the item (e.g. for secondary legal items that are regularly updated between editions)."
          },
          "title": {
            "string": {
              "description": "The primary title of the item."
            }
          },
          "title-short": {
            "string": {
              "description": "Short/abbreviated form of`title`."
            },
            "hidden": true
          },
          "translator": {
            "ref": "csl-person",
            "description": "Translator"
          },
          "type": {
            "enum": [
              "article",
              "article-journal",
              "article-magazine",
              "article-newspaper",
              "bill",
              "book",
              "broadcast",
              "chapter",
              "classic",
              "collection",
              "dataset",
              "document",
              "entry",
              "entry-dictionary",
              "entry-encyclopedia",
              "event",
              "figure",
              "graphic",
              "hearing",
              "interview",
              "legal_case",
              "legislation",
              "manuscript",
              "map",
              "motion_picture",
              "musical_score",
              "pamphlet",
              "paper-conference",
              "patent",
              "performance",
              "periodical",
              "personal_communication",
              "post",
              "post-weblog",
              "regulation",
              "report",
              "review",
              "review-book",
              "software",
              "song",
              "speech",
              "standard",
              "thesis",
              "treaty",
              "webpage"
            ],
            "description": "The type of the item."
          },
          "url": {
            "string": {
              "description": "Uniform Resource Locator (e.g. \"https://aem.asm.org/cgi/content/full/74/9/2766\")"
            }
          },
          "URL": {
            "schema": "string",
            "hidden": true
          },
          "version": {
            "ref": "csl-number",
            "description": "Version of the item (e.g. \"2.0.9\" for a software program)."
          },
          "volume": {
            "ref": "csl-number",
            "description": {
              "short": "Volume number of the item (e.g. “2” when citing volume 2 of a book) or the container holding the item.",
              "long": "Volume number of the item (e.g. \"2\" when citing volume 2 of a book) or the container holding the \nitem (e.g. \"2\" when citing a chapter from volume 2 of a book).\n\nUse `volume-title` for the title of the volume, if any.\n"
            }
          },
          "volume-title": {
            "string": {
              "description": {
                "short": "Title of the volume of the item or container holding the item.",
                "long": "Title of the volume of the item or container holding the item.\n\nAlso use for titles of periodical special issues, special sections, and the like.\n"
              }
            }
          },
          "year-suffix": {
            "string": {
              "description": "Disambiguating year suffix in author-date styles (e.g. \"a\" in \"Doe, 1999a\")."
            }
          }
        }
      }
    }
  ],
  "schema/document-about.yml": [
    {
      "name": "about",
      "tags": {
        "formats": [
          "$html-doc"
        ]
      },
      "schema": {
        "anyOf": [
          {
            "enum": [
              "jolla",
              "trestles",
              "solana",
              "marquee",
              "broadside"
            ]
          },
          {
            "ref": "website-about"
          }
        ]
      },
      "description": {
        "short": "Specifies that the page is an 'about' page and which template to use when laying out the page.",
        "long": "Specifies that the page is an 'about' page and which template to use when laying out the page.\n\nThe allowed values are either:\n\n- one of the possible template values (`jolla`, `trestles`, `solana`, `marquee`, or `broadside`))\n- an object describing the 'about' page in more detail. See [About Pages](https://quarto.org/docs/websites/website-about.html) for more.\n"
      }
    }
  ],
  "schema/document-attributes.yml": [
    {
      "name": "title",
      "schema": "string",
      "description": "Document title"
    },
    {
      "name": "subtitle",
      "schema": "string",
      "tags": {
        "formats": [
          "$pdf-all",
          "$html-all",
          "context",
          "muse",
          "odt"
        ]
      },
      "description": "Identifies the subtitle of the document."
    },
    {
      "name": "date",
      "schema": "string",
      "description": "Document date"
    },
    {
      "name": "author",
      "schema": {
        "maybeArrayOf": {
          "anyOf": [
            "object",
            "string"
          ]
        }
      },
      "description": "Author or authors of the document"
    },
    {
      "name": "affiliation",
      "schema": {
        "maybeArrayOf": {
          "anyOf": [
            "object",
            "string"
          ]
        }
      },
      "tags": {
        "formats": [
          "$jats-all"
        ]
      },
      "description": {
        "short": "The list of organizations with which contributors are affiliated.",
        "long": "The list of organizations with which contributors are\naffiliated. Each institution is added as an [`<aff>`] element to\nthe author's contrib-group. See the Pandoc [JATS documentation](https://pandoc.org/jats.html) \nfor details on `affiliation` fields.\n"
      }
    },
    {
      "name": "copyright",
      "schema": "object",
      "tags": {
        "formats": [
          "$jats-all"
        ]
      },
      "description": {
        "short": "Licensing and copyright information.",
        "long": "Licensing and copyright information. This information is\nrendered via the [`<permissions>`](https://jats.nlm.nih.gov/publishing/tag-library/1.2/element/permissions.html) element.\nThe variables `type`, `link`, and `text` should always be used\ntogether. See the Pandoc [JATS documentation](https://pandoc.org/jats.html)\nfor details on `copyright` fields.\n"
      }
    },
    {
      "name": "article",
      "schema": "object",
      "tags": {
        "formats": [
          "$jats-all"
        ]
      },
      "description": {
        "short": "Information concerning the article that identifies or describes it.",
        "long": "Information concerning the article that identifies or describes\nit. The key-value pairs within this map are typically used\nwithin the [`<article-meta>`](https://jats.nlm.nih.gov/publishing/tag-library/1.2/element/article-meta.html) element.\nSee the Pandoc [JATS documentation](https://pandoc.org/jats.html) for details on `article` fields.\n"
      }
    },
    {
      "name": "journal",
      "schema": "object",
      "tags": {
        "formats": [
          "$jats-all"
        ]
      },
      "description": {
        "short": "Information on the journal in which the article is published.",
        "long": "Information on the journal in which the article is published.\nSee the Pandoc [JATS documentation](https://pandoc.org/jats.html) for details on `journal` fields.\n"
      }
    },
    {
      "name": "institute",
      "schema": {
        "maybeArrayOf": {
          "anyOf": [
            "object",
            "string"
          ]
        }
      },
      "tags": {
        "formats": [
          "$html-pres",
          "beamer"
        ]
      },
      "description": "Author affiliations for the presentation."
    },
    {
      "name": "abstract",
      "schema": "string",
      "tags": {
        "formats": [
          "$pdf-all",
          "$html-doc",
          "$epub-all",
          "$asciidoc-all",
          "$jats-all",
          "context",
          "ms",
          "odt"
        ]
      },
      "description": "Summary of document"
    },
    {
      "name": "abstract-title",
      "schema": "string",
      "tags": {
        "formats": [
          "$html-doc",
          "$epub-all"
        ]
      },
      "description": "Title used to label document abstract"
    },
    {
      "name": "notes",
      "schema": "string",
      "tags": {
        "formats": [
          "$jats-all"
        ]
      },
      "description": "Additional notes concerning the whole article. Added to the\narticle's frontmatter via the [`<notes>`](https://jats.nlm.nih.gov/publishing/tag-library/1.2/element/notes.html) element.\n"
    },
    {
      "name": "tags",
      "schema": {
        "arrayOf": "string"
      },
      "tags": {
        "formats": [
          "$jats-all"
        ]
      },
      "description": "List of keywords. Items are used as contents of the [`<kwd>`](https://jats.nlm.nih.gov/publishing/tag-library/1.2/element/kwd.html) element; the elements are grouped in a [`<kwd-group>`](https://jats.nlm.nih.gov/publishing/tag-library/1.2/element/kwd-group.html) with the [`kwd-group-type`](https://jats.nlm.nih.gov/publishing/tag-library/1.2/attribute/kwd-group-type.html) value `author`."
    },
    {
      "name": "doi",
      "schema": "string",
      "tags": {
        "formats": [
          "$html-doc"
        ]
      },
      "description": "Displays the document Digital Object Identifier in the header."
    },
    {
      "name": "thanks",
      "schema": "string",
      "tags": {
        "formats": [
          "$pdf-all"
        ]
      },
      "description": "The contents of an acknowledgments footnote after the document title."
    }
  ],
  "schema/document-citation.yml": [
    {
      "name": "citation",
      "schema": {
        "anyOf": [
          {
            "ref": "csl-item"
          },
          "boolean"
        ]
      },
      "description": {
        "short": "Citation information for the document itself.",
        "long": "Citation information for the document itself specified as [CSL](https://docs.citationstyles.org/en/stable/specification.html) \nYAML in the document front matter.\n\nFor more on supported options, see [Citation Metadata](https://quarto.org/docs/reference/metadata/citation.html).\n"
      }
    }
  ],
  "schema/document-code.yml": [
    {
      "name": "code-copy",
      "schema": {
        "anyOf": [
          {
            "enum": [
              "hover"
            ]
          },
          "boolean"
        ]
      },
      "tags": {
        "formats": [
          "$html-all"
        ]
      },
      "default": "hover",
      "description": {
        "short": "Enable a code copy icon for code blocks.",
        "long": "Enable a code copy icon for code blocks. \n\n- `true`: Always show the icon\n- `false`: Never show the icon\n- `hover` (default): Show the icon when the mouse hovers over the code block\n"
      }
    },
    {
      "name": "code-link",
      "schema": "boolean",
      "tags": {
        "engine": "knitr",
        "formats": [
          "$html-files"
        ]
      },
      "default": false,
      "description": {
        "short": "Enables hyper-linking of functions within code blocks \nto their online documentation.\n",
        "long": "Enables hyper-linking of functions within code blocks \nto their online documentation.\n\nCode linking is currently implemented only for the knitr engine \n(via the [downlit](https://downlit.r-lib.org/) package).\n"
      }
    },
    {
      "name": "code-tools",
      "tags": {
        "formats": [
          "$html-doc"
        ]
      },
      "schema": {
        "anyOf": [
          "boolean",
          {
            "object": {
              "properties": {
                "source": {
                  "anyOf": [
                    "boolean",
                    "string"
                  ]
                },
                "toggle": "boolean",
                "caption": "string"
              }
            }
          }
        ]
      },
      "default": false,
      "description": {
        "short": "Include a code tools menu (for hiding and showing code).",
        "long": "Include a code tools menu (for hiding and showing code).\nUse `true` or `false` to enable or disable the standard code \ntools menu. Specify sub-properties `source`, `toggle`, and\n`caption` to customize the behavior and appearnce of code tools.\n"
      }
    },
    {
      "name": "highlight-style",
      "tags": {
        "formats": [
          "$html-all",
          "docx",
          "ms",
          "$pdf-all"
        ]
      },
      "schema": {
        "anyOf": [
          {
            "object": {
              "properties": {
                "light": "path",
                "dark": "path"
              },
              "closed": true
            }
          },
          {
            "string": {
              "completions": [
                "pygments",
                "tango",
                "espresso",
                "zenburn",
                "kate",
                "monochrome",
                "breezedark",
                "haddock",
                "arrow",
                "atom-one",
                "ayu",
                "ayu-mirage",
                "breeze",
                "dracula",
                "github",
                "gruvbox",
                "mokokai",
                "nord",
                "oblivion",
                "printing",
                "radical",
                "solarized",
                "vim-dark"
              ]
            }
          }
        ]
      },
      "description": {
        "short": "Specifies the coloring style to be used in highlighted source code.",
        "long": "Specifies the coloring style to be used in highlighted source code.\n\nInstead of a *STYLE* name, a JSON file with extension\n` .theme` may be supplied.  This will be parsed as a KDE\nsyntax highlighting theme and (if valid) used as the\nhighlighting style.\n"
      }
    },
    {
      "name": "syntax-definition",
      "tags": {
        "formats": [
          "$html-all",
          "docx",
          "ms",
          "$pdf-all"
        ]
      },
      "schema": "path",
      "hidden": true,
      "description": "KDE language syntax definition file (XML)"
    },
    {
      "name": "syntax-definitions",
      "tags": {
        "formats": [
          "$html-all",
          "docx",
          "ms",
          "$pdf-all"
        ]
      },
      "schema": {
        "arrayOf": "path"
      },
      "description": "KDE language syntax definition files (XML)"
    },
    {
      "name": "listings",
      "tags": {
        "formats": [
          "$pdf-all"
        ]
      },
      "schema": "boolean",
      "description": {
        "short": "Use the listings package for LaTeX code blocks.",
        "long": "Use the `listings` package for LaTeX code blocks. The package\ndoes not support multi-byte encoding for source code. To handle UTF-8\nyou would need to use a custom template. This issue is fully\ndocumented here: [Encoding issue with the listings package](https://en.wikibooks.org/wiki/LaTeX/Source_Code_Listings#Encoding_issue)\n"
      }
    },
    {
      "name": "indented-code-classes",
      "tags": {
        "formats": [
          "$html-all",
          "docx",
          "ms",
          "$pdf-all"
        ]
      },
      "schema": {
        "arrayOf": "string"
      },
      "description": "Specify classes to use for all indented code blocks"
    }
  ],
  "schema/document-colors.yml": [
    {
      "name": "fontcolor",
      "schema": "string",
      "tags": {
        "formats": [
          "$html-files"
        ]
      },
      "description": "Sets the CSS `color` property."
    },
    {
      "name": "linkcolor",
      "schema": "string",
      "tags": {
        "formats": [
          "$html-files",
          "context",
          "$pdf-all"
        ]
      },
      "description": {
        "short": "Sets the color of hyperlinks in the document.",
        "long": "For HTML output, sets the CSS `color` property on all links.\n\nFor LaTeX output, The color used for internal links using color options\nallowed by [`xcolor`](https://ctan.org/pkg/xcolor), \nincluding the `dvipsnames`, `svgnames`, and\n`x11names` lists.\n\nFor ConTeXt output, sets the color for both external links and links within the document.\n"
      }
    },
    {
      "name": "monobackgroundcolor",
      "schema": "string",
      "tags": {
        "formats": [
          "html",
          "html4",
          "html5",
          "slidy",
          "slideous",
          "s5",
          "revealjs",
          "dzslides"
        ]
      },
      "description": "Sets the CSS `background-color` property on code elements and adds extra padding."
    },
    {
      "name": "backgroundcolor",
      "schema": "string",
      "tags": {
        "formats": [
          "$html-files"
        ]
      },
      "description": "Sets the CSS `background-color` property on the html element.\n"
    },
    {
      "name": "filecolor",
      "schema": "string",
      "tags": {
        "formats": [
          "$pdf-all"
        ]
      },
      "description": {
        "short": "The color used for external links using color options allowed by `xcolor`",
        "long": "The color used for external links using color options\nallowed by [`xcolor`](https://ctan.org/pkg/xcolor), \nincluding the `dvipsnames`, `svgnames`, and\n`x11names` lists.\n"
      }
    },
    {
      "name": "citecolor",
      "schema": "string",
      "tags": {
        "formats": [
          "$pdf-all"
        ]
      },
      "description": {
        "short": "The color used for citation links using color options allowed by `xcolor`",
        "long": "The color used for citation links using color options\nallowed by [`xcolor`](https://ctan.org/pkg/xcolor), \nincluding the `dvipsnames`, `svgnames`, and\n`x11names` lists.\n"
      }
    },
    {
      "name": "urlcolor",
      "schema": "string",
      "tags": {
        "formats": [
          "$pdf-all"
        ]
      },
      "description": {
        "short": "The color used for linked URLs using color options allowed by `xcolor`",
        "long": "The color used for linked URLs using color options\nallowed by [`xcolor`](https://ctan.org/pkg/xcolor), \nincluding the `dvipsnames`, `svgnames`, and\n`x11names` lists.\n"
      }
    },
    {
      "name": "toccolor",
      "schema": "string",
      "tags": {
        "formats": [
          "$pdf-all"
        ]
      },
      "description": {
        "short": "The color used for links in the Table of Contents using color options allowed by `xcolor`",
        "long": "The color used for links in the Table of Contents using color options\nallowed by [`xcolor`](https://ctan.org/pkg/xcolor), \nincluding the `dvipsnames`, `svgnames`, and\n`x11names` lists.\n"
      }
    },
    {
      "name": "colorlinks",
      "schema": "boolean",
      "tags": {
        "formats": [
          "$pdf-all"
        ]
      },
      "default": true,
      "description": "Add color to link text, automatically enabled if any of \n`linkcolor`, `filecolor`, `citecolor`, `urlcolor`, or `toccolor` are set.\n"
    },
    {
      "name": "contrastcolor",
      "schema": "string",
      "tags": {
        "formats": [
          "context"
        ]
      },
      "description": {
        "short": "Color for links to other content within the document.",
        "long": "Color for links to other content within the document. \n\nSee [ConTeXt Color](https://wiki.contextgarden.net/Color) for additional information.\n"
      }
    }
  ],
  "schema/document-comments.yml": [
    {
      "name": "comments",
      "tags": {
        "formats": [
          "$html-files"
        ]
      },
      "schema": {
        "ref": "comments"
      },
      "description": "MISSING_DESCRIPTION"
    }
  ],
  "schema/document-crossref.yml": [
    {
      "name": "crossref",
      "description": "MISSING_DESCRIPTION",
      "schema": {
        "object": {
          "properties": {
            "chapters": {
              "boolean": {
                "description": "Use top level sections (H1) in this document as chapters.",
                "default": false
              }
            },
            "title-delim": {
              "string": {
                "description": "The delimiter used between the prefix and the caption."
              }
            },
            "fig-title": {
              "string": {
                "description": "The title prefix used for figure captions."
              }
            },
            "tbl-title": {
              "string": {
                "description": "The title prefix used for table captions."
              }
            },
            "eq-title": {
              "string": {
                "description": "The title prefix used for equation captions."
              }
            },
            "lst-title": {
              "string": {
                "description": "The title prefix used for listing captions."
              }
            },
            "thm-title": {
              "string": {
                "description": "The title prefix used for theorem captions."
              }
            },
            "lem-title": {
              "string": {
                "description": "The title prefix used for lemma captions."
              }
            },
            "cor-title": {
              "string": {
                "description": "The title prefix used for corollary captions."
              }
            },
            "prp-title": {
              "string": {
                "description": "The title prefix used for proposition captions."
              }
            },
            "cnj-title": {
              "string": {
                "description": "The title prefix used for conjecture captions."
              }
            },
            "def-title": {
              "string": {
                "description": "The title prefix used for definition captions."
              }
            },
            "exm-title": {
              "string": {
                "description": "The title prefix used for example captions."
              }
            },
            "exr-title": {
              "string": {
                "description": "The title prefix used for exercise captions."
              }
            },
            "fig-prefix": {
              "string": {
                "description": "The prefix used for an inline reference to a figure."
              }
            },
            "tbl-prefix": {
              "string": {
                "description": "The prefix used for an inline reference to a table."
              }
            },
            "eq-prefix": {
              "string": {
                "description": "The prefix used for an inline reference to an equation."
              }
            },
            "sec-prefix": {
              "string": {
                "description": "The prefix used for an inline reference to a section."
              }
            },
            "lst-prefix": {
              "string": {
                "description": "The prefix used for an inline reference to a listing."
              }
            },
            "thm-prefix": {
              "string": {
                "description": "The prefix used for an inline reference to a theorem."
              }
            },
            "lem-prefix": {
              "string": {
                "description": "The prefix used for an inline reference to a lemma."
              }
            },
            "cor-prefix": {
              "string": {
                "description": "The prefix used for an inline reference to a corollary."
              }
            },
            "prp-prefix": {
              "string": {
                "description": "The prefix used for an inline reference to a proposition."
              }
            },
            "cnj-prefix": {
              "string": {
                "description": "The prefix used for an inline reference to a conjecture."
              }
            },
            "def-prefix": {
              "string": {
                "description": "The prefix used for an inline reference to a definition."
              }
            },
            "exm-prefix": {
              "string": {
                "description": "The prefix used for an inline reference to an example."
              }
            },
            "exr-prefix": {
              "string": {
                "description": "The prefix used for an inline reference to an exercise."
              }
            },
            "fig-labels": {
              "ref": "crossref-labels-schema",
              "description": "The numbering scheme used for figures."
            },
            "tbl-labels": {
              "ref": "crossref-labels-schema",
              "description": "The numbering scheme used for tables."
            },
            "eq-labels": {
              "ref": "crossref-labels-schema",
              "description": "The numbering scheme used for equations."
            },
            "sec-labels": {
              "ref": "crossref-labels-schema",
              "description": "The numbering scheme used for sections."
            },
            "lst-labels": {
              "ref": "crossref-labels-schema",
              "description": "The numbering scheme used for listings."
            },
            "thm-labels": {
              "ref": "crossref-labels-schema",
              "description": "The numbering scheme used for theorems."
            },
            "lem-labels": {
              "ref": "crossref-labels-schema",
              "description": "The numbering scheme used for lemmas."
            },
            "cor-labels": {
              "ref": "crossref-labels-schema",
              "description": "The numbering scheme used for corollaries."
            },
            "prp-labels": {
              "ref": "crossref-labels-schema",
              "description": "The numbering scheme used for propositions."
            },
            "cnj-labels": {
              "ref": "crossref-labels-schema",
              "description": "The numbering scheme used for conjectures."
            },
            "def-labels": {
              "ref": "crossref-labels-schema",
              "description": "The numbering scheme used for definitions."
            },
            "exm-labels": {
              "ref": "crossref-labels-schema",
              "description": "The numbering scheme used for examples."
            },
            "exr-labels": {
              "ref": "crossref-labels-schema",
              "description": "The numbering scheme used for exercises."
            },
            "lof-title": {
              "string": {
                "description": "The title used for the list of figures."
              }
            },
            "lot-title": {
              "string": {
                "description": "The title used for the list of tables."
              }
            },
            "lol-title": {
              "string": {
                "description": "The title used for the list of listings."
              }
            },
            "labels": {
              "ref": "crossref-labels-schema",
              "description": "The number scheme used for references."
            },
            "subref-labels": {
              "ref": "crossref-labels-schema",
              "description": "The number scheme used for sub references."
            },
            "ref-hyperlink": {
              "boolean": {
                "default": true,
                "description": "Whether cross references should be hyper-linked."
              }
            }
          }
        }
      }
    }
  ],
  "schema/document-epub.yml": [
    {
      "name": "identifier",
      "tags": {
        "formats": [
          "$epub-all"
        ]
      },
      "schema": {
        "anyOf": [
          "string",
          {
            "object": {
              "properties": {
                "text": {
                  "string": {
                    "description": "The identifier value."
                  }
                },
                "schema": {
                  "enum": [
                    "ISBN-10",
                    "GTIN-13",
                    "UPC",
                    "ISMN-10",
                    "DOI",
                    "LCCN",
                    "GTIN-14",
                    "ISBN-13",
                    "Legal deposit number",
                    "URN",
                    "OCLC",
                    "ISMN-13",
                    "ISBN-A",
                    "JP",
                    "OLCC"
                  ],
                  "description": "The identifier schema (e.g. `DOI`, `ISBN-A`, etc.)"
                }
              }
            }
          }
        ]
      },
      "description": "The identifier for this publication."
    },
    {
      "name": "creator",
      "tags": {
        "formats": [
          "$epub-all"
        ]
      },
      "schema": {
        "ref": "epub-contributor"
      },
      "description": "Creators of this publication."
    },
    {
      "name": "contributor",
      "tags": {
        "formats": [
          "$epub-all"
        ]
      },
      "schema": {
        "ref": "epub-contributor"
      },
      "description": "Contributors to this publication."
    },
    {
      "name": "subject",
      "tags": {
        "formats": [
          "$epub-all"
        ]
      },
      "schema": {
        "anyOf": [
          "string",
          {
            "object": {
              "properties": {
                "text": {
                  "string": {
                    "description": "The subject text."
                  }
                },
                "authority": {
                  "string": {
                    "description": "An EPUB reserved authority value."
                  }
                },
                "term": {
                  "string": {
                    "description": "The subject term (defined by the schema)."
                  }
                }
              }
            }
          }
        ]
      },
      "description": "The subject of the publication."
    },
    {
      "name": "type",
      "tags": {
        "formats": [
          "$epub-all"
        ]
      },
      "schema": "string",
      "description": {
        "short": "Text describing the specialized type of this publication.",
        "long": "Text describing the specialized type of this publication.\n\nAn informative registry of specialized EPUB Publication \ntypes for use with this element is maintained in the \n[TypesRegistry](https://www.w3.org/publishing/epub3/epub-packages.html#bib-typesregistry), \nbut Authors may use any text string as a value.\n"
      }
    },
    {
      "name": "format",
      "tags": {
        "formats": [
          "$epub-all"
        ]
      },
      "schema": "string",
      "description": "Text describing the format of this publication."
    },
    {
      "name": "relation",
      "tags": {
        "formats": [
          "$epub-all"
        ]
      },
      "schema": "string",
      "description": "Text describing the relation of this publication."
    },
    {
      "name": "coverage",
      "tags": {
        "formats": [
          "$epub-all"
        ]
      },
      "schema": "string",
      "description": "Text describing the coverage of this publication."
    },
    {
      "name": "rights",
      "tags": {
        "formats": [
          "$epub-all"
        ]
      },
      "schema": "string",
      "description": "Text describing the rights of this publication."
    },
    {
      "name": "belongs-to-collection",
      "tags": {
        "formats": [
          "$epub-all"
        ]
      },
      "schema": "string",
      "description": "Identifies the name of a collection to which the EPUB Publication belongs."
    },
    {
      "name": "group-position",
      "tags": {
        "formats": [
          "$epub-all"
        ]
      },
      "schema": "number",
      "description": "Indicates the numeric position in which this publication \nbelongs relative to other works belonging to the same \n`belongs-to-collection` field.\n"
    },
    {
      "name": "page-progression-direction",
      "tags": {
        "formats": [
          "$epub-all"
        ]
      },
      "schema": {
        "enum": [
          "ltr",
          "rtl"
        ]
      },
      "description": "Sets the global direction in which content flows (`ltr` or `rtl`)"
    },
    {
      "name": "ibooks",
      "description": "iBooks specific metadata options.",
      "tags": {
        "formats": [
          "$epub-all"
        ]
      },
      "schema": {
        "object": {
          "properties": {
            "version": {
              "string": {
                "description": "What is new in this version of the book."
              }
            },
            "specified-fonts": {
              "boolean": {
                "description": "Whether this book provides embedded fonts in a flowing or fixed layout book."
              }
            },
            "scroll-axis": {
              "enum": [
                "vertical",
                "horizontal",
                "default"
              ],
              "description": "The scroll direction for this book (`vertical`, `horizontal`, or `default`)"
            }
          }
        }
      }
    },
    {
      "name": "epub-metadata",
      "tags": {
        "formats": [
          "$epub-all"
        ]
      },
      "schema": "path",
      "description": {
        "short": "Look in the specified XML file for metadata for the EPUB.\nThe file should contain a series of [Dublin Core elements](https://www.dublincore.org/specifications/dublin-core/dces/).\n",
        "long": "Look in the specified XML file for metadata for the EPUB.\nThe file should contain a series of [Dublin Core elements](https://www.dublincore.org/specifications/dublin-core/dces/).\nFor example:\n\n```xml\n<dc:rights>Creative Commons</dc:rights>\n<dc:language>es-AR</dc:language>\n```\n\nBy default, pandoc will include the following metadata elements:\n`<dc:title>` (from the document title), `<dc:creator>` (from the\ndocument authors), `<dc:date>` (from the document date, which should\nbe in [ISO 8601 format]), `<dc:language>` (from the `lang`\nvariable, or, if is not set, the locale), and `<dc:identifier\nid=\"BookId\">` (a randomly generated UUID). Any of these may be\noverridden by elements in the metadata file.\n\nNote: if the source document is Markdown, a YAML metadata block\nin the document can be used instead.\n"
      }
    },
    {
      "name": "epub-subdirectory",
      "tags": {
        "formats": [
          "$epub-all"
        ]
      },
      "schema": {
        "anyOf": [
          "path",
          null
        ]
      },
      "default": "EPUB",
      "description": "Specify the subdirectory in the OCF container that is to hold the\nEPUB-specific contents. The default is `EPUB`. To put the EPUB \ncontents in the top level, use an empty string.\n"
    },
    {
      "name": "epub-fonts",
      "tags": {
        "formats": [
          "$epub-all"
        ]
      },
      "schema": {
        "arrayOf": "path"
      },
      "description": {
        "short": "Embed the specified fonts in the EPUB",
        "long": "Embed the specified fonts in the EPUB. Wildcards can also be used: for example,\n`DejaVuSans-*.ttf`. To use the embedded fonts, you will need to add declarations\nlike the following to your CSS:\n\n```css\n@font-face {\n  font-family: DejaVuSans;\n  font-style: normal;\n  font-weight: normal;\n  src:url(\"DejaVuSans-Regular.ttf\");\n}\n```\n"
      }
    },
    {
      "name": "epub-chapter-level",
      "tags": {
        "formats": [
          "$epub-all"
        ]
      },
      "schema": "number",
      "default": 1,
      "description": {
        "short": "Specify the heading level at which to split the EPUB into separate\nchapter files.\n",
        "long": "Specify the heading level at which to split the EPUB into separate\nchapter files. The default is to split into chapters at level-1\nheadings. This option only affects the internal composition of the\nEPUB, not the way chapters and sections are displayed to users. Some\nreaders may be slow if the chapter files are too large, so for large\ndocuments with few level-1 headings, one might want to use a chapter\nlevel of 2 or 3.\n"
      }
    },
    {
      "name": "epub-cover-image",
      "tags": {
        "formats": [
          "$epub-all"
        ]
      },
      "schema": "path",
      "description": "Use the specified image as the EPUB cover. It is recommended\nthat the image be less than 1000px in width and height.\n"
    }
  ],
  "schema/document-execute.yml": [
    {
      "name": "engine",
      "hidden": true,
      "schema": {
        "string": {
          "completions": [
            "jupyter",
            "knitr"
          ]
        }
      },
      "description": "Engine used for executable code blocks."
    },
    {
      "name": "jupyter",
      "schema": {
        "anyOf": [
          "boolean",
          "string",
          {
            "object": {
              "hidden": true,
              "properties": {
                "kernelspec": {
                  "object": {
                    "properties": {
                      "display_name": {
                        "string": {
                          "description": "The name to display in the UI."
                        }
                      },
                      "language": {
                        "string": {
                          "description": "The name of the language the kernel implements."
                        }
                      },
                      "name": {
                        "string": {
                          "description": "The name of the kernel."
                        }
                      }
                    },
                    "required": "all"
                  }
                }
              }
            }
          }
        ]
      },
      "description": "Configures the Jupyter engine."
    },
    {
      "name": "knitr",
      "schema": {
        "anyOf": [
          "boolean",
          {
            "object": {
              "properties": {
                "opts_knit": {
                  "object": {
                    "description": "Knit options."
                  }
                },
                "opts_chunk": {
                  "object": {
                    "description": "Knitr chunk options."
                  }
                }
              },
              "closed": true
            }
          }
        ]
      },
      "description": "Set Knitr options."
    },
    {
      "name": "cache",
      "tags": {
        "execute-only": true
      },
      "schema": {
        "anyOf": [
          "boolean",
          {
            "enum": [
              "refresh"
            ]
          }
        ]
      },
      "default": false,
      "description": {
        "short": "Cache results of computations.",
        "long": "Cache results of computations (using the [knitr cache](https://yihui.org/knitr/demo/cache/) \nfor R documents, and [Jupyter Cache](https://jupyter-cache.readthedocs.io/en/latest/) \nfor Jupyter documents).\n\nNote that cache invalidation is triggered by changes in chunk source code \n(or other cache attributes you've defined). \n\n- `true`: Cache results\n- `false`: Do not cache results\n- `refresh`: Force a refresh of the cache even if has not been otherwise invalidated.\n"
      }
    },
    {
      "name": "freeze",
      "tags": {
        "execute-only": true
      },
      "schema": {
        "anyOf": [
          "boolean",
          {
            "enum": [
              "auto"
            ]
          }
        ]
      },
      "default": false,
      "description": {
        "short": "Re-use previous computational output when rendering",
        "long": "Control the re-use of previous computational output when rendering.\n\n- `true`: Never recompute previously generated computational output during a global project render\n- `false` (default): Recompute previously generated computational output\n- `auto`: Re-compute previously generated computational output only in case their source file changes\n"
      }
    },
    {
      "name": "server",
      "hidden": true,
      "schema": {
        "anyOf": [
          {
            "enum": [
              "shiny"
            ]
          },
          {
            "object": {
              "properties": {
                "type": {
                  "enum": [
                    "shiny"
                  ],
                  "description": "Type of server to run behind the document (e.g. `shiny`)"
                },
                "ojs-export": {
                  "maybeArrayOf": "string",
                  "description": "OJS variables to export to server."
                },
                "ojs-import": {
                  "maybeArrayOf": "string",
                  "description": "Server reactive values to import into OJS."
                }
              }
            }
          }
        ]
      },
      "description": "Document server"
    },
    {
      "name": "daemon",
      "hidden": true,
      "schema": {
        "anyOf": [
          "number",
          "boolean"
        ]
      },
      "default": 300,
      "description": {
        "short": "Run Jupyter kernels within a peristent daemon (to mitigate kernel startup time).",
        "long": "Run Jupyter kernels within a peristent daemon (to mitigate kernel startup time).\nBy default a daemon with a timeout of 300 seconds will be used. Set `daemon`\nto another timeout value or to `false` to disable it altogether.\n"
      }
    },
    {
      "name": "daemon-restart",
      "schema": "boolean",
      "hidden": true,
      "default": false,
      "description": "Restart any running Jupyter daemon before rendering."
    },
    {
      "name": "enabled",
      "schema": "boolean",
      "default": true,
      "hidden": true,
      "description": "Enable code cell execution."
    },
    {
      "name": "ipynb",
      "schema": "boolean",
      "default": false,
      "hidden": true,
      "description": "Execute code cell execution in Jupyter notebooks."
    },
    {
      "name": "debug",
      "hidden": true,
      "schema": "boolean",
      "default": false,
      "description": "Show code-execution related debug information."
    }
  ],
  "schema/document-figures.yml": [
    {
      "name": "fig-width",
      "schema": "number",
      "description": "Default width for figures generated by Matplotlib or R graphics"
    },
    {
      "name": "fig-height",
      "schema": "number",
      "description": "Default height for figures generated by Matplotlib or R graphics"
    },
    {
      "name": "fig-format",
      "schema": {
        "enum": [
          "retina",
          "png",
          "jpeg",
          "svg",
          "pdf"
        ]
      },
      "description": "Default format for figures generated by Matplotlib or R graphics (`retina`, `png`, `jpeg`, `svg`, or `pdf`)"
    },
    {
      "name": "fig-dpi",
      "schema": "number",
      "description": "Default DPI for figures generated by Matplotlib or R graphics"
    },
    {
      "name": "fig-responsive",
      "tags": {
        "formats": [
          "$html-all"
        ]
      },
      "schema": "boolean",
      "default": true,
      "description": "Whether to make images in this document responsive."
    }
  ],
  "schema/document-fonts.yml": [
    {
      "name": "mainfont",
      "schema": "string",
      "tags": {
        "formats": [
          "$html-files",
          "context",
          "$pdf-all"
        ]
      },
      "description": {
        "short": "Sets the main font for the document.",
        "long": "For HTML output, sets the CSS `font-family` on the HTML element.\n\nFor LaTeX output, the main font family for use with `xelatex` or \n`lualatex`. Takes the name of any system font, using the\n[`fontspec`](https://ctan.org/pkg/fontspec) package. \n\nFor ConTeXt output, the main font family. Use the name of any \nsystem font. See [ConTeXt Fonts](https://wiki.contextgarden.net/Fonts) for more\ninformation.\n"
      }
    },
    {
      "name": "monofont",
      "schema": "string",
      "tags": {
        "formats": [
          "$html-files",
          "context",
          "$pdf-all"
        ]
      },
      "description": {
        "short": "Sets the font used for when displaying code.",
        "long": "For HTML output, sets the CSS font-family property on code elements.\n\nFor PowerPoint output, sets the font used for code.\n\nFor LaTeX output, the monospace font family for use with `xelatex` or \n`lualatex`: take the name of any system font, using the\n[`fontspec`](https://ctan.org/pkg/fontspec) package.  \n\nFor ConTeXt output, the monspace font family. Use the name of any \nsystem font. See [ConTeXt Fonts](https://wiki.contextgarden.net/Fonts) for more\ninformation.\n"
      }
    },
    {
      "name": "fontsize",
      "schema": "string",
      "tags": {
        "formats": [
          "$html-files",
          "context",
          "$pdf-all"
        ]
      },
      "description": {
        "short": "Sets the main font size for the document.",
        "long": "For HTML output, sets the base CSS `font-size` property.\n\nFor LaTeX and ConTeXt output, sets the font size for the document body text.\n"
      }
    },
    {
      "name": "fontenc",
      "schema": "string",
      "tags": {
        "formats": [
          "$pdf-all"
        ]
      },
      "default": "T1",
      "description": {
        "short": "Allows font encoding to be specified through `fontenc` package.",
        "long": "Allows font encoding to be specified through [`fontenc`](https://www.ctan.org/pkg/fontenc) package.\n\nSee [LaTeX Font Encodings Guide](https://ctan.org/pkg/encguide) for addition information on font encoding.\n"
      }
    },
    {
      "name": "fontfamily",
      "schema": "string",
      "tags": {
        "formats": [
          "$pdf-all",
          "ms"
        ]
      },
      "default": "Latin Modern",
      "description": {
        "short": "Font package to use when compiling a PDF with the `pdflatex` `pdf-engine`.",
        "long": "Font package to use when compiling a PDf with the `pdflatex` `pdf-engine`. \n\nSee [The LaTeX Font Catalogue](https://tug.org/FontCatalogue/) for a \nsummary of font options available.\n\nFor groff (`ms`) files, the font family for example, `T` or `P`.\n"
      }
    },
    {
      "name": "fontfamilyoptions",
      "schema": {
        "maybeArrayOf": "string"
      },
      "tags": {
        "formats": [
          "$pdf-all"
        ]
      },
      "description": {
        "short": "Options for the package used as `fontfamily`.",
        "long": "Options for the package used as `fontfamily`.\n\nFor example, to use the Libertine font with proportional lowercase\n(old-style) figures through the [`libertinus`](https://ctan.org/pkg/libertinus) package:\n\n```yaml\nfontfamily: libertinus\nfontfamilyoptions:\n  - osf\n  - p\n```\n"
      }
    },
    {
      "name": "sansfont",
      "schema": "string",
      "tags": {
        "formats": [
          "$pdf-all"
        ]
      },
      "description": {
        "short": "The sans serif font family for use with `xelatex` or `lualatex`.",
        "long": "The sans serif font family for use with `xelatex` or \n`lualatex`. Takes the name of any system font, using the\n[`fontspec`](https://ctan.org/pkg/fontspec) package.\n"
      }
    },
    {
      "name": "mathfont",
      "schema": "string",
      "tags": {
        "formats": [
          "$pdf-all"
        ]
      },
      "description": {
        "short": "The math font family for use with `xelatex` or `lualatex`.",
        "long": "The math font family for use with `xelatex` or \n`lualatex`. Takes the name of any system font, using the\n[`fontspec`](https://ctan.org/pkg/fontspec) package.\n"
      }
    },
    {
      "name": "CJKmainfont",
      "schema": "string",
      "tags": {
        "formats": [
          "$pdf-all"
        ]
      },
      "description": {
        "short": "The CJK main font family for use with `xelatex` or `lualatex`.",
        "long": "The CJK main font family for use with `xelatex` or \n`lualatex` using the [`xecjk`](https://ctan.org/pkg/xecjk) package.\n"
      }
    },
    {
      "name": "mainfontoptions",
      "schema": {
        "maybeArrayOf": "string"
      },
      "tags": {
        "formats": [
          "$pdf-all"
        ]
      },
      "description": {
        "short": "The main font options for use with `xelatex` or `lualatex`.",
        "long": "The main font options for use with `xelatex` or `lualatex` allowing\nany options available through [`fontspec`](https://ctan.org/pkg/fontspec).\n\nFor example, to use the [TeX Gyre](http://www.gust.org.pl/projects/e-foundry/tex-gyre) \nversion of Palatino with lowercase figures:\n\n```yaml\nmainfont: TeX Gyre Pagella\nmainfontoptions:\n  - Numbers=Lowercase\n  - Numbers=Proportional    \n```\n"
      }
    },
    {
      "name": "sansfontoptions",
      "schema": {
        "maybeArrayOf": "string"
      },
      "tags": {
        "formats": [
          "$pdf-all"
        ]
      },
      "description": {
        "short": "The sans serif font options for use with `xelatex` or `lualatex`.",
        "long": "The sans serif font options for use with `xelatex` or `lualatex` allowing\nany options available through [`fontspec`](https://ctan.org/pkg/fontspec).\n"
      }
    },
    {
      "name": "monofontoptions",
      "schema": {
        "maybeArrayOf": "string"
      },
      "tags": {
        "formats": [
          "$pdf-all"
        ]
      },
      "description": {
        "short": "The monospace font options for use with `xelatex` or `lualatex`.",
        "long": "The monospace font options for use with `xelatex` or `lualatex` allowing\nany options available through [`fontspec`](https://ctan.org/pkg/fontspec).\n"
      }
    },
    {
      "name": "mathfontoptions",
      "schema": {
        "maybeArrayOf": "string"
      },
      "tags": {
        "formats": [
          "$pdf-all"
        ]
      },
      "description": {
        "short": "The math font options for use with `xelatex` or `lualatex`.",
        "long": "The math font options for use with `xelatex` or `lualatex` allowing\nany options available through [`fontspec`](https://ctan.org/pkg/fontspec).\n"
      }
    },
    {
      "name": "CJKoptions",
      "schema": {
        "maybeArrayOf": "string"
      },
      "tags": {
        "formats": [
          "$pdf-all"
        ]
      },
      "description": {
        "short": "The CJK font options for use with `xelatex` or `lualatex`.",
        "long": "The CJK font options for use with `xelatex` or `lualatex` allowing\nany options available through [`fontspec`](https://ctan.org/pkg/fontspec).\n"
      }
    },
    {
      "name": "microtypeoptions",
      "schema": {
        "maybeArrayOf": "string"
      },
      "tags": {
        "formats": [
          "$pdf-all"
        ]
      },
      "description": {
        "short": "Options to pass to the microtype package.",
        "long": "Options to pass to the [microtype](https://ctan.org/pkg/microtype) package."
      }
    },
    {
      "name": "pointsize",
      "schema": "string",
      "tags": {
        "formats": [
          "ms"
        ]
      },
      "description": "The point size, for example, `10p`."
    },
    {
      "name": "lineheight",
      "schema": "string",
      "tags": {
        "formats": [
          "ms"
        ]
      },
      "description": "The line height, for example, `12p`."
    },
    {
      "name": "linestretch",
      "schema": "string",
      "tags": {
        "formats": [
          "$html-files",
          "context",
          "$pdf-all"
        ]
      },
      "description": {
        "short": "Sets the line height or spacing for text in the document.",
        "long": "For HTML output sets the CSS `line-height` property on the html \nelement, which is preferred to be unitless.\n\nFor LaTeX output, adjusts line spacing using the \n[setspace](https://ctan.org/pkg/setspace) package, e.g. 1.25, 1.5.\n"
      }
    },
    {
      "name": "interlinespace",
      "schema": {
        "maybeArrayOf": "string"
      },
      "tags": {
        "formats": [
          "context"
        ]
      },
      "description": "Adjusts line spacing using the `\\setupinterlinespace` command."
    },
    {
      "name": "linkstyle",
      "schema": {
        "string": {
          "completions": [
            "normal",
            "bold",
            "slanted",
            "boldslanted",
            "type",
            "cap",
            "small"
          ]
        }
      },
      "tags": {
        "formats": [
          "context"
        ]
      },
      "description": "The typeface style for links in the document."
    },
    {
      "name": "whitespace",
      "schema": "string",
      "tags": {
        "formats": [
          "context"
        ]
      },
      "description": {
        "short": "Set the spacing between paragraphs, for example `none`, `small.",
        "long": "Set the spacing between paragraphs, for example `none`, `small` \nusing the [`setupwhitespace`](https://wiki.contextgarden.net/Command/setupwhitespace) \ncommand.\n"
      }
    }
  ],
  "schema/document-footnotes.yml": [
    {
      "name": "footnotes-hover",
      "schema": "boolean",
      "tags": {
        "formats": [
          "$html-files"
        ]
      },
      "default": true,
      "description": "Enables a hover popup for footnotes that shows the footnote contents."
    },
    {
      "name": "links-as-notes",
      "schema": "boolean",
      "tags": {
        "formats": [
          "$pdf-all"
        ]
      },
      "default": false,
      "description": "Causes links to be printed as footnotes."
    },
    {
      "name": "reference-location",
      "tags": {
        "formats": [
          "$markdown-all",
          "muse",
          "$html-files",
          "pdf"
        ]
      },
      "schema": {
        "enum": [
          "block",
          "section",
          "margin",
          "document"
        ]
      },
      "default": "document",
      "description": {
        "short": "Location for footnotes and references\n",
        "long": "Specify location for footnotes. Also controls the location of references, if `reference-links` is set.\n\n- `block`: Place at end of current top-level block\n- `section`: Place at end of current section\n- `margin`: Place at the margin\n- `document`: Place at end of document\n"
      }
    }
  ],
  "schema/document-formatting.yml": [
    {
      "name": "indenting",
      "schema": {
        "maybeArrayOf": {
          "string": {
            "completions": [
              "yes",
              "no",
              "none",
              "small",
              "medium",
              "big",
              "first",
              "next",
              "odd",
              "even",
              "normal"
            ]
          }
        }
      },
      "tags": {
        "formats": [
          "context"
        ]
      },
      "description": {
        "short": "Set the indentation of paragraphs with one or more options.",
        "long": "Set the indentation of paragraphs with one or more options.\n\nSee [ConTeXt Indentation](https://wiki.contextgarden.net/Indentation) for additional information.\n"
      }
    },
    {
      "name": "adjusting",
      "schema": {
        "enum": [
          "l",
          "r",
          "c",
          "b"
        ]
      },
      "tags": {
        "formats": [
          "man"
        ]
      },
      "description": "Adjusts text to the left, right, center, or both margins (`l`, `r`, `c`, or `b`)."
    },
    {
      "name": "hyphenate",
      "schema": "boolean",
      "default": true,
      "tags": {
        "formats": [
          "man"
        ]
      },
      "description": {
        "short": "Whether to hyphenate text at line breaks even in words that do not contain hyphens.",
        "long": "Whether to hyphenate text at line breaks even in words that do not contain \nhyphens if it is necessary to do so to lay out words on a line without excessive spacing\n"
      }
    }
  ],
  "schema/document-hidden.yml": [
    {
      "name": "to",
      "alias": "writer",
      "schema": "string",
      "default": "html",
      "hidden": true,
      "description": {
        "short": "Format to write to (e.g. html)",
        "long": "Format to write to. Extensions can be individually enabled or disabled by appending +EXTENSION or -EXTENSION to the format name (e.g. gfm+footnotes)\n"
      }
    },
    {
      "name": "input-file",
      "schema": "path",
      "hidden": true,
      "description": "Input file to read from"
    },
    {
      "name": "input-files",
      "schema": {
        "arrayOf": "path"
      },
      "hidden": true,
      "description": "Input files to read from"
    },
    {
      "name": "defaults",
      "schema": {
        "arrayOf": "path"
      },
      "hidden": true,
      "description": "Include options from the specified defaults files"
    },
    {
      "name": "variables",
      "schema": "object",
      "hidden": true,
      "description": "Pandoc metadata variables"
    },
    {
      "name": "metadata",
      "schema": "object",
      "hidden": true,
      "description": "Pandoc metadata variables"
    },
    {
      "name": "request-headers",
      "schema": {
        "ref": "pandoc-format-request-headers"
      },
      "hidden": true,
      "description": "Headers to include with HTTP requests by Pandoc"
    },
    {
      "name": "trace",
      "schema": "boolean",
      "default": false,
      "description": "Display trace debug output."
    },
    {
      "name": "fail-if-warnings",
      "schema": "boolean",
      "default": false,
      "description": "Exit with error status if there are any warnings."
    },
    {
      "name": "dump-args",
      "schema": "boolean",
      "default": false,
      "hidden": true,
      "description": "Print information about command-line arguments to *stdout*, then exit."
    },
    {
      "name": "ignore-args",
      "schema": "boolean",
      "default": false,
      "hidden": true,
      "description": "Ignore command-line arguments (for use in wrapper scripts)."
    },
    {
      "name": "file-scope",
      "schema": "boolean",
      "hidden": true,
      "default": false,
      "description": "Parse each file individually before combining for multifile documents."
    },
    {
      "name": "data-dir",
      "schema": "path",
      "hidden": true,
      "description": "Specify the user data directory to search for pandoc data files."
    },
    {
      "name": "verbosity",
      "schema": {
        "enum": [
          "ERROR",
          "WARNING",
          "INFO"
        ]
      },
      "default": "WARNING",
      "hidden": true,
      "description": "Level of program output (`INFO`, `ERROR`, or `WARNING`)"
    },
    {
      "name": "log-file",
      "hidden": true,
      "schema": "path",
      "description": "Write log messages in machine-readable JSON format to FILE."
    },
    {
      "name": "track-changes",
      "tags": {
        "formats": [
          "docx"
        ]
      },
      "hidden": true,
      "schema": {
        "enum": [
          "accept",
          "reject",
          "all"
        ]
      },
      "default": "accept",
      "description": {
        "short": "Specify what to do with insertions, deletions, and comments produced by \nthe MS Word “Track Changes” feature.\n",
        "long": "Specify what to do with insertions, deletions, and comments\nproduced by the MS Word \"Track Changes\" feature.  \n\n- `accept` (default): Process all insertions and deletions.\n- `reject`: Ignore them.\n- `all`: Include all insertions, deletions, and comments, wrapped\n  in spans with `insertion`, `deletion`, `comment-start`, and\n  `comment-end` classes, respectively. The author and time of\n  change is included. \n\nNotes:\n\n- Both `accept` and `reject` ignore comments.\n\n- `all` is useful for scripting: only\n  accepting changes from a certain reviewer, say, or before a\n  certain date. If a paragraph is inserted or deleted,\n  `track-changes: all` produces a span with the class\n  `paragraph-insertion`/`paragraph-deletion` before the\n  affected paragraph break. \n\n- This option only affects the docx reader.\n"
      }
    },
    {
      "name": "strip-empty-paragraphs",
      "schema": "boolean",
      "hidden": true,
      "description": {
        "short": "Ignore paragraphs with no content.",
        "long": "*Deprecated.  Use the `+empty_paragraphs` extension instead.*\nIgnore paragraphs with no content.  This option is useful\nfor converting word processing documents where users have\nused empty paragraphs to create inter-paragraph space.\n"
      }
    },
    {
      "name": "keep-source",
      "tags": {
        "formats": [
          "$html-doc"
        ]
      },
      "schema": "boolean",
      "default": false,
      "hidden": true,
      "description": {
        "short": "Embed the input file source code in the generated HTML",
        "long": "Embed the input file source code in the generated HTML. A hidden div with \nclass `quarto-embedded-source-code` will be added to the document. This\noption is not normally used directly but rather in the implementation\nof the `code-tools` option.\n"
      }
    },
    {
      "name": "keep-hidden",
      "tags": {
        "formats": [
          "$html-doc"
        ]
      },
      "schema": "boolean",
      "default": false,
      "hidden": true,
      "description": "Keep hidden source code and output (marked with class `.hidden`)"
    },
    {
      "name": "prefer-html",
      "tags": {
        "formats": [
          "$markdown-all"
        ]
      },
      "schema": "boolean",
      "default": false,
      "hidden": true,
      "description": {
        "short": "Generate HTML output (if necessary) even when targeting markdown.",
        "long": "Generate HTML output (if necessary) even when targeting markdown. Enables the \nembedding of more sophisticated output (e.g. Jupyter widgets) in markdown.\nNote that this option is set to `true` for the `hugo` format.\n"
      }
    },
    {
      "name": "output-divs",
      "schema": "boolean",
      "default": true,
      "hidden": true,
      "description": "Indicates that computational output should not be written within divs. \nThis is necessary for some formats (e.g. `pptx`) to properly layout\nfigures.\n"
    },
    {
      "name": "merge-includes",
      "schema": "boolean",
      "default": true,
      "hidden": true,
      "description": "Disable merging of string based and file based includes (some formats, \nspecifically ePub, do not correctly handle this merging)\n"
    }
  ],
  "schema/document-includes.yml": [
    {
      "name": "header-includes",
      "disabled": [
        "$office-all",
        "$jats-all",
        "ipynb"
      ],
      "schema": {
        "maybeArrayOf": "string"
      },
      "description": "Content to include at the end of the document header."
    },
    {
      "name": "include-before",
      "disabled": [
        "$office-all",
        "$jats-all",
        "ipynb"
      ],
      "schema": {
        "maybeArrayOf": "string"
      },
      "description": "Content to include at the beginning of the document body (e.g. after the `<body>` tag in HTML, or the `\\begin{document}` command in LaTeX)."
    },
    {
      "name": "include-after",
      "disabled": [
        "$office-all",
        "$jats-all",
        "ipynb"
      ],
      "schema": {
        "maybeArrayOf": "string"
      },
      "description": "Content to include at the end of the document body (before the `</body>` tag in HTML, or the `\\end{document}` command in LaTeX)."
    },
    {
      "name": "include-before-body",
      "disabled": [
        "$office-all",
        "$jats-all",
        "ipynb"
      ],
      "schema": {
        "maybeArrayOf": "path"
      },
      "description": "Include contents of files, verbatim, at the beginning of the document body\n(e.g. after the `<body>` tag in HTML, or the `\\begin{document}` command \nin LaTeX).\n"
    },
    {
      "name": "include-after-body",
      "disabled": [
        "$office-all",
        "$jats-all",
        "ipynb"
      ],
      "schema": {
        "maybeArrayOf": "path"
      },
      "description": "Include contents of files, verbatim, at the end of the document body (before\nthe `</body>` tag in HTML, or the `\\end{document}` command in LaTeX).\n"
    },
    {
      "name": "include-in-header",
      "disabled": [
        "$office-all",
        "$jats-all",
        "ipynb"
      ],
      "schema": {
        "maybeArrayOf": "path"
      },
      "description": "Include contents of files, verbatim, at the end of the header. This can\nbe used, for example, to include special CSS or JavaScript in HTML \ndocuments.\n"
    },
    {
      "name": "resources",
      "schema": {
        "maybeArrayOf": "string"
      },
      "tags": {
        "formats": [
          "$html-all"
        ]
      },
      "description": "Path (or glob) to files to publish with this document."
    },
    {
      "name": "headertext",
      "schema": {
        "maybeArrayOf": "string"
      },
      "tags": {
        "formats": [
          "context"
        ]
      },
      "description": {
        "short": "Text to be in a running header.",
        "long": "Text to be in a running header.\n\nProvide a single option or up to four options for different placements \n(odd page inner, odd page outer, even page innner, even page outer).\n"
      }
    },
    {
      "name": "footertext",
      "schema": {
        "maybeArrayOf": "string"
      },
      "tags": {
        "formats": [
          "context"
        ]
      },
      "description": {
        "short": "Text to be in a running footer.",
        "long": "Text to be in a running footer.\n\nProvide a single option or up to four options for different placements \n(odd page inner, odd page outer, even page innner, even page outer).\n\nSee [ConTeXt Headers and Footers](https://wiki.contextgarden.net/Headers_and_Footers) for more information.\n"
      }
    },
    {
      "name": "includesource",
      "schema": "boolean",
      "tags": {
        "formats": [
          "context"
        ]
      },
      "default": false,
      "description": "Whether to include all source documents as file attachments in the PDF file."
    },
    {
      "name": "footer",
      "schema": "string",
      "tags": {
        "formats": [
          "man"
        ]
      },
      "description": "The footer for man pages."
    },
    {
      "name": "header",
      "schema": "string",
      "tags": {
        "formats": [
          "man"
        ]
      },
      "description": "The header for man pages."
    },
    {
      "name": "metadata-file",
      "schema": "path",
      "hidden": true,
      "description": {
        "short": "Include file with YAML metadata",
        "long": "Read metadata from the supplied YAML (or JSON) file. This\noption can be used with every input format, but string scalars\nin the YAML file will always be parsed as Markdown. Generally,\nthe input will be handled the same as in YAML metadata blocks.\nMetadata values specified inside the document, or by using `-M`, \noverwrite values specified with this option.\n"
      }
    },
    {
      "name": "metadata-files",
      "schema": {
        "arrayOf": "path"
      },
      "description": {
        "short": "Include files with YAML metadata",
        "long": "Read metadata from the supplied YAML (or JSON) files. This\noption can be used with every input format, but string scalars\nin the YAML file will always be parsed as Markdown. Generally,\nthe input will be handled the same as in YAML metadata blocks.\nValues in files specified later in the list will be preferred\nover those specified earlier. Metadata values specified inside \nthe document, or by using `-M`, overwrite values specified with\nthis option.\n"
      }
    }
  ],
  "schema/document-language.yml": [
    {
      "name": "lang",
      "schema": "string",
      "description": {
        "short": "Identifies the main language of the document (e.g. `en` or `en-GB`).",
        "long": "Identifies the main language of the document using IETF language tags \n(following the [BCP 47](https://www.rfc-editor.org/info/bcp47) standard), \nsuch as `en` or `en-GB`. The [Language subtag lookup](https://r12a.github.io/app-subtags/) \ntool can look up or verify these tags. \n\nThis affects most formats, and controls hyphenation \nin PDF output when using LaTeX (through [`babel`](https://ctan.org/pkg/babel) \nand [`polyglossia`](https://ctan.org/pkg/polyglossia)) or ConTeXt.\n"
      }
    },
    {
      "name": "language",
      "schema": {
        "anyOf": [
          "path",
          "object"
        ]
      },
      "description": "YAML file containing custom language translations"
    },
    {
      "name": "dir",
      "schema": {
        "enum": [
          "rtl",
          "ltr"
        ]
      },
      "description": {
        "short": "The base script direction for the document (`rtl` or `ltr`).",
        "long": "The base script direction for the document (`rtl` or `ltr`).\n\nFor bidirectional documents, native pandoc `span`s and\n`div`s with the `dir` attribute can\nbe used to override the base direction in some output\nformats.  This may not always be necessary if the final\nrenderer (e.g. the browser, when generating HTML) supports\nthe [Unicode Bidirectional Algorithm].\n\nWhen using LaTeX for bidirectional documents, only the\n`xelatex` engine is fully supported (use\n`--pdf-engine=xelatex`).\n"
      }
    }
  ],
  "schema/document-latexmk.yml": [
    {
      "name": "latex-auto-mk",
      "tags": {
        "formats": [
          "pdf",
          "beamer"
        ]
      },
      "schema": "boolean",
      "default": true,
      "description": {
        "short": "Use Quarto's built-in PDF rendering wrapper",
        "long": "Use Quarto's built-in PDF rendering wrapper (includes support \nfor automatically installing missing LaTeX packages)\n"
      }
    },
    {
      "name": "latex-auto-install",
      "tags": {
        "formats": [
          "pdf",
          "beamer"
        ]
      },
      "schema": "boolean",
      "default": true,
      "description": "Enable/disable automatic LaTeX package installation"
    },
    {
      "name": "latex-min-runs",
      "tags": {
        "formats": [
          "pdf",
          "beamer"
        ]
      },
      "schema": "number",
      "default": 1,
      "description": "Minimum number of compilation passes."
    },
    {
      "name": "latex-max-runs",
      "tags": {
        "formats": [
          "pdf",
          "beamer"
        ]
      },
      "schema": "number",
      "default": 10,
      "description": "Maximum number of compilation passes."
    },
    {
      "name": "latex-clean",
      "tags": {
        "formats": [
          "pdf",
          "beamer"
        ]
      },
      "schema": "boolean",
      "default": true,
      "description": "Clean intermediates after compilation."
    },
    {
      "name": "latex-makeindex",
      "tags": {
        "formats": [
          "pdf",
          "beamer"
        ]
      },
      "schema": "string",
      "default": "makeindex",
      "description": "Program to use for `makeindex`."
    },
    {
      "name": "latex-makeindex-opts",
      "tags": {
        "formats": [
          "pdf",
          "beamer"
        ]
      },
      "schema": {
        "arrayOf": "string"
      },
      "description": "Array of command line options for `makeindex`."
    },
    {
      "name": "latex-tlmgr-opts",
      "tags": {
        "formats": [
          "pdf",
          "beamer"
        ]
      },
      "schema": {
        "arrayOf": "string"
      },
      "description": "Array of command line options for `tlmgr`."
    },
    {
      "name": "latex-output-dir",
      "tags": {
        "formats": [
          "pdf",
          "beamer"
        ]
      },
      "schema": "string",
      "description": "Output directory for intermediates and PDF."
    }
  ],
  "schema/document-layout.yml": [
    {
      "name": "documentclass",
      "schema": {
        "string": {
          "completions": [
            "scrartcl",
            "scrbook",
            "scrreprt",
            "scrlttr2",
            "article",
            "book",
            "report",
            "memoir"
          ]
        }
      },
      "tags": {
        "formats": [
          "$pdf-all"
        ]
      },
      "default": "scrartcl",
      "description": "The document class."
    },
    {
      "name": "classoption",
      "schema": {
        "maybeArrayOf": "string"
      },
      "tags": {
        "formats": [
          "$html-files",
          "$pdf-all"
        ]
      },
      "description": {
        "short": "Options for the document class,",
        "long": "For LaTeX/PDF output, the options set for the document\nclass.\n\nFor HTML output using KaTeX, you can render display\nmath equations flush left using `classoption: fleqn`\n"
      }
    },
    {
      "name": "pagestyle",
      "schema": {
        "string": {
          "completions": [
            "plain",
            "empty",
            "headings"
          ]
        }
      },
      "tags": {
        "formats": [
          "$pdf-all"
        ]
      },
      "default": "plain",
      "description": "Control the `\\pagestyle{}` for the document."
    },
    {
      "name": "papersize",
      "schema": "string",
      "tags": {
        "formats": [
          "$pdf-all"
        ]
      },
      "description": "The paper size for the document."
    },
    {
      "name": "layout",
      "schema": {
        "maybeArrayOf": "string"
      },
      "tags": {
        "formats": [
          "context"
        ]
      },
      "description": {
        "short": "The options for margins and text layout for this document.",
        "long": "The options for margins and text layout for this document.\n\nSee [ConTeXt Layout](https://wiki.contextgarden.net/Layout) for additional information.\n"
      }
    },
    {
      "name": "page-layout",
      "schema": {
        "enum": [
          "article",
          "full",
          "custom"
        ]
      },
      "default": "article",
      "tags": {
        "formats": [
          "$html-doc"
        ]
      },
      "description": "The page layout to use for this document (`article`, `full`, or `custom`)"
    },
    {
      "name": "page-width",
      "tags": {
        "formats": [
          "docx",
          "$odt-all"
        ]
      },
      "schema": "number",
      "description": {
        "short": "Target page width for output (used to compute columns widths for `layout` divs)\n",
        "long": "Target page width for output (used to compute columns widths for `layout` divs).\nDefaults to 6.5 inches, which corresponds to default letter page settings in \ndocx and odt.\n"
      }
    },
    {
      "name": "appendix-style",
      "schema": {
        "anyOf": [
          {
            "enum": [
              "default",
              "plain",
              "none"
            ]
          }
        ]
      },
      "default": "default",
      "tags": {
        "formats": [
          "$html-doc"
        ]
      },
      "description": {
        "short": "The layout of the appendix for this document (`none`, `plain`, or `default`)",
        "long": "The layout of the appendix for this document (`none`, `plain`, or `default`).\n\nTo completely disable any styling of the appendix, choose the appendix style `none`. For minimal styling, choose `plain.`\n"
      }
    },
    {
      "name": "title-block-style",
      "schema": {
        "anyOf": [
          {
            "enum": [
              "default",
              "plain",
              "none"
            ]
          }
        ]
      },
      "default": "default",
      "tags": {
        "formats": [
          "$html-doc"
        ]
      },
      "description": {
        "short": "The layout of the title block for this document (`none`, `plain`, or `default`).",
        "long": "The layout of the title block for this document (`none`, `plain`, or `default`).\n\nTo completely disable any styling of the title block, choose the style `none`. For minimal styling, choose `plain.`\n"
      }
    },
    {
      "name": "title-block-banner",
      "schema": {
        "anyOf": [
          "string",
          "boolean"
        ]
      },
      "tags": {
        "formats": [
          "$html-doc"
        ]
      },
      "description": {
        "short": "Apply a banner style treatment to the title block.",
        "long": "Applies a banner style treatment for the title block. You may specify one of the following values:\n\n`true`\n: Will enable the banner style display and automatically select a background color based upon the theme.\n\n`<css color value>`\n: If you provide a CSS color value, the banner will be enabled and the background color set to the provided CSS color.\n\n`<path>`\n: If you provide the path to a file, the banner will be enabled and the background image will be set to the file path.\n\nSee `title-block-banner-color` if you'd like to control the color of the title block banner text.\n"
      }
    },
    {
      "name": "title-block-banner-color",
      "schema": "string",
      "tags": {
        "formats": [
          "$html-doc"
        ]
      },
      "description": {
        "short": "Sets the color of text elements in a banner style title block.",
        "long": "Sets the color of text elements in a banner style title block. Use one of the following values:\n\n`body` | `body-bg`\n: Will set the text color to the body text color or body background color, respectively.\n\n`<css color value>`\n: If you provide a CSS color value, the text color will be set to the provided CSS color.\n"
      }
    },
    {
      "name": "title-block-categories",
      "schema": "boolean",
      "default": true,
      "tags": {
        "formats": [
          "$html-doc"
        ]
      },
      "description": {
        "short": "Enables or disables the display of categories in the title block."
      }
    },
    {
      "name": "max-width",
      "schema": "string",
      "tags": {
        "formats": [
          "$html-files"
        ]
      },
      "description": "Adds a css `max-width` to the body Element."
    },
    {
      "name": "margin-left",
      "schema": "string",
      "tags": {
        "formats": [
          "$html-files",
          "context",
          "$pdf-all"
        ]
      },
      "description": {
        "short": "Sets the left margin of the document.",
        "long": "For HTML output, sets the `margin-left` property on the Body element.\n\nFor LaTeX output, sets the left margin if `geometry` is not \nused (otherwise `geometry` overrides this value)\n\nFor ConTeXt output, sets the left margin if `layout` is not used, \notherwise `layout` overrides these.\n\nFor `wkhtmltopdf` sets the left page margin.\n"
      }
    },
    {
      "name": "margin-right",
      "schema": "string",
      "tags": {
        "formats": [
          "$html-files",
          "context",
          "$pdf-all"
        ]
      },
      "description": {
        "short": "Sets the right margin of the document.",
        "long": "For HTML output, sets the `margin-right` property on the Body element.\n\nFor LaTeX output, sets the right margin if `geometry` is not \nused (otherwise `geometry` overrides this value)\n\nFor ConTeXt output, sets the right margin if `layout` is not used, \notherwise `layout` overrides these.\n\nFor `wkhtmltopdf` sets the right page margin.\n"
      }
    },
    {
      "name": "margin-top",
      "schema": "string",
      "tags": {
        "formats": [
          "$html-files",
          "context",
          "$pdf-all"
        ]
      },
      "description": {
        "short": "Sets the top margin of the document.",
        "long": "For HTML output, sets the `margin-top` property on the Body element.\n\nFor LaTeX output, sets the top margin if `geometry` is not \nused (otherwise `geometry` overrides this value)\n\nFor ConTeXt output, sets the top margin if `layout` is not used, \notherwise `layout` overrides these.\n\nFor `wkhtmltopdf` sets the top page margin.\n"
      }
    },
    {
      "name": "margin-bottom",
      "schema": "string",
      "tags": {
        "formats": [
          "$html-files",
          "context",
          "$pdf-all"
        ]
      },
      "description": {
        "short": "Sets the bottom margin of the document.",
        "long": "For HTML output, sets the `margin-bottom` property on the Body element.\n\nFor LaTeX output, sets the bottom margin if `geometry` is not \nused (otherwise `geometry` overrides this value)\n\nFor ConTeXt output, sets the bottom margin if `layout` is not used, \notherwise `layout` overrides these.\n\nFor `wkhtmltopdf` sets the bottom page margin.\n"
      }
    },
    {
      "name": "geometry",
      "schema": {
        "maybeArrayOf": "string"
      },
      "tags": {
        "formats": [
          "$pdf-all"
        ]
      },
      "description": {
        "short": "Options for the geometry package.",
        "long": "Options for the [geometry](https://ctan.org/pkg/geometry) package. For example:\n\n```yaml\ngeometry:\n  - top=30mm\n  - left=20mm\n  - heightrounded\n```\n"
      }
    },
    {
      "name": "hyperrefoptions",
      "schema": {
        "maybeArrayOf": "string"
      },
      "tags": {
        "formats": [
          "$pdf-all"
        ]
      },
      "description": {
        "short": "Options for the hyperref package.",
        "long": "Options for the [hyperref](https://ctan.org/pkg/hyperref) package. For example:\n\n```yaml\nhyperrefoptions:\n  - linktoc=all\n  - pdfwindowui\n  - pdfpagemode=FullScreen      \n```\n"
      }
    },
    {
      "name": "indent",
      "schema": {
        "anyOf": [
          "boolean",
          "string"
        ]
      },
      "tags": {
        "formats": [
          "$pdf-all",
          "ms"
        ]
      },
      "default": false,
      "description": {
        "short": "Whether to use document class settings for indentation.",
        "long": "Wheher to use document class settings for indentation. If the document \nclass settings are not used, the default LaTeX template removes indentation \nand adds space between paragraphs\n\nFor groff (`ms`) documents, the paragraph indent, for example, `2m`.\n"
      }
    },
    {
      "name": "block-headings",
      "schema": "boolean",
      "tags": {
        "formats": [
          "$pdf-all"
        ]
      },
      "description": {
        "short": "Make `\\paragraph` and `\\subparagraph` free-standing rather than run-in.",
        "long": "Make `\\paragraph` and `\\subparagraph` (fourth- and\nfifth-level headings, or fifth- and sixth-level with book\nclasses) free-standing rather than run-in; requires further\nformatting to distinguish from `\\subsubsection` (third- or\nfourth-level headings). Instead of using this option,\n[KOMA-Script](https://ctan.org/pkg/koma-script) can adjust headings \nmore extensively:\n\n```yaml\nheader-includes: |\n  \\RedeclareSectionCommand[\n    beforeskip=-10pt plus -2pt minus -1pt,\n    afterskip=1sp plus -1sp minus 1sp,\n    font=\\normalfont\\itshape]{paragraph}\n  \\RedeclareSectionCommand[\n    beforeskip=-10pt plus -2pt minus -1pt,\n    afterskip=1sp plus -1sp minus 1sp,\n    font=\\normalfont\\scshape,\n    indent=0pt]{subparagraph}\n```\n"
      }
    }
  ],
  "schema/document-library.yml": [
    {
      "name": "reveal-js-url",
      "schema": "path",
      "tags": {
        "formats": [
          "revealjs"
        ]
      },
      "description": "Directory containing reveal.js files."
    },
    {
      "name": "s5-url",
      "schema": "string",
      "tags": {
        "formats": [
          "s5"
        ]
      },
      "description": "The base url for s5 presentations."
    },
    {
      "name": "slidy-url",
      "schema": "string",
      "tags": {
        "formats": [
          "slidy"
        ]
      },
      "description": "The base url for Slidy presentations."
    },
    {
      "name": "slideous-url",
      "schema": "string",
      "tags": {
        "formats": [
          "slideous"
        ]
      },
      "description": "The base url for Slideous presentations."
    }
  ],
  "schema/document-links.yml": [
    {
      "name": "link-external-icon",
      "tags": {
        "formats": [
          "$html-doc",
          "revealjs"
        ]
      },
      "schema": "boolean",
      "description": "Show a special icon next to links that leave the current site."
    },
    {
      "name": "link-external-newwindow",
      "tags": {
        "formats": [
          "$html-doc",
          "revealjs"
        ]
      },
      "schema": "boolean",
      "description": "Open external links in a new browser window or tab (rather than navigating the current tab)."
    },
    {
      "name": "link-external-filter",
      "tags": {
        "formats": [
          "$html-doc",
          "revealjs"
        ]
      },
      "schema": "string",
      "description": {
        "short": "A regular expression that can be used to determine whether a link is an internal link.",
        "long": "A regular expression that can be used to determine whether a link is an internal link. For example, \nthe following will treat links that start with http://www.quarto.org as internal links (and others\nwill be considered external):\n\n```\n^(?:http:|https:)\\/\\/www\\.quarto\\.org\\/custom\n```\n"
      }
    }
  ],
  "schema/document-listing.yml": [
    {
      "name": "listing",
      "tags": {
        "formats": [
          "$html-doc"
        ]
      },
      "schema": {
        "anyOf": [
          "boolean",
          {
            "maybeArrayOf": {
              "anyOf": [
                "string",
                {
                  "ref": "website-listing"
                }
              ]
            }
          }
        ]
      },
      "description": "Automatically generate the contents of a page from a list of Quarto documents or other custom data."
    }
  ],
  "schema/document-metadata.yml": [
    {
      "name": "keywords",
      "schema": {
        "maybeArrayOf": "string"
      },
      "tags": {
        "formats": [
          "$asciidoc-all",
          "$html-files",
          "$pdf-all",
          "context"
        ]
      },
      "description": "List of keywords to be included in the document metadata."
    },
    {
      "name": "subject",
      "schema": "string",
      "tags": {
        "formats": [
          "$pdf-all",
          "$office-all"
        ]
      },
      "description": "The document subject"
    },
    {
      "name": "description",
      "schema": "string",
      "tags": {
        "formats": [
          "$office-all"
        ]
      },
      "description": "The document description. Some applications show this as `Comments` metadata."
    },
    {
      "name": "category",
      "schema": "string",
      "tags": {
        "formats": [
          "$office-all"
        ]
      },
      "description": "The document category."
    },
    {
      "name": "license",
      "schema": "string",
      "tags": {
        "formats": [
          "$html-doc"
        ]
      },
      "description": {
        "short": "The License for this document, if any. (e.g. `CC BY`)",
        "long": "The license for this document, if any. \n\nCreative Commons licenses `CC BY`, `CC BY-SA`, `CC BY-ND`, `CC BY-NC` will automatically generate a license link\nin the document appendix. Other license text will be placed in the appendix verbatim.\n"
      }
    },
    {
      "name": "title-meta",
      "schema": "string",
      "tags": {
        "formats": [
          "$pdf-all"
        ]
      },
      "description": "Sets the title metadata for the document"
    },
    {
      "name": "pagetitle",
      "tags": {
        "formats": [
          "$html-files"
        ]
      },
      "schema": "string",
      "description": "Sets the title metadata for the document"
    },
    {
      "name": "title-prefix",
      "tags": {
        "formats": [
          "$html-files"
        ]
      },
      "schema": "string",
      "description": "Specify STRING as a prefix at the beginning of the title that appears in \nthe HTML header (but not in the title as it appears at the beginning of the body)\n"
    },
    {
      "name": "description-meta",
      "schema": "string",
      "tags": {
        "formats": [
          "$html-files"
        ]
      },
      "description": "Sets the description metadata for the document"
    },
    {
      "name": "author-meta",
      "schema": "string",
      "tags": {
        "formats": [
          "$pdf-all",
          "$html-files"
        ]
      },
      "description": "Sets the author metadata for the document"
    },
    {
      "name": "date-meta",
      "schema": "string",
      "tags": {
        "formats": [
          "$html-all",
          "$pdf-all"
        ]
      },
      "description": "Sets the date metadata for the document"
    }
  ],
  "schema/document-numbering.yml": [
    {
      "name": "number-sections",
      "schema": "boolean",
      "default": false,
      "description": {
        "short": "Number section headings",
        "long": "Number section headings rendered ouptut. By default, sections are not numbered.\nSections with class `.unnumbered` will never be numbered, even if `number-sections`\nis specified.\n"
      }
    },
    {
      "name": "number-depth",
      "schema": "number",
      "tags": {
        "formats": [
          "$html-all",
          "$pdf-all",
          "docx"
        ]
      },
      "description": {
        "short": "The depth to which sections should be numbered.",
        "long": "By default, all headings in your document create a \nnumbered section. You customize numbering depth using \nthe `number-depth` option. \n\nFor example, to only number sections immediately below \nthe chapter level, use this:\n\n```yaml  \nnumber-depth: 1\n```\n"
      }
    },
    {
      "name": "secnumdepth",
      "schema": "number",
      "hidden": true,
      "tags": {
        "formats": [
          "$pdf-all"
        ]
      },
      "description": "The numbering depth for sections. (Use `number-depth` instead)."
    },
    {
      "name": "number-offset",
      "schema": {
        "maybeArrayOf": "number"
      },
      "default": [
        0,
        0,
        0,
        0,
        0,
        0
      ],
      "description": {
        "short": "Offset for section headings in output (offsets are 0 by default)",
        "long": "Offset for section headings in output (offsets are 0 by default)\nThe first number is added to the section number for\ntop-level headings, the second for second-level headings, and so on.\nSo, for example, if you want the first top-level heading in your\ndocument to be numbered \"6\", specify `number-offset: 5`. If your\ndocument starts with a level-2 heading which you want to be numbered\n\"1.5\", specify `number-offset: [1,4]`. Implies `number-sections`\n"
      }
    },
    {
      "name": "shift-heading-level-by",
      "schema": "number",
      "description": {
        "short": "Shift heading levels by a positive or negative integer. For example, with \n`shift-heading-level-by: -1`, level 2 headings become level 1 headings.\n",
        "long": "Shift heading levels by a positive or negative integer.\nFor example, with `shift-heading-level-by: -1`, level 2\nheadings become level 1 headings, and level 3 headings\nbecome level 2 headings.  Headings cannot have a level\nless than 1, so a heading that would be shifted below level 1\nbecomes a regular paragraph.  Exception: with a shift of -N,\na level-N heading at the beginning of the document\nreplaces the metadata title.\n"
      }
    },
    {
      "name": "pagenumbering",
      "schema": {
        "maybeArrayOf": "string"
      },
      "tags": {
        "formats": [
          "context"
        ]
      },
      "description": {
        "short": "Sets the page numbering style and location for the document.",
        "long": "Sets the page numbering style and location for the document using the\n`\\setuppagenumbering` command. \n\nSee [ConTeXt Page Numbering](https://wiki.contextgarden.net/Command/setuppagenumbering) \nfor additional information.\n"
      }
    },
    {
      "name": "top-level-division",
      "tags": {
        "formats": [
          "$pdf-all",
          "context",
          "$docbook-all",
          "tei"
        ]
      },
      "schema": {
        "enum": [
          "default",
          "section",
          "chapter",
          "part"
        ]
      },
      "description": {
        "short": "Treat top-level headings as the given division type (`default`, `section`, `chapter`, or `part`). The hierarchy\norder is part, chapter, then section; all headings are shifted such \nthat the top-level heading becomes the specified type.\n",
        "long": "Treat top-level headings as the given division type (`default`, `section`, `chapter`, or `part`). The hierarchy\norder is part, chapter, then section; all headings are shifted such \nthat the top-level heading becomes the specified type.  \n\nThe default behavior is to determine the\nbest division type via heuristics: unless other conditions\napply, `section` is chosen. When the `documentclass`\nvariable is set to `report`, `book`, or `memoir` (unless the\n`article` option is specified), `chapter` is implied as the\nsetting for this option. If `beamer` is the output format,\nspecifying either `chapter` or `part` will cause top-level\nheadings to become `\\part{..}`, while second-level headings\nremain as their default type.\n"
      }
    }
  ],
  "schema/document-options.yml": [
    {
      "name": "reference-doc",
      "tags": {
        "formats": [
          "$office-all",
          "odt"
        ]
      },
      "schema": "path",
      "description": "Use the specified file as a style reference in producing a docx, \npptx, or odt file.\n"
    },
    {
      "name": "theme",
      "tags": {
        "formats": [
          "$html-doc",
          "revealjs"
        ]
      },
      "schema": {
        "anyOf": [
          "string",
          {
            "arrayOf": "string"
          },
          {
            "object": {
              "properties": {
                "light": {
                  "maybeArrayOf": {
                    "string": {
                      "description": "The light theme name, theme scss file, or a mix of both."
                    }
                  }
                },
                "dark": {
                  "maybeArrayOf": {
                    "string": {
                      "description": "The dark theme name, theme scss file, or a mix of both."
                    }
                  }
                }
              }
            }
          }
        ]
      },
      "description": "Theme name, theme scss file, or a mix of both."
    },
    {
      "name": "minimal",
      "schema": "boolean",
      "default": false,
      "tags": {
        "formats": [
          "$html-doc"
        ]
      },
      "description": "Disables the built in html features like theming, anchor sections, code block behavior, and more."
    },
    {
      "name": "document-css",
      "schema": "boolean",
      "hidden": true,
      "default": true,
      "tags": {
        "formats": [
          "$html-files"
        ]
      },
      "description": "Enables inclusion of Pandoc default CSS for this document."
    },
    {
      "name": "css",
      "tags": {
        "formats": [
          "$html-all"
        ]
      },
      "schema": {
        "maybeArrayOf": "path"
      },
      "description": "One or more CSS style sheets."
    },
    {
      "name": "anchor-sections",
      "schema": "boolean",
      "default": true,
      "tags": {
        "formats": [
          "$html-doc"
        ]
      },
      "description": "Enables hover over a section title to see an anchor link."
    },
    {
      "name": "smooth-scroll",
      "schema": "boolean",
      "default": false,
      "tags": {
        "formats": [
          "$html-doc"
        ]
      },
      "description": "Enables smooth scrolling within the page."
    },
    {
      "name": "html-math-method",
      "tags": {
        "formats": [
          "$html-doc",
          "$epub-all",
          "gfm",
          "hugo"
        ]
      },
      "schema": {
        "anyOf": [
          {
            "ref": "math-methods"
          },
          {
            "object": {
              "properties": {
                "method": {
                  "ref": "math-methods"
                },
                "url": "string"
              },
              "required": [
                "method"
              ]
            }
          }
        ]
      },
      "description": {
        "short": "Method use to render math in HTML output",
        "long": "Method use to render math in HTML output (`plain`, `webtex`, `gladtex`, `mathml`, `mathjax`, `katex`).\n\nSee the Pandoc documentation on [Math Rendering in HTML](https://pandoc.org/MANUAL.html#math-rendering-in-html)\nfor additional details.\n"
      }
    },
    {
      "name": "section-divs",
      "tags": {
        "formats": [
          "$html-files"
        ]
      },
      "schema": "boolean",
      "default": true,
      "description": "Wrap sections in `<section>` tags and attach identifiers to the enclosing `<section>`\nrather than the heading itself.\n"
    },
    {
      "name": "identifier-prefix",
      "tags": {
        "formats": [
          "$html-files",
          "$docbook-all",
          "$markdown-all",
          "haddock"
        ]
      },
      "schema": "string",
      "description": {
        "short": "Specify a prefix to be added to all identifiers and internal links.",
        "long": "Specify a prefix to be added to all identifiers and internal links in HTML and\nDocBook output, and to footnote numbers in Markdown and Haddock output. \nThis is useful for preventing duplicate identifiers when generating fragments\nto be included in other pages.\n"
      }
    },
    {
      "name": "email-obfuscation",
      "tags": {
        "formats": [
          "$html-files"
        ]
      },
      "schema": {
        "enum": [
          "none",
          "references",
          "javascript"
        ]
      },
      "default": "none",
      "description": {
        "short": "Method for obfuscating mailto: links in HTML documents.",
        "long": "Specify a method for obfuscating `mailto:` links in HTML documents.\n\n- `javascript`: Obfuscate links using JavaScript.\n- `references`: Obfuscate links by printing their letters as decimal or hexadecimal character references.\n- `none` (default): Do not obfuscate links.\n"
      }
    },
    {
      "name": "html-q-tags",
      "tags": {
        "formats": [
          "$html-all"
        ]
      },
      "schema": "boolean",
      "default": false,
      "description": "Use `<q>` tags for quotes in HTML."
    },
    {
      "name": "pdf-engine",
      "tags": {
        "formats": [
          "$pdf-all",
          "ms",
          "context"
        ]
      },
      "schema": {
        "string": {
          "completions": [
            "pdflatex",
            "lualatex",
            "xelatex",
            "latexmk",
            "tectonic",
            "wkhtmltopdf",
            "weasyprint",
            "prince",
            "context",
            "pdfroff"
          ]
        }
      },
      "description": {
        "short": "Use the specified engine when producing PDF output.",
        "long": "Use the specified engine when producing PDF output. If the engine is not\nin your PATH, the full path of the engine may be specified here. If this\noption is not specified, Quarto uses the following defaults\ndepending on the output format in use:\n\n- `latex`: `xelatex` (other options: `pdflatex`, `lualatex`,\n  `tectonic`, `latexmk`)\n- `context`: `context`\n- `html`:  `wkhtmltopdf` (other options: `prince`, `weasyprint`;\n  see [print-css.rocks](https://print-css.rocks) for a good\n  introduction to PDF generation from HTML/CSS.)\n- `ms`:  `pdfroff`\n"
      }
    },
    {
      "name": "pdf-engine-opt",
      "tags": {
        "formats": [
          "$pdf-all",
          "ms",
          "context"
        ]
      },
      "schema": "string",
      "description": {
        "short": "Use the given string as a command-line argument to the `pdf-engine`.",
        "long": "Use the given string as a command-line argument to the pdf-engine.\nFor example, to use a persistent directory foo for latexmk’s auxiliary\nfiles, use `pdf-engine-opt: -outdir=foo`. Note that no check for \nduplicate options is done.\n"
      }
    },
    {
      "name": "beamerarticle",
      "schema": "boolean",
      "tags": {
        "formats": [
          "beamer"
        ]
      },
      "description": "Whether to produce a Beamer article from this presentation."
    },
    {
      "name": "beameroption",
      "schema": {
        "maybeArrayOf": "string"
      },
      "tags": {
        "formats": [
          "beamer"
        ]
      },
      "description": "Add an extra Beamer option using `\\setbeameroption{}`."
    },
    {
      "name": "aspectratio",
      "schema": {
        "anyOf": [
          43,
          169,
          1610,
          149,
          141,
          54,
          32
        ]
      },
      "tags": {
        "formats": [
          "beamer"
        ]
      },
      "description": "The aspect ratio for this presentation."
    },
    {
      "name": "logo",
      "schema": "path",
      "tags": {
        "formats": [
          "beamer"
        ]
      },
      "description": "The logo image for slides."
    },
    {
      "name": "titlegraphic",
      "schema": "path",
      "tags": {
        "formats": [
          "beamer"
        ]
      },
      "description": "The image for the title slide."
    },
    {
      "name": "navigation",
      "schema": {
        "enum": [
          "empty",
          "frame",
          "vertical",
          "horizontal"
        ]
      },
      "tags": {
        "formats": [
          "beamer"
        ]
      },
      "description": "Controls navigation symbols for the presentation (`empty`, `frame`, `vertical`, or `horizontal`)"
    },
    {
      "name": "section-titles",
      "schema": "boolean",
      "tags": {
        "formats": [
          "beamer"
        ]
      },
      "default": true,
      "description": "Whether to enable title pages for new sections."
    },
    {
      "name": "colortheme",
      "schema": "string",
      "tags": {
        "formats": [
          "beamer"
        ]
      },
      "description": "The Beamer color theme for this presentation."
    },
    {
      "name": "fonttheme",
      "schema": "string",
      "tags": {
        "formats": [
          "beamer"
        ]
      },
      "description": "The Beamer font theme for this presentation."
    },
    {
      "name": "innertheme",
      "schema": "string",
      "tags": {
        "formats": [
          "beamer"
        ]
      },
      "description": "The Beamer inner theme for this presentation."
    },
    {
      "name": "outertheme",
      "schema": "string",
      "tags": {
        "formats": [
          "beamer"
        ]
      },
      "description": "The Beamer outer theme for this presentation."
    },
    {
      "name": "themeoptions",
      "schema": {
        "maybeArrayOf": "string"
      },
      "tags": {
        "formats": [
          "beamer"
        ]
      },
      "description": "Options passed to LaTeX Beamer themes."
    },
    {
      "name": "section",
      "schema": "number",
      "tags": {
        "formats": [
          "man"
        ]
      },
      "description": "The section number in man pages."
    },
    {
      "name": "variant",
      "tags": {
        "formats": [
          "$markdown-all"
        ]
      },
      "schema": "string",
      "description": "Enable and disable extensions for markdown output (e.g. \"+emoji\")\n"
    },
    {
      "name": "markdown-headings",
      "tags": {
        "formats": [
          "$markdown-all",
          "ipynb"
        ]
      },
      "schema": {
        "enum": [
          "setext",
          "atx"
        ]
      },
      "default": "atx",
      "description": "Specify whether to use `atx` (`#`-prefixed) or\n`setext` (underlined) headings for level 1 and 2\nheadings (`atx` or `setext`).\n"
    },
    {
      "name": "keep-yaml",
      "tags": {
        "formats": [
          "$markdown-all"
        ]
      },
      "schema": "boolean",
      "default": false,
      "description": "Preserve the original YAML front matter in rendered markdown"
    },
    {
      "name": "ipynb-output",
      "tags": {
        "formats": [
          "ipynb"
        ]
      },
      "schema": {
        "enum": [
          "none",
          "all",
          "best"
        ]
      },
      "default": "best",
      "description": {
        "short": "Determines which ipynb cell output formats are rendered (`none`, `all`, or `best`).",
        "long": "Determines which ipynb cell output formats are rendered.\n\n- `all`: Preserve all of the data formats included in the original.\n- `none`: Omit the contents of data cells.\n- `best` (default): Instruct pandoc to try to pick the\n  richest data block in each output cell that is compatible\n  with the output format.\n"
      }
    }
  ],
  "schema/document-pdfa.yml": [
    {
      "name": "pdfa",
      "schema": {
        "anyOf": [
          "boolean",
          "string"
        ]
      },
      "tags": {
        "formats": [
          "context"
        ]
      },
      "description": {
        "short": "Adds the necessary setup to the document preamble to generate PDF/A of the type specified.",
        "long": "Adds the necessary setup to the document preamble to generate PDF/A of the type specified.\n\nIf the value is set to `true`, `1b:2005` will be used as default.\n\nTo successfully generate PDF/A the required\nICC color profiles have to be available and the content and all\nincluded files (such as images) have to be standard conforming.\nThe ICC profiles and output intent may be specified using the\nvariables `pdfaiccprofile` and `pdfaintent`.  See also [ConTeXt\nPDFA](https://wiki.contextgarden.net/PDF/A) for more details.\n"
      }
    },
    {
      "name": "pdfaiccprofile",
      "schema": {
        "maybeArrayOf": "string"
      },
      "tags": {
        "formats": [
          "context"
        ]
      },
      "description": {
        "short": "When used in conjunction with `pdfa`, specifies the ICC profile to use \nin the PDF, e.g. `default.cmyk`.\n",
        "long": "When used in conjunction with `pdfa`, specifies the ICC profile to use \nin the PDF, e.g. `default.cmyk`.\n\nIf left unspecified, `sRGB.icc` is used as default. May be repeated to \ninclude multiple profiles. Note that the profiles have to be available \non the system. They can be obtained from \n[ConTeXt ICC Profiles](https://wiki.contextgarden.net/PDFX#ICC_profiles).\n"
      }
    },
    {
      "name": "pdfaintent",
      "schema": "string",
      "tags": {
        "formats": [
          "context"
        ]
      },
      "description": {
        "short": "When used in conjunction with `pdfa`, specifies the output intent for the colors.",
        "long": "When used in conjunction with `pdfa`, specifies the output intent for\nthe colors, for example `ISO coated v2 300\\letterpercent\\space (ECI)`\n\nIf left unspecified, `sRGB IEC61966-2.1` is used as default.\n"
      }
    }
  ],
  "schema/document-references.yml": [
    {
      "name": "bibliography",
      "schema": {
        "maybeArrayOf": "path"
      },
      "description": "Document bibliography (BibTeX or CSL). May be a single file or a list of files\n"
    },
    {
      "name": "csl",
      "schema": "path",
      "description": "Citation Style Language file to use for formatting references."
    },
    {
      "name": "citations-hover",
      "schema": "boolean",
      "tags": {
        "formats": [
          "$html-files"
        ]
      },
      "default": true,
      "description": "Enables a hover popup for citation that shows the reference information."
    },
    {
      "name": "citation-location",
      "schema": {
        "enum": [
          "document",
          "margin"
        ]
      },
      "tags": {
        "formats": [
          "$html-doc"
        ]
      },
      "default": "document",
      "description": "Where citation information should be displayed (`document` or `margin`)"
    },
    {
      "name": "cite-method",
      "tags": {
        "formats": [
          "$pdf-all"
        ]
      },
      "schema": {
        "enum": [
          "citeproc",
          "natbib",
          "biblatex"
        ]
      },
      "default": "citeproc",
      "description": "Method used to format citations (`citeproc`, `natbib`, or `biblatex`).\n"
    },
    {
      "name": "citeproc",
      "schema": "boolean",
      "default": true,
      "description": {
        "short": "Turn on built-in citation processing",
        "long": "Turn on built-in citation processing. To use this feature, you will need\nto have a document containing citations and a source of bibliographic data: \neither an external bibliography file or a list of `references` in the \ndocument's YAML metadata. You can optionally also include a `csl` \ncitation style file.\n"
      }
    },
    {
      "name": "biblatexoptions",
      "schema": {
        "maybeArrayOf": "string"
      },
      "tags": {
        "formats": [
          "$pdf-all"
        ]
      },
      "description": "A list of options for BibLaTeX."
    },
    {
      "name": "natbiboptions",
      "schema": {
        "maybeArrayOf": "string"
      },
      "tags": {
        "formats": [
          "$pdf-all"
        ]
      },
      "description": "One or more options to provide for `natbib` when generating a bibliography."
    },
    {
      "name": "biblio-style",
      "schema": "string",
      "tags": {
        "formats": [
          "$pdf-all"
        ]
      },
      "description": "The bibliography style to use (e.g. `\\bibliographystyle{dinat}`) when using `natbib` or `biblatex`."
    },
    {
      "name": "biblio-title",
      "schema": "string",
      "tags": {
        "formats": [
          "$pdf-all"
        ]
      },
      "description": "The bibliography title to use when using `natbib` or `biblatex`."
    },
    {
      "name": "citation-abbreviations",
      "schema": "path",
      "description": {
        "short": "JSON file containing abbreviations of journals that should be used in formatted bibliographies.",
        "long": "JSON file containing abbreviations of journals that should be\nused in formatted bibliographies when `form=\"short\"` is\nspecified. The format of the file can be illustrated with an\nexample:\n\n```json\n{ \"default\": {\n    \"container-title\": {\n      \"Lloyd's Law Reports\": \"Lloyd's Rep\",\n      \"Estates Gazette\": \"EG\",\n      \"Scots Law Times\": \"SLT\"\n    }\n  }\n}\n```\n"
      }
    }
  ],
  "schema/document-render.yml": [
    {
      "name": "from",
      "alias": "reader",
      "schema": "string",
      "default": "markdown",
      "description": {
        "short": "Format to read from",
        "long": "Format to read from. Extensions can be individually enabled or disabled by appending +EXTENSION or -EXTENSION to the format name (e.g. markdown+emoji).\n"
      }
    },
    {
      "name": "output-file",
      "schema": {
        "ref": "pandoc-format-output-file"
      },
      "default": "Input filename with output extension (e.g. .pdf, .html, etc.)",
      "description": "Output file to write to"
    },
    {
      "name": "output-ext",
      "schema": "string",
      "description": "Extension to use for generated output file\n"
    },
    {
      "name": "template",
      "disabled": [
        "$office-all",
        "ipynb"
      ],
      "schema": "path",
      "description": "Use the specified file as a custom template for the generated document.\n"
    },
    {
      "name": "template-partials",
      "disabled": [
        "$office-all",
        "ipynb"
      ],
      "schema": {
        "maybeArrayOf": "path"
      },
      "description": "Include the specified files as partials accessible to the template for the generated content.\n"
    },
    {
      "name": "standalone",
      "schema": "boolean",
      "default": true,
      "description": "Produce output with an appropriate header and footer (e.g. a standalone HTML, LaTeX, TEI, or RTF file, not a fragment)\n"
    },
    {
      "name": "self-contained",
      "tags": {
        "formats": [
          "$html-files"
        ]
      },
      "schema": "boolean",
      "default": false,
      "description": {
        "short": "Produce a standalone HTML file with no external dependencies",
        "long": "Produce a standalone HTML file with no external dependencies, using\n`data:` URIs to incorporate the contents of linked scripts, stylesheets,\nimages, and videos. The resulting file should be\n\"self-contained,\" in the sense that it needs no external files and no net\naccess to be displayed properly by a browser. This option works only with\nHTML output formats, including `html4`, `html5`, `html+lhs`, `html5+lhs`,\n`s5`, `slidy`, `slideous`, `dzslides`, and `revealjs`. Scripts, images,\nand stylesheets at absolute URLs will be downloaded; those at relative\nURLs will be sought relative to the working directory (if the first source\nfile is local) or relative to the base URL (if the first source\nfile is remote).  Elements with the attribute\n`data-external=\"1\"` will be left alone; the documents they\nlink to will not be incorporated in the document.\n"
      }
    },
    {
      "name": "filters",
      "schema": {
        "ref": "pandoc-format-filters"
      },
      "description": "Specify executables or Lua scripts to be used as a filter transforming\nthe pandoc AST after the input is parsed and before the output is written.\n"
    },
    {
      "name": "shortcodes",
      "schema": {
        "ref": "pandoc-shortcodes"
      },
      "description": "Speicfy Lua scripts that implement shortcode handlers\n"
    },
    {
      "name": "keep-md",
      "schema": "boolean",
      "default": false,
      "tags": {
        "contexts": [
          "document-execute"
        ]
      },
      "description": "Keep the markdown file generated by executing code"
    },
    {
      "name": "keep-ipynb",
      "schema": "boolean",
      "default": false,
      "tags": {
        "contexts": [
          "document-execute"
        ]
      },
      "description": "Keep the notebook file generated from executing code."
    },
    {
      "name": "ipynb-filters",
      "schema": {
        "arrayOf": "string"
      },
      "tags": {
        "contexts": [
          "document-execute"
        ]
      },
      "description": "Filters to pre-process ipynb files before rendering to markdown"
    },
    {
      "name": "keep-tex",
      "tags": {
        "formats": [
          "pdf",
          "beamer"
        ]
      },
      "schema": "boolean",
      "default": false,
      "description": "Keep the intermediate tex file used during render."
    },
    {
      "name": "extract-media",
      "schema": "path",
      "description": {
        "short": "Extract images and other media contained in or linked from the source document to the\npath DIR.\n",
        "long": "Extract images and other media contained in or linked from the source document to the\npath DIR, creating it if necessary, and adjust the images references in the document\nso they point to the extracted files. Media are downloaded, read from the file\nsystem, or extracted from a binary container (e.g. docx), as needed. The original\nfile paths are used if they are relative paths not containing ... Otherwise filenames\nare constructed from the SHA1 hash of the contents.\n"
      }
    },
    {
      "name": "resource-path",
      "schema": "path",
      "default": ".",
      "description": "List of paths to search for images and other resources. The paths should\nbe separated by : on Linux, UNIX, and macOS systems, and by ; on Windows.\n"
    },
    {
      "name": "default-image-extension",
      "schema": "string",
      "description": {
        "short": "Specify a default extension to use when image paths/URLs have no extension.\n",
        "long": "Specify a default extension to use when image paths/URLs have no\nextension.  This allows you to use the same source for formats that\nrequire different kinds of images.  Currently this option only affects\nthe Markdown and LaTeX readers.\n"
      }
    },
    {
      "name": "abbreviations",
      "schema": "string",
      "description": {
        "short": "Specifies a custom abbreviations file, with abbreviations one to a line.\n",
        "long": "Specifies a custom abbreviations file, with abbreviations one to a line.\nThis list is used when reading Markdown input: strings found in this list\nwill be followed by a nonbreaking space, and the period will not produce sentence-ending space in formats like LaTeX.  The strings may not contain\nspaces.\n"
      }
    },
    {
      "name": "dpi",
      "schema": "number",
      "default": 96,
      "description": {
        "short": "Specify the default dpi (dots per inch) value for conversion from pixels to inch/\ncentimeters and vice versa.\n",
        "long": "Specify the default dpi (dots per inch) value for conversion from pixels to inch/\ncentimeters and vice versa. (Technically, the correct term would be ppi: pixels per\ninch.) The default is `96`. When images contain information about dpi internally, the\nencoded value is used instead of the default specified by this option.\n"
      }
    }
  ],
  "schema/document-reveal-content.yml": [
    {
      "name": "logo",
      "tags": {
        "formats": [
          "revealjs"
        ]
      },
      "schema": "path",
      "description": "Logo image (placed in bottom right corner of slides)"
    },
    {
      "name": "footer",
      "tags": {
        "formats": [
          "revealjs"
        ]
      },
      "schema": "string",
      "description": {
        "short": "Footer to include on all slides",
        "long": "Footer to include on all slides. Can also be set per-slide by including a\ndiv with class `.footer` on the slide.\n"
      }
    },
    {
      "name": "scrollable",
      "tags": {
        "formats": [
          "revealjs"
        ]
      },
      "schema": "boolean",
      "default": false,
      "description": {
        "short": "Allow content that overflows slides vertically to scroll",
        "long": "Allow content that overflows slides vertically to scroll. This can also\nbe set per-slide by including the `.scrollable` class on the slide title.\n"
      }
    },
    {
      "name": "smaller",
      "tags": {
        "formats": [
          "revealjs"
        ]
      },
      "schema": "boolean",
      "default": false,
      "description": {
        "short": "Use a smaller default font for slide content",
        "long": "Use a smaller default font for slide content. This can also\nbe set per-slide by including the `.smaller` class on the slide title.\n"
      }
    }
  ],
  "schema/document-reveal-hidden.yml": [
    {
      "name": "embedded",
      "tags": {
        "formats": [
          "revealjs"
        ]
      },
      "schema": "boolean",
      "hidden": true,
      "default": false,
      "description": "Flags if the presentation is running in an embedded mode\n"
    },
    {
      "name": "display",
      "tags": {
        "formats": [
          "revealjs"
        ]
      },
      "schema": "string",
      "hidden": true,
      "default": "block",
      "description": "The display mode that will be used to show slides"
    }
  ],
  "schema/document-reveal-layout.yml": [
    {
      "name": "auto-stretch",
      "tags": {
        "formats": [
          "revealjs"
        ]
      },
      "schema": "boolean",
      "default": true,
      "description": "For slides with a single top-level image, automatically stretch it to fill the slide."
    },
    {
      "name": "width",
      "tags": {
        "formats": [
          "revealjs"
        ]
      },
      "schema": {
        "anyOf": [
          "number",
          "string"
        ]
      },
      "default": 1050,
      "description": {
        "short": "The 'normal' width of the presentation",
        "long": "The \"normal\" width of the presentation, aspect ratio will\nbe preserved when the presentation is scaled to fit different\nresolutions. Can be specified using percentage units.\n"
      }
    },
    {
      "name": "height",
      "tags": {
        "formats": [
          "revealjs"
        ]
      },
      "schema": {
        "anyOf": [
          "number",
          "string"
        ]
      },
      "default": 700,
      "description": {
        "short": "The 'normal' height of the presentation",
        "long": "The \"normal\" height of the presentation, aspect ratio will\nbe preserved when the presentation is scaled to fit different\nresolutions. Can be specified using percentage units.\n"
      }
    },
    {
      "name": "margin",
      "tags": {
        "formats": [
          "revealjs"
        ]
      },
      "schema": "number",
      "default": 0.1,
      "description": "Factor of the display size that should remain empty around the content"
    },
    {
      "name": "min-scale",
      "tags": {
        "formats": [
          "revealjs"
        ]
      },
      "schema": "number",
      "default": 0.2,
      "description": "Bounds for smallest possible scale to apply to content"
    },
    {
      "name": "max-scale",
      "tags": {
        "formats": [
          "revealjs"
        ]
      },
      "schema": "number",
      "default": 2,
      "description": "Bounds for largest possible scale to apply to content"
    },
    {
      "name": "center",
      "tags": {
        "formats": [
          "revealjs"
        ]
      },
      "schema": "boolean",
      "default": false,
      "description": "Vertical centering of slides"
    },
    {
      "name": "disable-layout",
      "tags": {
        "formats": [
          "revealjs"
        ]
      },
      "schema": "boolean",
      "default": false,
      "description": "Disables the default reveal.js slide layout (scaling and centering)\n"
    }
  ],
  "schema/document-reveal-media.yml": [
    {
      "name": "preview-links",
      "tags": {
        "formats": [
          "revealjs"
        ]
      },
      "schema": {
        "anyOf": [
          {
            "enum": [
              "auto"
            ]
          },
          "boolean"
        ]
      },
      "default": "auto",
      "description": {
        "short": "Open links in an iframe preview overlay (`true`, `false`, or `auto`)",
        "long": "Open links in an iframe preview overlay.\n\n- `true`: Open links in iframe preview overlay\n- `false`: Do not open links in iframe preview overlay\n- `auto` (default): Open links in iframe preview overlay, in fullscreen mode.\n"
      }
    },
    {
      "name": "auto-play-media",
      "tags": {
        "formats": [
          "revealjs"
        ]
      },
      "schema": {
        "enum": [
          null,
          true,
          false
        ]
      },
      "default": null,
      "description": "Autoplay embedded media (`null`, `true`, or `false`). Default is `null` (only when `autoplay` \nattribute is specified)\n"
    },
    {
      "name": "preload-iframes",
      "tags": {
        "formats": [
          "revealjs"
        ]
      },
      "schema": {
        "enum": [
          null,
          true,
          false
        ]
      },
      "default": null,
      "description": {
        "short": "Global override for preloading lazy-loaded iframes (`null`, `true`, or `false`).",
        "long": "Global override for preloading lazy-loaded iframes\n\n- `null`:   Iframes with data-src AND data-preload will be loaded when within\n  the `viewDistance`, iframes with only data-src will be loaded when visible\n- `true`:   All iframes with data-src will be loaded when within the viewDistance\n- `false`:  All iframes with data-src will be loaded only when visible\n"
      }
    },
    {
      "name": "view-distance",
      "tags": {
        "formats": [
          "revealjs"
        ]
      },
      "schema": "number",
      "default": 3,
      "description": "Number of slides away from the current slide to pre-load resources for"
    },
    {
      "name": "mobile-view-distance",
      "tags": {
        "formats": [
          "revealjs"
        ]
      },
      "schema": "number",
      "default": 2,
      "description": "Number of slides away from the current slide to pre-load resources for (on mobile devices).\n"
    },
    {
      "name": "parallax-background-image",
      "tags": {
        "formats": [
          "revealjs"
        ]
      },
      "schema": "path",
      "description": "Parallax background image"
    },
    {
      "name": "parallax-background-size",
      "tags": {
        "formats": [
          "revealjs"
        ]
      },
      "schema": "string",
      "description": "Parallax background size (e.g. '2100px 900px')"
    },
    {
      "name": "parallax-background-horizontal",
      "tags": {
        "formats": [
          "revealjs"
        ]
      },
      "schema": "number",
      "default": 200,
      "description": "Number of pixels to move the parallax background horizontally per slide."
    },
    {
      "name": "parallax-background-vertical",
      "tags": {
        "formats": [
          "revealjs"
        ]
      },
      "schema": "number",
      "default": 50,
      "description": "Number of pixels to move the parallax background vertically per slide."
    }
  ],
  "schema/document-reveal-navigation.yml": [
    {
      "name": "progress",
      "tags": {
        "formats": [
          "revealjs"
        ]
      },
      "schema": "boolean",
      "default": true,
      "description": "Display a presentation progress bar"
    },
    {
      "name": "history",
      "tags": {
        "formats": [
          "revealjs"
        ]
      },
      "schema": "boolean",
      "default": true,
      "description": "Push each slide change to the browser history\n"
    },
    {
      "name": "navigation-mode",
      "tags": {
        "formats": [
          "revealjs"
        ]
      },
      "schema": {
        "enum": [
          "linear",
          "vertical",
          "grid"
        ]
      },
      "default": "linear",
      "description": {
        "short": "Navigation progression (`linear`, `vertical`, or `grid`)",
        "long": "Changes the behavior of navigation directions.\n\n- `linear`: Removes the up/down arrows. Left/right arrows step through all\n  slides (both horizontal and vertical).\n\n- `vertical`: Left/right arrow keys step between horizontal slides, up/down\n  arrow keys step between vertical slides. Space key steps through\n  all slides (both horizontal and vertical).\n\n- `grid`: When this is enabled, stepping left/right from a vertical stack\n  to an adjacent vertical stack will land you at the same vertical\n  index.\n"
      }
    },
    {
      "name": "touch",
      "tags": {
        "formats": [
          "revealjs"
        ]
      },
      "schema": "boolean",
      "default": true,
      "description": "Enable touch navigation on devices with touch input\n"
    },
    {
      "name": "keyboard",
      "tags": {
        "formats": [
          "revealjs"
        ]
      },
      "schema": "boolean",
      "default": true,
      "description": "Enable keyboard shortcuts for navigation"
    },
    {
      "name": "mouse-wheel",
      "tags": {
        "formats": [
          "revealjs"
        ]
      },
      "schema": "boolean",
      "default": false,
      "description": "Enable slide navigation via mouse wheel"
    },
    {
      "name": "hide-inactive-cursor",
      "tags": {
        "formats": [
          "revealjs"
        ]
      },
      "schema": "boolean",
      "default": true,
      "description": "Hide cursor if inactive"
    },
    {
      "name": "hide-cursor-time",
      "tags": {
        "formats": [
          "revealjs"
        ]
      },
      "schema": "number",
      "default": 5000,
      "description": "Time before the cursor is hidden (in ms)"
    },
    {
      "name": "loop",
      "tags": {
        "formats": [
          "revealjs"
        ]
      },
      "schema": "boolean",
      "default": false,
      "description": "Loop the presentation"
    },
    {
      "name": "shuffle",
      "tags": {
        "formats": [
          "revealjs"
        ]
      },
      "schema": "boolean",
      "default": false,
      "description": "Randomize the order of slides each time the presentation loads"
    },
    {
      "name": "controls",
      "tags": {
        "formats": [
          "revealjs"
        ]
      },
      "schema": {
        "anyOf": [
          "boolean",
          {
            "enum": [
              "auto"
            ]
          }
        ]
      },
      "default": "auto",
      "description": {
        "short": "Show arrow controls for navigating through slides (`true`, `false`, or `auto`).",
        "long": "Show arrow controls for navigating through slides.\n\n- `true`: Always show controls\n- `false`: Never show controls\n- `auto` (default): Show controls when vertical slides are present or when the deck is embedded in an iframe.\n"
      }
    },
    {
      "name": "controls-layout",
      "tags": {
        "formats": [
          "revealjs"
        ]
      },
      "schema": {
        "enum": [
          "edges",
          "bottom-right"
        ]
      },
      "default": "edges",
      "description": "Location for navigation controls (`edges` or `bottom-right`)"
    },
    {
      "name": "controls-tutorial",
      "tags": {
        "formats": [
          "revealjs"
        ]
      },
      "schema": "boolean",
      "default": false,
      "description": "Help the user learn the controls by providing visual hints."
    },
    {
      "name": "controls-back-arrows",
      "tags": {
        "formats": [
          "revealjs"
        ]
      },
      "schema": {
        "enum": [
          "faded",
          "hidden",
          "visible"
        ]
      },
      "default": "faded",
      "description": "Visibility rule for backwards navigation arrows (`faded`, `hidden`, or `visible`).\n"
    },
    {
      "name": "auto-slide",
      "tags": {
        "formats": [
          "revealjs"
        ]
      },
      "schema": {
        "anyOf": [
          "number",
          false
        ]
      },
      "default": 0,
      "description": "Automatically progress all slides at the specified interval"
    },
    {
      "name": "auto-slide-stoppable",
      "tags": {
        "formats": [
          "revealjs"
        ]
      },
      "schema": "boolean",
      "default": true,
      "description": "Stop auto-sliding after user input"
    },
    {
      "name": "auto-slide-method",
      "tags": {
        "formats": [
          "revealjs"
        ]
      },
      "schema": "string",
      "default": "navigateNext",
      "description": "Navigation method to use when auto sliding (defaults to navigateNext)"
    },
    {
      "name": "default-timing",
      "tags": {
        "formats": [
          "revealjs"
        ]
      },
      "schema": "number",
      "description": "Expected average seconds per slide (used by pacing timer in speaker view)"
    },
    {
      "name": "pause",
      "tags": {
        "formats": [
          "revealjs"
        ]
      },
      "schema": "boolean",
      "default": true,
      "description": "Flags whether it should be possible to pause the presentation (blackout)\n"
    },
    {
      "name": "help",
      "tags": {
        "formats": [
          "revealjs"
        ]
      },
      "schema": "boolean",
      "default": true,
      "description": "Show a help overlay when the `?` key is pressed\n"
    },
    {
      "name": "hash",
      "tags": {
        "formats": [
          "revealjs"
        ]
      },
      "schema": "boolean",
      "default": true,
      "description": "Add the current slide to the URL hash"
    },
    {
      "name": "hash-type",
      "tags": {
        "formats": [
          "revealjs"
        ]
      },
      "schema": {
        "enum": [
          "number",
          "title"
        ]
      },
      "default": "title",
      "description": "URL hash type (`number` or `title`)"
    },
    {
      "name": "hash-one-based-index",
      "tags": {
        "formats": [
          "revealjs"
        ]
      },
      "schema": "boolean",
      "default": false,
      "description": "Use 1 based indexing for hash links to match slide number\n"
    },
    {
      "name": "respond-to-hash-changes",
      "tags": {
        "formats": [
          "revealjs"
        ]
      },
      "schema": "boolean",
      "default": true,
      "description": "Monitor the hash and change slides accordingly\n"
    },
    {
      "name": "fragment-in-url",
      "tags": {
        "formats": [
          "revealjs"
        ]
      },
      "schema": "boolean",
      "default": false,
      "description": "Include the current fragment in the URL"
    },
    {
      "name": "slide-tone",
      "tags": {
        "formats": [
          "revealjs"
        ]
      },
      "schema": "boolean",
      "default": false,
      "description": "Play a subtle sound when changing slides"
    }
  ],
  "schema/document-reveal-print.yml": [
    {
      "name": "pdf-separate-fragments",
      "tags": {
        "formats": [
          "revealjs"
        ]
      },
      "schema": "boolean",
      "default": false,
      "description": "Prints each fragment on a separate slide"
    },
    {
      "name": "pdf-page-height-offset",
      "tags": {
        "formats": [
          "revealjs"
        ]
      },
      "schema": "number",
      "default": -1,
      "description": {
        "short": "Offset used to reduce the height of content within exported PDF pages.",
        "long": "Offset used to reduce the height of content within exported PDF pages.\nThis exists to account for environment differences based on how you\nprint to PDF. CLI printing options, like phantomjs and wkpdf, can end\non precisely the total height of the document whereas in-browser\nprinting has to end one pixel before.\n"
      }
    }
  ],
  "schema/document-reveal-tools.yml": [
    {
      "name": "overview",
      "tags": {
        "formats": [
          "revealjs"
        ]
      },
      "schema": "boolean",
      "default": true,
      "description": "Enable the slide overview mode"
    },
    {
      "name": "menu",
      "description": "MISSING_DESCRIPTION",
      "tags": {
        "formats": [
          "revealjs"
        ]
      },
      "schema": {
        "anyOf": [
          "boolean",
          {
            "object": {
              "properties": {
                "side": {
                  "enum": [
                    "left",
                    "right"
                  ],
                  "default": "left",
                  "description": "Side of the presentation where the menu will be shown (`left` or `right`)"
                },
                "width": {
                  "string": {
                    "completions": [
                      "normal",
                      "wide",
                      "third",
                      "half",
                      "full"
                    ]
                  },
                  "default": "normal",
                  "description": "Width of the menu"
                },
                "numbers": {
                  "boolean": {
                    "default": false,
                    "description": "Add slide numbers to menu items"
                  }
                },
                "use-text-content-for-missing-titles": {
                  "boolean": {
                    "default": true,
                    "description": "For slides with no title, attempt to use the start of the text content as the title instead.\n"
                  }
                }
              }
            }
          }
        ]
      }
    },
    {
      "name": "chalkboard",
      "description": "MISSING_DESCRIPTION",
      "tags": {
        "formats": [
          "revealjs"
        ]
      },
      "schema": {
        "anyOf": [
          "boolean",
          {
            "object": {
              "properties": {
                "theme": {
                  "enum": [
                    "chalkboard",
                    "whiteboard"
                  ],
                  "default": "chalkboard",
                  "description": "Visual theme for drawing surface (`chalkboard` or `whiteboard`)"
                },
                "boardmarker-width": {
                  "number": {
                    "default": 3,
                    "description": "The drawing width of the boardmarker. Defaults to 3. Larger values draw thicker lines.\n"
                  }
                },
                "chalk-width": {
                  "number": {
                    "default": 7,
                    "description": "The drawing width of the chalk. Defaults to 7. Larger values draw thicker lines.\n"
                  }
                },
                "src": {
                  "path": {
                    "description": "Optional file name for pre-recorded drawings (download drawings using the `D` key)\n"
                  }
                },
                "read-only": {
                  "boolean": {
                    "default": false,
                    "description": "Configuration option to prevent changes to existing drawings\n"
                  }
                },
                "buttons": {
                  "boolean": {
                    "default": true,
                    "description": "Add chalkboard buttons at the bottom of the slide\n"
                  }
                },
                "transition": {
                  "number": {
                    "description": "Gives the duration (in ms) of the transition for a slide change, \nso that the notes canvas is drawn after the transition is completed.\n"
                  }
                }
              }
            }
          }
        ]
      }
    },
    {
      "name": "multiplex",
      "description": "MISSING_DESCRIPTION",
      "tags": {
        "formats": [
          "revealjs"
        ]
      },
      "schema": {
        "anyOf": [
          "boolean",
          {
            "object": {
              "properties": {
                "url": {
                  "string": {
                    "default": "https://reveal-multiplex.glitch.me/",
                    "description": "Multiplex token server (defaults to Reveal-hosted server)\n"
                  }
                },
                "id": {
                  "string": {
                    "description": "Unique presentation id provided by multiplex token server"
                  }
                },
                "secret": {
                  "string": {
                    "description": "Secret provided by multiplex token server"
                  }
                }
              }
            }
          }
        ]
      }
    }
  ],
  "schema/document-reveal-transitions.yml": [
    {
      "name": "transition",
      "tags": {
        "formats": [
          "revealjs"
        ]
      },
      "schema": {
        "enum": [
          "none",
          "fade",
          "slide",
          "convex",
          "concave",
          "zoom"
        ]
      },
      "default": "none",
      "description": {
        "short": "Transition style for slides",
        "long": "Transition style for slides backgrounds.\n(`none`, `fade`, `slide`, `convex`, `concave`, or `zoom`)\n"
      }
    },
    {
      "name": "transition-speed",
      "tags": {
        "formats": [
          "revealjs"
        ]
      },
      "schema": {
        "enum": [
          "default",
          "fast",
          "slow"
        ]
      },
      "default": "default",
      "description": "Slide transition speed (`default`, `fast`, or `slow`)"
    },
    {
      "name": "background-transition",
      "tags": {
        "formats": [
          "revealjs"
        ]
      },
      "schema": {
        "enum": [
          "none",
          "fade",
          "slide",
          "convex",
          "concave",
          "zoom"
        ]
      },
      "default": "none",
      "description": {
        "short": "Transition style for full page slide backgrounds",
        "long": "Transition style for full page slide backgrounds.\n(`none`, `fade`, `slide`, `convex`, `concave`, or `zoom`)\n"
      }
    },
    {
      "name": "fragments",
      "tags": {
        "formats": [
          "revealjs"
        ]
      },
      "schema": "boolean",
      "default": true,
      "description": "Turns fragments on and off globally"
    },
    {
      "name": "auto-animate",
      "tags": {
        "formats": [
          "revealjs"
        ]
      },
      "schema": "boolean",
      "default": true,
      "description": "Globally enable/disable auto-animate (enabled by default)"
    },
    {
      "name": "auto-animate-easing",
      "tags": {
        "formats": [
          "revealjs"
        ]
      },
      "schema": "string",
      "default": "ease",
      "description": {
        "short": "Default CSS easing function for auto-animation",
        "long": "Default CSS easing function for auto-animation.\nCan be overridden per-slide or per-element via attributes.\n"
      }
    },
    {
      "name": "auto-animate-duration",
      "tags": {
        "formats": [
          "revealjs"
        ]
      },
      "schema": "number",
      "default": 1,
      "description": {
        "short": "Duration (in seconds) of auto-animate transition",
        "long": "Duration (in seconds) of auto-animate transition.\nCan be overridden per-slide or per-element via attributes.\n"
      }
    },
    {
      "name": "auto-animate-unmatched",
      "tags": {
        "formats": [
          "revealjs"
        ]
      },
      "schema": "boolean",
      "default": true,
      "description": {
        "short": "Auto-animate unmatched elements.",
        "long": "Auto-animate unmatched elements.\nCan be overridden per-slide or per-element via attributes.\n"
      }
    },
    {
      "name": "auto-animate-styles",
      "tags": {
        "formats": [
          "revealjs"
        ]
      },
      "schema": {
        "arrayOf": {
          "enum": [
            "opacity",
            "color",
            "background-color",
            "padding",
            "font-size",
            "line-height",
            "letter-spacing",
            "border-width",
            "border-color",
            "border-radius",
            "outline",
            "outline-offset"
          ]
        }
      },
      "description": {
        "short": "CSS properties that can be auto-animated (positional styles like top, left, etc.\nare always animated).\n"
      }
    }
  ],
  "schema/document-slides.yml": [
    {
      "name": "incremental",
      "tags": {
        "formats": [
          "pptx",
          "beamer",
          "$html-pres"
        ]
      },
      "schema": "boolean",
      "default": false,
      "description": "Make list items in slide shows display incrementally (one by one). \nThe default is for lists to be displayed all at once.\n"
    },
    {
      "name": "slide-level",
      "tags": {
        "formats": [
          "pptx",
          "beamer",
          "$html-pres"
        ]
      },
      "schema": "number",
      "default": 2,
      "description": {
        "short": "Specifies that headings with the specified level create slides.\nHeadings above this level in the hierarchy are used to divide \nthe slide show into sections.\n",
        "long": "Specifies that headings with the specified level create slides.\nHeadings above this level in the hierarchy are used to divide \nthe slide show into sections; headings below this level create \nsubheads within a slide. Valid values are 0-6. If a slide level\nof 0 is specified, slides will not be split automatically on \nheadings, and horizontal rules must be used to indicate slide \nboundaries. If a slide level is not specified explicitly, the\nslide level will be set automatically based on the contents of\nthe document\n"
      }
    },
    {
      "name": "slide-number",
      "tags": {
        "formats": [
          "revealjs"
        ]
      },
      "schema": {
        "anyOf": [
          "boolean",
          {
            "enum": [
              "h.v",
              "h/v",
              "c",
              "c/t"
            ]
          }
        ]
      },
      "default": false,
      "description": {
        "short": "Display the page number of the current slide",
        "long": "Display the page number of the current slide\n\n- `true`:    Show slide number\n- `false`:   Hide slide number\n\nCan optionally be set as a string that specifies the number formatting:\n\n- `h.v`:   Horizontal . vertical slide number\n- `h/v`:   Horizontal / vertical slide number\n- `c`:   Flattened slide number\n- `c/t`:   Flattened slide number / total slides (default)\n"
      }
    },
    {
      "name": "show-slide-number",
      "tags": {
        "formats": [
          "revealjs"
        ]
      },
      "schema": {
        "enum": [
          "all",
          "print",
          "speaker"
        ]
      },
      "default": "all",
      "description": "Contexts in which the slide number appears (`all`, `print`, or `speaker`)"
    },
    {
      "name": "title-slide-attributes",
      "schema": {
        "object": {
          "properties": {
            "data-background-image": {
              "string": {
                "description": "URL or path to the background image."
              }
            },
            "data-background-size": {
              "string": {
                "description": "CSS background size (defaults to `cover`)"
              }
            },
            "data-background-position": {
              "string": {
                "description": "CSS background position (defaults to `center`)"
              }
            },
            "data-background-repeat": {
              "string": {
                "description": "CSS background repeat (defaults to `no-repeat`)"
              }
            },
            "data-background-opacity": {
              "string": {
                "description": "Opacity of the background image on a 0-1 scale. \n0 is transparent and 1 is fully opaque.\n"
              }
            }
          }
        }
      },
      "tags": {
        "formats": [
          "revealjs"
        ]
      },
      "description": {
        "short": "Additional attributes for the title slide of a reveal.js presentation.",
        "long": "Additional attributes for the title slide of a reveal.js presentation as a map of \nattribute names and values. For example\n\n```yaml\n  title-slide-attributes:\n      data-background-image: /path/to/title_image.png\n      data-background-size: contain      \n```\n\n(Note that the data- prefix is required here, as it isn’t added automatically.)\n"
      }
    },
    {
      "name": "center-title-slide",
      "tags": {
        "formats": [
          "revealjs"
        ]
      },
      "schema": "boolean",
      "default": true,
      "description": "Vertical centering of title slide"
    },
    {
      "name": "show-notes",
      "tags": {
        "formats": [
          "revealjs"
        ]
      },
      "schema": "boolean",
      "default": false,
      "description": "Make speaker notes visible to all viewers\n"
    },
    {
      "name": "rtl",
      "tags": {
        "formats": [
          "revealjs"
        ]
      },
      "schema": "boolean",
      "default": false,
      "description": "Change the presentation direction to be RTL\n"
    }
  ],
  "schema/document-tables.yml": [],
  "schema/document-text.yml": [
    {
      "name": "wrap",
      "tags": {
        "formats": [
          "!$pdf-all",
          "!$office-all",
          "!$odt-all",
          "!$html-all",
          "!$docbook-all"
        ]
      },
      "schema": {
        "enum": [
          "auto",
          "none",
          "preserve"
        ]
      },
      "default": "auto",
      "description": {
        "short": "Determine how text is wrapped in the output (`auto`, `none`, or `preserve`).",
        "long": "Determine how text is wrapped in the output (the source code, not the rendered\nversion). \n\n- `auto` (default): Pandoc will attempt to wrap lines to the column width specified by `columns` (default 72). \n- `none`: Pandoc will not wrap lines at all. \n- `preserve`: Pandoc will attempt to preserve the wrapping from the source\n  document. Where there are nonsemantic newlines in the source, there will be\n  nonsemantic newlines in the output as well.\n"
      }
    },
    {
      "name": "columns",
      "tags": {
        "formats": [
          "!$pdf-all",
          "!$office-all",
          "!$odt-all",
          "!$html-all",
          "!$docbook-all"
        ]
      },
      "schema": "number",
      "description": {
        "short": "Specify length of lines in characters.",
        "long": "Specify length of lines in characters. This affects text wrapping in generated source\ncode (see `wrap`). It also affects calculation of column widths for plain text\ntables.\n"
      }
    },
    {
      "name": "tab-stop",
      "tags": {
        "formats": [
          "!$pdf-all",
          "!$office-all",
          "!$odt-all",
          "!$html-all",
          "!$docbook-all"
        ]
      },
      "schema": "number",
      "description": {
        "short": "Specify the number of spaces per tab (default is 4).",
        "long": "Specify the number of spaces per tab (default is 4). Note that tabs\nwithin normal textual input are always converted to spaces. Tabs \nwithin code are also converted, however this can be disabled with\n`preserve-tabs: false`.\n"
      }
    },
    {
      "name": "preserve-tabs",
      "tags": {
        "formats": [
          "!$pdf-all",
          "!$office-all",
          "!$odt-all",
          "!$html-all",
          "!$docbook-all"
        ]
      },
      "schema": "boolean",
      "default": false,
      "description": {
        "short": "Preserve tabs within code instead of converting them to spaces.\n",
        "long": "Preserve tabs within code instead of converting them to spaces.\n(By default, pandoc converts tabs to spaces before parsing its input.) \nNote that this will only affect tabs in literal code spans and code blocks. \nTabs in regular text are always treated as spaces.\n"
      }
    },
    {
      "name": "eol",
      "tags": {
        "formats": [
          "!$pdf-all",
          "!$office-all",
          "!$odt-all",
          "!$html-all",
          "!$docbook-all"
        ]
      },
      "schema": {
        "enum": [
          "lf",
          "crlf",
          "native"
        ]
      },
      "description": {
        "short": "Manually specify line endings (`lf`, `crlf`, or `native`).",
        "long": "Manually specify line endings: \n\n- `crlf`: Use Windows line endings\n- `lf`: Use macOS/Linux/UNIX line endings\n- `native` (default): Use line endings appropriate to the OS on which pandoc is being run).\n"
      }
    },
    {
      "name": "strip-comments",
      "schema": "boolean",
      "tags": {
        "formats": [
          "$markdown-all",
          "textile",
          "$html-files"
        ]
      },
      "description": {
        "short": "Strip out HTML comments in source, rather than passing them on to output.",
        "long": "Strip out HTML comments in the Markdown source,\nrather than passing them on to Markdown, Textile or HTML\noutput as raw HTML.  This does not apply to HTML comments\ninside raw HTML blocks when the `markdown_in_html_blocks`\nextension is not set.\n"
      }
    },
    {
      "name": "ascii",
      "tags": {
        "formats": [
          "$html-all",
          "$pdf-all",
          "$markdown-all",
          "ms"
        ]
      },
      "schema": "boolean",
      "description": {
        "short": "Use only ASCII characters in output.",
        "long": "Use only ASCII characters in output. Currently supported for XML\nand HTML formats (which use entities instead of UTF-8 when this\noption is selected), CommonMark, gfm, and Markdown (which use\nentities), roff ms (which use hexadecimal escapes), and to a\nlimited degree LaTeX (which uses standard commands for accented\ncharacters when possible). roff man output uses ASCII by default.\n"
      }
    }
  ],
  "schema/document-toc.yml": [
    {
      "name": "toc",
      "alias": "table-of-contents",
      "tags": {
        "formats": [
          "!man",
          "!$docbook-all",
          "!$jats-all"
        ]
      },
      "schema": "boolean",
      "description": {
        "short": "Include an automatically generated table of contents",
        "long": "Include an automatically generated table of contents (or, in\nthe case of `latex`, `context`, `docx`, `odt`,\n`opendocument`, `rst`, or `ms`, an instruction to create\none) in the output document. This option has no effect\nif `standalone` is `false`.\n\nNote that if you are producing a PDF via `ms`, the table\nof contents will appear at the beginning of the\ndocument, before the title.  If you would prefer it to\nbe at the end of the document, use the option\n`pdf-engine-opt: --no-toc-relocation`.\n"
      }
    },
    {
      "name": "toc-depth",
      "tags": {
        "formats": [
          "!man",
          "!$docbook-all",
          "!$jats-all"
        ]
      },
      "schema": "number",
      "description": "Specify the number of section levels to include in the table of contents.\nThe default is 3\n"
    },
    {
      "name": "toc-location",
      "schema": {
        "enum": [
          "body",
          "left",
          "right"
        ]
      },
      "default": "right",
      "tags": {
        "formats": [
          "$html-doc"
        ]
      },
      "description": "Location for table of contents (`body`, `left`, or `right` (default)).\n"
    },
    {
      "name": "toc-title",
      "schema": "string",
      "tags": {
        "formats": [
          "$epub-all",
          "$odt-all",
          "$office-all",
          "$pdf-all",
          "$html-doc",
          "revealjs"
        ]
      },
      "description": "The title used for the table of contents."
    },
    {
      "name": "lof",
      "schema": "boolean",
      "default": false,
      "tags": {
        "formats": [
          "$pdf-all"
        ]
      },
      "description": "Print a list of figures in the document."
    },
    {
      "name": "lot",
      "schema": "boolean",
      "default": false,
      "tags": {
        "formats": [
          "$pdf-all"
        ]
      },
      "description": "Print a list of tables in the document."
    }
  ],
  "schema/document-website.yml": [
    {
      "name": "search",
      "schema": "boolean",
      "tags": {
        "formats": [
          "$html-doc"
        ]
      },
      "default": true,
      "description": "Setting this to false prevents this document from being included in searches."
    },
    {
      "name": "aliases",
      "schema": {
        "arrayOf": "string"
      },
      "tags": {
        "formats": [
          "$html-doc"
        ]
      },
      "description": "URLs that alias this document, when included in a website."
    },
    {
      "name": "image",
      "schema": "path",
      "tags": {
        "formats": [
          "$html-doc"
        ]
      },
      "description": {
        "short": "The path to a preview image for this document.",
        "long": "The path to a preview image for this content. By default, \nQuarto will use the image value from the site: metadata. \nIf you provide an image, you may also optionally provide \nan image-width and image-height to improve \nthe appearance of your Twitter Card.\n\nIf image is not provided, Quarto will automatically attempt \nto locate a preview image.\n"
      }
    },
    {
      "name": "image-height",
      "schema": "string",
      "tags": {
        "formats": [
          "$html-doc"
        ]
      },
      "description": "The height of the preview image for this document."
    },
    {
      "name": "image-width",
      "schema": "string",
      "tags": {
        "formats": [
          "$html-doc"
        ]
      },
      "description": "The width of the preview image for this document."
    },
    {
      "name": "image-alt",
      "schema": "string",
      "tags": {
        "formats": [
          "$html-doc"
        ]
      },
      "description": "The alt text for preview image on this page."
    }
  ],
  "schema/format-aliases.yml": {
    "aliases": {
      "epub-all": [
        "epub",
        "epub2",
        "epub3"
      ],
      "pdf-all": [
        "latex",
        "pdf",
        "beamer"
      ],
      "markdown-all": [
        "markdown",
        "gfm",
        "commonmark",
        "commonmark_x",
        "markua",
        "hugo"
      ],
      "office-all": [
        "docx",
        "pptx"
      ],
      "docbook-all": [
        "docbook",
        "docbook4",
        "docbook5"
      ],
      "odt-all": [
        "odt",
        "opendocument"
      ],
      "html-doc": [
        "html",
        "html4",
        "html5"
      ],
      "html-pres": [
        "slidy",
        "slideous",
        "s5",
        "revealjs",
        "dzslides"
      ],
      "pres-all": [
        "pptx",
        "beamer",
        "$html-pres"
      ],
      "html-files": [
        "$html-doc",
        "$html-pres"
      ],
      "html-all": [
        "$html-files",
        "$epub-all"
      ],
      "asciidoc-all": [
        "asciidoc",
        "asciidoctor"
      ],
      "jats-all": [
        "jats",
        "jats_archiving",
        "jats_articleauthoring",
        "jats_publishing"
      ],
      "pandoc-all": [
        "asciidoc",
        "asciidoctor",
        "beamer",
        "biblatex",
        "bibtex",
        "commonmark",
        "commonmark_x",
        "context",
        "csljson",
        "docbook",
        "docbook4",
        "docbook5",
        "docx",
        "dokuwiki",
        "dzslides",
        "epub",
        "epub2",
        "epub3",
        "fb2",
        "gfm",
        "haddock",
        "html",
        "html4",
        "html5",
        "icml",
        "ipynb",
        "jats",
        "jats_archiving",
        "jats_articleauthoring",
        "jats_publishing",
        "jira",
        "json",
        "latex",
        "man",
        "markdown",
        "markdown_github",
        "markdown_mmd",
        "markdown_phpextra",
        "markdown_strict",
        "markua",
        "mediawiki",
        "ms",
        "muse",
        "native",
        "odt",
        "opendocument",
        "opml",
        "org",
        "pdf",
        "plain",
        "pptx",
        "revealjs",
        "rst",
        "rtf",
        "s5",
        "slideous",
        "slidy",
        "tei",
        "texinfo",
        "textile",
        "xwiki",
        "zimwiki",
        "hugo"
      ]
    }
  },
  "schema/groups.yml": {
    "cell": {
      "attributes": {
        "title": "Attributes"
      },
      "codeoutput": {
        "title": "Code Output"
      },
      "textoutput": {
        "title": "Cell Output"
      },
      "figure": {
        "title": "Figures"
      },
      "table": {
        "title": "Tables"
      },
      "layout": {
        "title": "Panel Layout"
      },
      "pagelayout": {
        "title": "Page Columns"
      },
      "cache": {
        "title": "Cache"
      },
      "include": {
        "title": "Include"
      }
    },
    "document": {
      "attributes": {
        "title": "Title & Author"
      },
      "options": {
        "title": "Format Options"
      },
      "toc": {
        "title": "Table of Contents"
      },
      "numbering": {
        "title": "Numbering"
      },
      "slides": {
        "title": "Slides"
      },
      "reveal-content": {
        "title": "Slide Content"
      },
      "reveal-tools": {
        "title": "Slide Tools"
      },
      "reveal-transitions": {
        "title": "Transitions"
      },
      "reveal-navigation": {
        "title": "Navigation"
      },
      "reveal-print": {
        "title": "Print to PDF"
      },
      "reveal-media": {
        "title": "Media"
      },
      "reveal-layout": {
        "title": "Slide Layout"
      },
      "reveal-hidden": {
        "title": "Reveal Hidden"
      },
      "epub": {
        "title": "ePub Options"
      },
      "fonts": {
        "title": "Fonts"
      },
      "colors": {
        "title": "Colors"
      },
      "layout": {
        "title": "Layout"
      },
      "formatting": {
        "title": "Formatting"
      },
      "code": {
        "title": "Code"
      },
      "execute": {
        "title": "Execution",
        "description": "Execution options should be specified within the `execute` key. For example:\n\n```yaml\nexecute:\n  echo: false\n  warning: false\n```\n"
      },
      "figures": {
        "title": "Figures"
      },
      "tables": {
        "title": "Tables"
      },
      "links": {
        "title": "Links"
      },
      "references": {
        "title": "References"
      },
      "footnotes": {
        "title": "Footnotes"
      },
      "crossref": {
        "title": "Crossrefs"
      },
      "citation": {
        "title": "Citation"
      },
      "language": {
        "title": "Language"
      },
      "comments": {
        "title": "Comments"
      },
      "includes": {
        "title": "Includes"
      },
      "metadata": {
        "title": "Metadata"
      },
      "render": {
        "title": "Rendering"
      },
      "latexmk": {
        "title": "Latexmk"
      },
      "website": {
        "title": "Website"
      },
      "pdfa": {
        "title": "PDF/A"
      },
      "text": {
        "title": "Text Output"
      },
      "library": {
        "title": "Library"
      },
      "hidden": {
        "title": "Hidden"
      }
    }
  },
  "schema/project.yml": [
    {
      "name": "project",
      "description": "MISSING_DESCRIPTION",
      "schema": {
        "object": {
          "properties": {
            "type": {
              "enum": [
                "website",
                "book",
                "site"
              ],
              "completions": [
                "website",
                "book"
              ],
              "description": "Project type (`default`, `website`, or `book`)"
            },
            "render": {
              "arrayOf": "path",
              "description": "Files to render (defaults to all files)"
            },
            "execute-dir": {
              "enum": [
                "file",
                "project"
              ],
              "description": {
                "short": "Working directory for computations",
                "long": "Control the working directory for computations. \n\n- `file`: Use the directory of the file that is currently executing.\n- `project`: Use the root directory of the project.\n"
              }
            },
            "output-dir": {
              "path": {
                "description": "Output directory"
              }
            },
            "lib-dir": {
              "path": {
                "description": "HTML library (JS/CSS/etc.) directory"
              }
            },
            "resources": {
              "maybeArrayOf": {
                "schema": "path",
                "description": "Additional file resources to be copied to output directory"
              }
            },
            "preview": {
              "description": "Options for `quarto preview`",
              "schema": {
                "ref": "project-preview"
              }
            }
          }
        }
      }
    },
    {
      "name": "website",
      "description": "MISSING_DESCRIPTION",
      "schema": {
        "ref": "base-website"
      }
    },
    {
      "name": "book",
      "description": "MISSING_DESCRIPTION",
      "schema": {
        "object": {
          "super": {
            "resolveRef": "base-website"
          },
          "properties": {
            "title": {
              "string": {
                "description": "Book title"
              }
            },
            "subtitle": {
              "string": {
                "description": "Book subtitle"
              }
            },
            "author": {
              "maybeArrayOf": {
                "anyOf": [
                  "string",
                  "object"
                ],
                "description": "Author or authors of the book"
              }
            },
            "date": {
              "string": {
                "description": "Book publication date"
              }
            },
            "abstract": {
              "string": {
                "description": "Book abstract"
              }
            },
            "description": {
              "string": {
                "description": "Description metadata for HTML version of book"
              }
            },
            "chapters": {
              "ref": "chapter-list",
              "description": "Book part and chapter files"
            },
            "references": {
              "path": {
                "description": "Book references file"
              }
            },
            "appendices": {
              "arrayOf": {
                "ref": "chapter-item"
              },
              "description": "Book appendix files"
            },
            "output-file": {
              "path": {
                "description": "Base name for single-file output (e.g. PDF, ePub)"
              }
            },
            "cover-image": {
              "path": {
                "description": "Cover image (used in HTML and ePub formats)"
              }
            },
            "sharing": {
              "maybeArrayOf": {
                "enum": [
                  "twitter",
                  "facebook",
                  "linkedin"
                ],
                "description": "Sharing buttons to include on navbar or sidebar\n(one or more of `twitter`, `facebook`, `linkedin`)\n"
              }
            },
            "downloads": {
              "maybeArrayOf": {
                "enum": [
                  "pdf",
                  "epub",
                  "docx"
                ],
                "description": "Download buttons for other formats to include on navbar or sidebar\n(one or more of `pdf`, `epub`, and `docx)\n"
              }
            },
            "tools": {
              "arrayOf": {
                "schema": {
                  "ref": "navigation-item"
                },
                "description": "Custom tools for navbar or sidebar"
              }
            }
          }
        }
      }
    },
    {
      "name": "type",
      "hidden": true,
      "schema": {
        "enum": [
          "cd93424f-d5ba-4e95-91c6-1890eab59fc7"
        ]
      },
      "errorMessage": "type key not supported at project type-level. Use `project: type: ...` instead.",
      "description": "internal-schema-hack"
    }
  ],
  "schema/schema.yml": [
    {
      "id": "schema/scalar",
      "anyOf": [
        "number",
        "boolean",
        "string"
      ]
    },
    {
      "id": "schema/description",
      "anyOf": [
        "string",
        {
          "object": {
            "properties": {
              "short": "string",
              "long": "string"
            }
          }
        }
      ]
    },
    {
      "id": "schema/base",
      "object": {
        "properties": {
          "additionalCompletions": {
            "arrayOf": "string"
          },
          "completions": {
            "arrayOf": "string"
          },
          "id": "string",
          "hidden": "boolean",
          "tags": "object",
          "description": {
            "ref": "schema/description"
          }
        }
      }
    },
    {
      "id": "schema/enum",
      "object": {
        "properties": {
          "enum": {
            "anyOf": [
              {
                "arrayOf": {
                  "ref": "schema/scalar"
                }
              },
              {
                "object": {
                  "super": {
                    "resolveRef": "schema/base"
                  },
                  "properties": {
                    "values": {
                      "arrayOf": {
                        "ref": "schema/scalar"
                      }
                    }
                  }
                }
              }
            ]
          }
        }
      }
    },
    {
      "id": "schema/null",
      "object": {
        "properties": {
          "null": {
            "ref": "schema/schema"
          }
        }
      }
    },
    {
      "id": "schema/explicit-schema",
      "object": {
        "super": {
          "resolveRef": "schema/base"
        },
        "properties": {
          "schema": {
            "ref": "schema/schema"
          }
        }
      }
    },
    {
      "id": "schema/string",
      "anyOf": [
        {
          "object": {
            "super": {
              "resolveRef": "schema/base"
            },
            "properties": {
              "pattern": "string"
            }
          }
        },
        {
          "object": {
            "properties": {
              "string": {
                "ref": "schema/schema"
              },
              "path": {
                "ref": "schema/schema"
              },
              "pattern": {
                "ref": "schema/schema"
              }
            }
          }
        }
      ]
    },
    {
      "id": "schema/number",
      "object": {
        "properties": {
          "number": {
            "ref": "schema/schema"
          }
        }
      }
    },
    {
      "id": "schema/boolean",
      "object": {
        "properties": {
          "boolean": {
            "ref": "schema/schema"
          }
        }
      }
    },
    {
      "id": "schema/ref",
      "object": {
        "super": {
          "resolveRef": "schema/base"
        },
        "properties": {
          "ref": "string"
        }
      }
    },
    {
      "id": "schema/maybe-array-of",
      "object": {
        "super": {
          "resolveRef": "schema/base"
        },
        "properties": {
          "maybeArrayOf": {
            "ref": "schema/schema"
          }
        }
      }
    },
    {
      "id": "schema/array-of",
      "object": {
        "super": {
          "resolveRef": "schema/base"
        },
        "properties": {
          "arrayOf": {
            "ref": "schema/schema"
          }
        }
      }
    },
    {
      "id": "schema/all-of",
      "object": {
        "properties": {
          "allOf": {
            "anyOf": [
              {
                "arrayOf": {
                  "ref": "schema/schema"
                }
              },
              {
                "object": {
                  "super": {
                    "resolveRef": "schema/base"
                  },
                  "properties": {
                    "schemas": {
                      "arrayOf": {
                        "ref": "schema/schema"
                      }
                    }
                  }
                }
              }
            ]
          }
        }
      }
    },
    {
      "id": "schema/any-of",
      "object": {
        "properties": {
          "anyOf": {
            "anyOf": [
              {
                "arrayOf": {
                  "ref": "schema/schema"
                }
              },
              {
                "object": {
                  "super": {
                    "resolveRef": "schema/base"
                  },
                  "properties": {
                    "schemas": {
                      "arrayOf": {
                        "ref": "schema/schema"
                      }
                    }
                  }
                }
              }
            ]
          }
        }
      }
    },
    {
      "id": "schema/record",
      "object": {
        "properties": {
          "record": {
            "anyOf": [
              {
                "object": {
                  "properties": {
                    "properties": {
                      "object": {
                        "additionalProperties": {
                          "ref": "schema/schema"
                        }
                      }
                    }
                  }
                },
                "additionalProperties": {
                  "ref": "schema/schema"
                }
              },
              {
                "object": {
                  "additionalProperties": {
                    "ref": "schema/schema"
                  }
                }
              }
            ]
          }
        }
      }
    },
    {
      "id": "schema/object",
      "object": {
        "properties": {
          "namingConvention": {
            "anyOf": [
              {
                "enum": [
                  "ignore"
                ]
              },
              {
                "arrayOf": {
                  "enum": [
                    "camelCase",
                    "camel-case",
                    "camel_case",
                    "capitalizationCase",
                    "capitalization-case",
                    "capitalization_case",
                    "underscoreCase",
                    "underscore-case",
                    "underscore_case",
                    "snakeCase",
                    "snake-case",
                    "snake_case",
                    "dashCase",
                    "dash-case",
                    "dash_case",
                    "kebabCase",
                    "kebab-case",
                    "kebab_case"
                  ]
                }
              }
            ]
          },
          "properties": {
            "object": {
              "additionalProperties": {
                "ref": "schema/schema"
              }
            }
          },
          "patternProperties": {
            "object": {
              "additionalProperties": {
                "ref": "schema/schema"
              }
            }
          },
          "propertyNames": {
            "ref": "schema/schema"
          },
          "additionalProperties": {
            "ref": "schema/schema"
          },
          "super": {
            "ref": "schema/schema"
          },
          "required": {
            "anyOf": [
              {
                "enum": [
                  "all"
                ]
              },
              {
                "arrayOf": "string"
              }
            ]
          },
          "completions": {
            "arrayOf": "string"
          }
        }
      }
    },
    {
      "id": "schema/schema",
      "anyOf": [
        {
          "ref": "schema/enum"
        },
        {
          "ref": "schema/null"
        },
        {
          "ref": "schema/explicit-schema"
        },
        {
          "ref": "schema/string"
        },
        {
          "ref": "schema/number"
        },
        {
          "ref": "schema/boolean"
        },
        {
          "ref": "schema/ref"
        },
        {
          "ref": "schema/any-of"
        },
        {
          "ref": "schema/all-of"
        },
        {
          "ref": "schema/record"
        },
        {
          "ref": "schema/object"
        },
        {
          "enum": [
            "number",
            "boolean",
            "path",
            "string",
            "null",
            "object"
          ]
        }
      ],
      "description": "be a yaml schema"
    },
    {
      "id": "schema/schema-field",
      "object": {
        "properties": {
          "name": "string",
          "schema": {
            "ref": "schema/schema"
          },
          "hidden": "boolean",
          "alias": "string",
          "disabled": {
            "maybeArrayOf": "string"
          },
          "enabled": {
            "maybeArrayOf": "string"
          },
          "description": {
            "ref": "schema/description"
          },
          "tags": "object"
        },
        "required": [
          "name",
          "schema",
          "description"
        ]
      }
    }
  ],
  "pandoc/formats.yml": [
    "asciidoc",
    "asciidoctor",
    "beamer",
    "biblatex",
    "bibtex",
    "commonmark",
    "commonmark_x",
    "context",
    "csljson",
    "docbook",
    "docbook4",
    "docbook5",
    "docx",
    "dokuwiki",
    "dzslides",
    "epub",
    "epub2",
    "epub3",
    "fb2",
    "gfm",
    "haddock",
    "html",
    "html4",
    "html5",
    "icml",
    "ipynb",
    "jats",
    "jats_archiving",
    "jats_articleauthoring",
    "jats_publishing",
    "jira",
    "json",
    "latex",
    "man",
    "markdown",
    "markdown_github",
    "markdown_mmd",
    "markdown_phpextra",
    "markdown_strict",
    "markua",
    "mediawiki",
    "ms",
    "muse",
    "native",
    "odt",
    "opendocument",
    "opml",
    "org",
    "pdf",
    "plain",
    "pptx",
    "revealjs",
    "rst",
    "rtf",
    "s5",
    "slideous",
    "slidy",
    "tei",
    "texinfo",
    "textile",
    "xwiki",
    "zimwiki"
  ],
  "schema/html-descriptions.yml": [
    "Link to file contained with the project or external URL",
    "Alias for href",
    "Alias for href",
    "Text to display for navigation item (defaults to the document title\nif not provided)",
    {
      "short": "Name of bootstrap icon (e.g.&nbsp;<code>github</code>,\n<code>twitter</code>, <code>share</code>)",
      "long": "Name of bootstrap icon (e.g.&nbsp;<code>github</code>,\n<code>twitter</code>, <code>share</code>) See <a href=\"https://icons.getbootstrap.com/\" class=\"uri\">https://icons.getbootstrap.com/</a> for a list of available\nicons"
    },
    "Accessible label for the navigation item.",
    {
      "short": "Name of bootstrap icon (e.g.&nbsp;<code>github</code>,\n<code>twitter</code>, <code>share</code>)",
      "long": "Name of bootstrap icon (e.g.&nbsp;<code>github</code>,\n<code>twitter</code>, <code>share</code>) See <a href=\"https://icons.getbootstrap.com/\" class=\"uri\">https://icons.getbootstrap.com/</a> for a list of available\nicons"
    },
    "Link to file contained with the project or external URL",
    "The Github repo that will be used to store comments.",
    "The label that will be assigned to issues created by Utterances.",
    {
      "short": "The Github theme that should be used for Utterances.",
      "long": "The Github theme that should be used for Utterances\n(<code>github-light</code>, <code>github-dark</code>,\n<code>github-dark-orange</code>, <code>icy-dark</code>,\n<code>dark-blue</code>, <code>photon-dark</code>,\n<code>body-light</code>, or <code>gruvbox-dark</code>)"
    },
    {
      "short": "The Github repo that will be used to store comments.",
      "long": "The Github repo that will be used to store comments.\nIn order to work correctly, the repo must be public, with the giscus\napp installed, and the discussions feature must be enabled."
    },
    {
      "short": "The Github repository identifier.",
      "long": "The Github repository identifier.\nYou can quickly find this by using the configuration tool at <a href=\"https://giscus.app\">https://giscus.app</a>. If this is not\nprovided, Quarto will attempt to discover it at render time."
    },
    {
      "short": "The discussion category where new discussions will be created.",
      "long": "The discussion category where new discussions will be created. It is\nrecommended to use a category with the <strong>Announcements</strong>\ntype so that new discussions can only be created by maintainers and\ngiscus."
    },
    {
      "short": "The Github category identifier.",
      "long": "The Github category identifier.\nYou can quickly find this by using the configuration tool at <a href=\"https://giscus.app\">https://giscus.app</a>. If this is not\nprovided, Quarto will attempt to discover it at render time."
    },
    {
      "short": "The mapping between the page and the embedded discussion.",
      "long": "The mapping between the page and the embedded discussion."
    },
    "Display reactions for the discussion’s main post before the\ncomments.",
    "Place the comment input box above or below the comments.",
    "The giscus theme to use when displaying comments.",
    "The language that should be used when displaying the commenting\ninterface.",
    "Controls whether the sidebar opens automatically on startup.",
    "Controls whether the in-document highlights are shown by default\n(<code>always</code> or <code>never</code>)",
    "Controls the overall look of the sidebar (<code>classic</code> or\n<code>clean</code>)",
    "Controls whether the experimental New Note button should be shown in\nthe notes tab in the sidebar.",
    "Specify a URL to direct a user to, in a new tab. when they click on\nthe annotation author link in the header of an annotation.",
    "Alternative annotation services which the client should connect to\ninstead of connecting to the public Hypothesis service at\nhypothes.is.",
    "The base URL of the service API.",
    "The domain name which the annotation service is associated with.",
    "An OAuth 2 grant token which the client can send to the service in\norder to get an access token for making authenticated requests to the\nservice.",
    "A flag indicating whether users should be able to leave groups of\nwhich they are a member.",
    "A flag indicating whether annotation cards should show links that\ntake the user to see an annotation in context.",
    "An array of Group IDs or the literal string\n<code>$rpc:requestGroups</code>",
    "The URL to an image for the annotation service. This image will\nappear to the left of the name of the currently selected group.",
    "Settings to adjust the commenting sidebar’s look and feel.",
    "Secondary color for elements of the commenting UI.",
    "The main background color of the commenting UI.",
    "The background color for call to action buttons.",
    "The font family for selection text in the annotation card.",
    "The font family for the actual annotation value that the user writes\nabout the page or selection.",
    "A CSS selector specifying the containing element into which the\nsidebar iframe will be placed.",
    "Defines a focused filter set for the available annotations on a\npage.",
    "The username of the user to focus on.",
    "The userid of the user to focus on.",
    "The display name of the user to focus on.",
    "Host url and port number of receiving iframe",
    "Number of nested iframes deep the client is relative from the\nreceiving iframe.",
    "The root URL from which assets are loaded.",
    "The URL for the sidebar application which displays annotations.",
    {
      "short": "The title of the page",
      "long": "The title of the page. Note that by default Quarto will automatically\nuse the title metadata from the page. Specify this field if you’d like\nto override the title for this provider."
    },
    {
      "short": "A short description of the content.",
      "long": "A short description of the content. Note that by default Quarto will\nautomatically use the description metadata from the page. Specify this\nfield if you’d like to override the description for this provider."
    },
    {
      "short": "The path to a preview image for the content.",
      "long": "The path to a preview image for the content. By default, Quarto will\nuse the <code>image</code> value from the format metadata. If you\nprovide an image, you may also optionally provide an\n<code>image-width</code> and <code>image-height</code>."
    },
    {
      "short": "The alt text for the preview image.",
      "long": "The alt text for the preview image. By default, Quarto will use the\n<code>image-alt</code> value from the format metadata. If you provide an\nimage, you may also optionally provide an <code>image-width</code> and\n<code>image-height</code>."
    },
    "Image width (pixels)",
    "Image height (pixels)",
    "Port to listen on (defaults to random value between 3000 and\n8000)",
    "Hostname to bind to (defaults to 127.0.0.1)",
    "Open a web browser to view the preview (defaults to true)",
    "Re-render input files when they change (defaults to true)",
    "Navigate the browser automatically when outputs are updated (defaults\nto true)",
    "Time (in seconds) after which to exit if there are no active\nclients",
    "Website title",
    "Website description",
    "The path to the favicon for this website",
    "Base URL for published website",
    "Path to site (defaults to ‘/’). Not required if you specify\n<code>site-url</code>.",
    "Base URL for website source code repository",
    "Branch of website source code (defaults to <code>main</code>)",
    {
      "short": "Links to source repository actions",
      "long": "Links to source repository actions (<code>none</code> or one or more\nof <code>edit</code>, <code>source</code>, <code>issue</code>)"
    },
    {
      "short": "Links to source repository actions",
      "long": "Links to source repository actions (<code>none</code> or one or more\nof <code>edit</code>, <code>source</code>, <code>issue</code>)"
    },
    "Enable Google Analytics for this website",
    "The Google tracking Id or measurement Id of this website.",
    {
      "short": "Storage options for Google Analytics data",
      "long": "Storage option for Google Analytics data using on of these two\nvalues:\n<code>cookies</code>: Use cookies to store unique user and session\nidentification (default).\n<code>none</code>: Do not use cookies to store unique user and\nsession identification.\nFor more about choosing storage options see <a href=\"https://quarto.org/docs/websites/website-tools.html#storage\">Storage</a>."
    },
    {
      "short": "Anonymize the user ip address.",
      "long": "Anonymize the user ip address. For more about this feature, see <a href=\"https://support.google.com/analytics/answer/2763052?hl=en\">IP\nAnonymization (or IP masking) in Google Analytics</a>."
    },
    {
      "short": "The version number of Google Analytics to use.",
      "long": "The version number of Google Analytics to use."
    },
    {
      "short": "Request cookie consent before enabling scripts that set cookies",
      "long": "Quarto includes the ability to request cookie consent before enabling\nscripts that set cookies, using <a href=\"https://www.cookieconsent.com/\">Cookie Consent</a>.\nThe user’s cookie preferences will automatically control Google\nAnalytics (if enabled) and can be used to control custom scripts you add\nas well. For more information see <a href=\"https://quarto.org/docs/websites/website-tools.html#custom-scripts-and-cookie-consent\">Custom\nScripts and Cookie Consent</a>."
    },
    {
      "short": "The type of consent that should be requested",
      "long": "The type of consent that should be requested, using one of these two\nvalues:"
    },
    {
      "short": "The style of the consent banner that is displayed",
      "long": "The style of the consent banner that is displayed:"
    },
    "Whether to use a dark or light appearance for the consent banner\n(<code>light</code> or <code>dark</code>).",
    "The url to the website’s cookie or privacy policy.",
    {
      "short": "The text to display for the cookie preferences link in the website\nfooter.",
      "long": ""
    },
    "Provide full text search for website",
    "Location for search widget (<code>navbar</code> or\n<code>sidebar</code>)",
    "Type of search UI (<code>overlay</code> or <code>textbox</code>)",
    "Number of matches to display (defaults to 20)",
    "Matches after which to collapse additional results",
    "Provide button for copying search link",
    "Use external Algolia search index",
    "The name of the index to use when performing a search",
    "The unique ID used by Algolia to identify your application",
    "The Search-Only API key to use to connect to Algolia",
    "Enable tracking of Algolia analytics events",
    "Enable the display of the Algolia logo in the search results\nfooter.",
    "Field that contains the URL of index entries",
    "Field that contains the title of index entries",
    "Field that contains the text of index entries",
    "Field that contains the section of index entries",
    "Additional parameters to pass when executing a search",
    "Top navigation options",
    "The navbar title. Uses the project title if none is specified.",
    "Path to a logo image that will be displayed to the left of the\ntitle.",
    "The navbar’s background color (named or hex color).",
    "The navbar’s foreground color (named or hex color).",
    "Include a search box in the navbar.",
    "Always show the navbar (keeping it pinned).",
    "Collapse the navbar into a menu when the display becomes narrow.",
    "The responsive breakpoint below which the navbar will collapse into a\nmenu (<code>sm</code>, <code>md</code>, <code>lg</code> (default),\n<code>xl</code>, <code>xxl</code>).",
    "List of items for the left side of the navbar.",
    "List of items for the right side of the navbar.",
    "Side navigation options",
    "The identifier for this sidebar.",
    "The sidebar title. Uses the project title if none is specified.",
    "The subtitle for this sidebar.",
    "Path to a logo image that will be displayed in the sidebar.",
    "Include a search control in the sidebar.",
    "List of sidebar tools",
    "List of items for the sidebar",
    "The style of sidebar (<code>docked</code> or\n<code>floating</code>).",
    "The sidebar’s background color (named or hex color).",
    "The sidebar’s foreground color (named or hex color).",
    "Alignment of the items within the sidebar (<code>left</code>,\n<code>right</code>, or <code>center</code>)",
    "The depth at which the sidebar contents should be collapsed by\ndefault.",
    "When collapsed, pin the collapsed sidebar to the top of the page.",
    "Markdown to place above sidebar content (text or file path)",
    "Markdown to place below sidebar content (text or file path)",
    "The identifier for this sidebar.",
    "The sidebar title. Uses the project title if none is specified.",
    "The subtitle for this sidebar.",
    "Path to a logo image that will be displayed in the sidebar.",
    "Include a search control in the sidebar.",
    "List of sidebar tools",
    "List of items for the sidebar",
    "The style of sidebar (<code>docked</code> or\n<code>floating</code>).",
    "The sidebar’s background color (named or hex color).",
    "The sidebar’s foreground color (named or hex color).",
    "Alignment of the items within the sidebar (<code>left</code>,\n<code>right</code>, or <code>center</code>)",
    "The depth at which the sidebar contents should be collapsed by\ndefault.",
    "When collapsed, pin the collapsed sidebar to the top of the page.",
    "Markdown to place above sidebar content (text or file path)",
    "Markdown to place below sidebar content (text or file path)",
    "Markdown to insert at the beginning of each page’s body (below the\ntitle and author block).",
    "Markdown to insert below each page’s body.",
    "Markdown to place above margin content (text or file path)",
    "Markdown to place below margin content (text or file path)",
    "Provide next and previous article links in footer",
    "Shared page footer",
    "Footer left content",
    "Footer right content",
    "Footer center content",
    "Footer border (<code>true</code>, <code>false</code>, or a border\ncolor)",
    "Footer background color",
    "Footer foreground color",
    "Default site thumbnail image for <code>twitter</code>\n/<code>open-graph</code>",
    "Publish open graph metadata",
    {
      "short": "The title of the page",
      "long": "The title of the page. Note that by default Quarto will automatically\nuse the title metadata from the page. Specify this field if you’d like\nto override the title for this provider."
    },
    {
      "short": "A short description of the content.",
      "long": "A short description of the content. Note that by default Quarto will\nautomatically use the description metadata from the page. Specify this\nfield if you’d like to override the description for this provider."
    },
    {
      "short": "The path to a preview image for the content.",
      "long": "The path to a preview image for the content. By default, Quarto will\nuse the <code>image</code> value from the format metadata. If you\nprovide an image, you may also optionally provide an\n<code>image-width</code> and <code>image-height</code>."
    },
    {
      "short": "The alt text for the preview image.",
      "long": "The alt text for the preview image. By default, Quarto will use the\n<code>image-alt</code> value from the format metadata. If you provide an\nimage, you may also optionally provide an <code>image-width</code> and\n<code>image-height</code>."
    },
    "Image width (pixels)",
    "Image height (pixels)",
    "Locale of open graph metadata",
    {
      "short": "Name that should be displayed for the overall site",
      "long": "Name that should be displayed for the overall site. If not explicitly\nprovided in the <code>open-graph</code> metadata, Quarto will use the\nwebsite or book <code>title</code> by default."
    },
    "Publish twitter card metadata",
    {
      "short": "The title of the page",
      "long": "The title of the page. Note that by default Quarto will automatically\nuse the title metadata from the page. Specify this field if you’d like\nto override the title for this provider."
    },
    {
      "short": "A short description of the content.",
      "long": "A short description of the content. Note that by default Quarto will\nautomatically use the description metadata from the page. Specify this\nfield if you’d like to override the description for this provider."
    },
    {
      "short": "The path to a preview image for the content.",
      "long": "The path to a preview image for the content. By default, Quarto will\nuse the <code>image</code> value from the format metadata. If you\nprovide an image, you may also optionally provide an\n<code>image-width</code> and <code>image-height</code>."
    },
    {
      "short": "The alt text for the preview image.",
      "long": "The alt text for the preview image. By default, Quarto will use the\n<code>image-alt</code> value from the format metadata. If you provide an\nimage, you may also optionally provide an <code>image-width</code> and\n<code>image-height</code>."
    },
    "Image width (pixels)",
    "Image height (pixels)",
    {
      "short": "Card style",
      "long": "Card style (<code>summary</code> or\n<code>summary_large_image</code>).\nIf this is not provided, the best style will automatically selected\nbased upon other metadata. You can learn more about Twitter Card styles\n<a href=\"https://developer.twitter.com/en/docs/twitter-for-websites/cards/overview/abouts-cards\">here</a>."
    },
    "<code>@username</code> of the content creator (must be a quoted\nstring)",
    "<code>@username</code> of the website (must be a quoted string)",
    {
      "short": "The role of this creator or contributor.",
      "long": "The role of this creator or contributor using <a href=\"https://loc.gov/marc/relators/relaterm.html\">MARC relators</a>.\nHuman readable translations to commonly used relators (e.g.&nbsp;‘author’,\n‘editor’) will attempt to be automatically translated."
    },
    "An alternate version of the creator or contributor text used for\nalphabatizing.",
    "The text describing the creator or contributor (for example, creator\nname).",
    {
      "short": "The role of this creator or contributor.",
      "long": "The role of this creator or contributor using <a href=\"https://loc.gov/marc/relators/relaterm.html\">MARC relators</a>.\nHuman readable translations to commonly used relators (e.g.&nbsp;‘author’,\n‘editor’) will attempt to be automatically translated."
    },
    "An alternate version of the creator or contributor text used for\nalphabatizing.",
    "The text describing the creator or contributor (for example, creator\nname).",
    {
      "short": "The target id for the about page.",
      "long": "The target id of this about page. When the about page is rendered, it\nwill place read the contents of a <code>div</code> with this id into the\nabout template that you have selected (and replace the contents with the\nrendered about content).\nIf no such <code>div</code> is defined on the page, a\n<code>div</code> with this id will be created and appended to the end of\nthe page."
    },
    {
      "short": "The template to use to layout this about page.",
      "long": "The template to use to layout this about page. Choose from:"
    },
    {
      "short": "The path to the main image on the about page.",
      "long": "The path to the main image on the about page. If not specified, the\n<code>image</code> provided for the document itself will be used."
    },
    {
      "short": "A valid CSS width for the about page image.",
      "long": "A valid CSS width for the about page image."
    },
    {
      "short": "The shape of the image on the about page.",
      "long": "The shape of the image on the about page."
    },
    {
      "short": "The id of this listing.",
      "long": "The id of this listing. When the listing is rendered, it will place\nthe contents into a <code>div</code> with this id. If no such\n<code>div</code> is defined on the page, a <code>div</code> with this id\nwill be created and appended to the end of the page.\nIn no <code>id</code> is provided for a listing, Quarto will\nsynthesize one when rendering the page."
    },
    {
      "short": "The type of listing to create.",
      "long": "The type of listing to create. Choose one of:"
    },
    "The files or path globs of Quarto documents or YAML files that should\nbe included in the listing.",
    {
      "short": "Sort items in the listing by these fields.",
      "long": "Sort items in the listing by these fields. The sort key is made up of\na field name followed by a direction <code>asc</code> or\n<code>desc</code>.\nFor example: <code>date asc</code>"
    },
    {
      "short": "The maximum number of items to include in this listing.",
      "long": ""
    },
    {
      "short": "The number of items to display on a page.",
      "long": ""
    },
    {
      "short": "Shows or hides the sorting control for the listing.",
      "long": "Shows or hides the sorting control for the listing. To control the\nfields that will be displayed in the sorting control, provide a list of\nfield names."
    },
    {
      "short": "Shows or hides the filtering control for the listing.",
      "long": "Shows or hides the filtering control for the listing. To control the\nfields that will be used to filter the listing, provide a list of field\nnames. By default all fields of the listing will be used when\nfiltering."
    },
    {
      "short": "Display item categories from this listing in the margin of the\npage.",
      "long": "Display item categories from this listing in the margin of the\npage."
    },
    "Enables an RSS feed for the listing.",
    "The number of items to include in your feed. Defaults to 20.",
    {
      "short": "Whether to include full or partial content in the feed.",
      "long": "Whether to include full or partial content in the feed."
    },
    {
      "short": "The title for this feed.",
      "long": "The title for this feed. Defaults to the site title provided the\nQuarto project."
    },
    {
      "short": "The path to an image for this feed.",
      "long": "The path to an image for this feed. If not specified, the image for\nthe page the listing appears on will be used, otherwise an image will be\nused if specified for the site in the Quarto project."
    },
    {
      "short": "The description of this feed.",
      "long": "The description of this feed. If not specified, the description for\nthe page the listing appears on will be used, otherwise the description\nof the site will be used if specified in the Quarto project."
    },
    {
      "short": "The language of the feed.",
      "long": "The language of the feed. Omitted if not specified. See <a href=\"https://www.rssboard.org/rss-language-codes\">https://www.rssboard.org/rss-language-codes</a>\nfor a list of valid language codes."
    },
    "A list of categories for which to create separate RSS feeds\ncontaining only posts with that category.",
    "A list of categories for which to create separate RSS feeds\ncontaining only posts with that category.",
    {
      "short": "The date format to use when displaying dates (e.g.&nbsp;d-M-yyy).",
      "long": "The date format to use when displaying dates (e.g.&nbsp;d-M-yyy). Learn\nmore about supported date formatting values <a href=\"https://deno.land/std@0.125.0/datetime\">here</a>."
    },
    {
      "short": "The maximum length (in characters) of the description displayed in\nthe listing.",
      "long": "The maximum length (in characters) of the description displayed in\nthe listing. Defaults to 175."
    },
    "The default image to use if an item in the listing doesn’t have an\nimage.",
    "In <code>default</code> type listings, whether to place the image on\nthe right or left side of the post content (<code>left</code> or\n<code>right</code>).",
    {
      "short": "The height of the image being displayed.",
      "long": "The height of the image being displayed (a CSS height string).\nThe width is automatically determined and the image will fill the\nrectangle without scaling (cropped to fill)."
    },
    {
      "short": "In <code>grid</code> type listings, the number of columns in the grid\ndisplay.",
      "long": "In grid type listings, the number of columns in the grid display.\nDefaults to 3."
    },
    {
      "short": "In <code>grid</code> type listings, whether to display a border\naround the item card.",
      "long": "In grid type listings, whether to display a border around the item\ncard. Defaults to <code>true</code>."
    },
    {
      "short": "In <code>grid</code> type listings, the alignment of the content\nwithin the card.",
      "long": "In grid type listings, the alignment of the content within the card\n(<code>left</code> (default), <code>right</code>, or\n<code>center</code>)."
    },
    {
      "short": "In <code>table</code> type listings, display the table rows with\nalternating background colors.",
      "long": "In table type listings, display the table rows with alternating\nbackground colors. Defaults to <code>false</code>."
    },
    {
      "short": "In <code>table</code> type listings, highlight rows of the table when\nthe user hovers the mouse over them.",
      "long": "In table type listings, highlight rows of the table when the user\nhovers the mouse over them. Defaults to false."
    },
    {
      "short": "The path to a custom listing template.",
      "long": "The path to a custom listing template."
    },
    {
      "short": "The list of fields to include in this listing",
      "long": "The list of fields to include in this listing."
    },
    {
      "short": "A mapping of display names for listing fields.",
      "long": "A mapping that provides display names for specific fields. For\nexample, to display the title column as ‘Report’ in a table listing you\nwould write:"
    },
    {
      "short": "Provides the date type for the field of a listing item.",
      "long": "Provides the date type for the field of a listing item. Unknown\nfields are treated as strings unless a type is provided. Valid types are\n<code>date</code>, <code>number</code>."
    },
    {
      "short": "This list of fields to display as links in a table listing.",
      "long": "The list of fields to display as hyperlinks to the source document\nwhen the listing type is a table. By default, only the\n<code>title</code> or <code>filename</code> is displayed as a link."
    },
    {
      "short": "Fields that items in this listing must have populated.",
      "long": "Fields that items in this listing must have populated. If a listing\nis rendered and one more items in this listing is missing a required\nfield, an error will occur and the render will."
    },
    "The family name.",
    "The given name.",
    "The family name.",
    "The given name.",
    "Abstract of the item (e.g.&nbsp;the abstract of a journal article)",
    "Date the item has been accessed.",
    {
      "short": "Short markup, decoration, or annotation to the item (e.g., to\nindicate items included in a review).",
      "long": "Short markup, decoration, or annotation to the item (e.g., to\nindicate items included in a review);\nFor descriptive text (e.g., in an annotated bibliography), use\n<code>note</code> instead"
    },
    "Archive storing the item",
    "Collection the item is part of within an archive.",
    "Storage location within an archive (e.g.&nbsp;a box and folder\nnumber).",
    "Geographic location of the archive.",
    "The author(s) of the item.",
    "Issuing or judicial authority (e.g.&nbsp;“USPTO” for a patent, “Fairfax\nCircuit Court” for a legal case).",
    {
      "short": "Date the item was initially available",
      "long": "Date the item was initially available (e.g.&nbsp;the online publication\ndate of a journal article before its formal publication date; the date a\ntreaty was made available for signing)."
    },
    "Call number (to locate the item in a library).",
    "The person leading the session containing a presentation (e.g.&nbsp;the\norganizer of the <code>container-title</code> of a\n<code>speech</code>).",
    "Chapter number (e.g.&nbsp;chapter number in a book; track number on an\nalbum).",
    {
      "short": "Identifier of the item in the input data file (analogous to BiTeX\nentrykey).",
      "long": "Identifier of the item in the input data file (analogous to BiTeX\nentrykey);\nUse this variable to facilitate conversion between word-processor and\nplain-text writing systems; For an identifer intended as formatted\noutput label for a citation (e.g.&nbsp;“Ferr78”), use\n<code>citation-label</code> instead"
    },
    {
      "short": "Label identifying the item in in-text citations of label styles\n(e.g.&nbsp;“Ferr78”).",
      "long": "Label identifying the item in in-text citations of label styles\n(e.g.&nbsp;“Ferr78”);\nMay be assigned by the CSL processor based on item metadata; For the\nidentifier of the item in the input data file, use\n<code>citation-key</code> instead"
    },
    "Index (starting at 1) of the cited reference in the bibliography\n(generated by the CSL processor).",
    "Editor of the collection holding the item (e.g.&nbsp;the series editor for\na book).",
    "Number identifying the collection holding the item (e.g.&nbsp;the series\nnumber for a book)",
    "Title of the collection holding the item (e.g.&nbsp;the series title for a\nbook; the lecture series title for a presentation).",
    "Person compiling or selecting material for an item from the works of\nvarious persons or bodies (e.g.&nbsp;for an anthology).",
    "Composer (e.g.&nbsp;of a musical score).",
    "Author of the container holding the item (e.g.&nbsp;the book author for a\nbook chapter).",
    {
      "short": "Title of the container holding the item.",
      "long": "Title of the container holding the item (e.g.&nbsp;the book title for a\nbook chapter, the journal title for a journal article; the album title\nfor a recording; the session title for multi-part presentation at a\nconference)"
    },
    "Short/abbreviated form of container-title;",
    "A minor contributor to the item; typically cited using “with” before\nthe name when listed in a bibliography.",
    "Curator of an exhibit or collection (e.g.&nbsp;in a museum).",
    "Physical (e.g.&nbsp;size) or temporal (e.g.&nbsp;running time) dimensions of\nthe item.",
    "Director (e.g.&nbsp;of a film).",
    "Minor subdivision of a court with a <code>jurisdiction</code> for a\nlegal item",
    "Digital Object Identifier (e.g.&nbsp;“10.1128/AEM.02591-07”)",
    "(Container) edition holding the item (e.g.&nbsp;“3” when citing a chapter\nin the third edition of a book).",
    "The editor of the item.",
    "Managing editor (“Directeur de la Publication” in French).",
    {
      "short": "Combined editor and translator of a work.",
      "long": "Combined editor and translator of a work.\nThe citation processory must be automatically generate if editor and\ntranslator variables are identical; May also be provided directly in\nitem data."
    },
    "Date the event related to an item took place.",
    "Name of the event related to the item (e.g.&nbsp;the conference name when\nciting a conference paper; the meeting where presentation was made).",
    "Geographic location of the event related to the item\n(e.g.&nbsp;“Amsterdam, The Netherlands”).",
    "Executive producer of the item (e.g.&nbsp;of a television series).",
    {
      "short": "Number of a preceding note containing the first reference to the\nitem.",
      "long": "Number of a preceding note containing the first reference to the\nitem\nAssigned by the CSL processor; Empty in non-note-based styles or when\nthe item hasn’t been cited in any preceding notes in a document"
    },
    {
      "short": "Type, class, or subtype of the item",
      "long": "Type, class, or subtype of the item (e.g.&nbsp;“Doctoral dissertation” for\na PhD thesis; “NIH Publication” for an NIH technical report);\nDo not use for topical descriptions or categories (e.g.&nbsp;“adventure”\nfor an adventure movie)"
    },
    "Guest (e.g.&nbsp;on a TV show or podcast).",
    "Host of the item (e.g.&nbsp;of a TV show or podcast).",
    "Illustrator (e.g.&nbsp;of a children’s book or graphic novel).",
    "Interviewer (e.g.&nbsp;of an interview).",
    "International Standard Book Number (e.g.&nbsp;“978-3-8474-1017-1”).",
    "International Standard Serial Number.",
    {
      "short": "Issue number of the item or container holding the item",
      "long": "Issue number of the item or container holding the item (e.g.&nbsp;“5” when\nciting a journal article from journal volume 2, issue 5);\nUse <code>volume-title</code> for the title of the issue, if any."
    },
    "Date the item was issued/published.",
    "Geographic scope of relevance (e.g.&nbsp;“US” for a US patent; the court\nhearing a legal case).",
    "Keyword(s) or tag(s) attached to the item.",
    {
      "short": "The language of the item.",
      "long": "The language of the item;\nShould be entered as an ISO 639-1 two-letter language code\n(e.g.&nbsp;“en”, “zh”), optionally with a two-letter locale code\n(e.g.&nbsp;“de-DE”, “de-AT”)"
    },
    {
      "short": "The license information applicable to an item.",
      "long": "The license information applicable to an item (e.g.&nbsp;the license an\narticle or software is released under; the copyright information for an\nitem; the classification status of a document)"
    },
    {
      "short": "A cite-specific pinpointer within the item.",
      "long": "A cite-specific pinpointer within the item (e.g.&nbsp;a page number within\na book, or a volume in a multi-volume work).\nMust be accompanied in the input data by a label indicating the\nlocator type (see the Locators term list)."
    },
    "Description of the item’s format or medium (e.g.&nbsp;“CD”, “DVD”,\n“Album”, etc.)",
    "Narrator (e.g.&nbsp;of an audio book).",
    "Descriptive text or notes about an item (e.g.&nbsp;in an annotated\nbibliography).",
    "Number identifying the item (e.g.&nbsp;a report number).",
    "Total number of pages of the cited item.",
    "Total number of volumes, used when citing multi-volume books and\nsuch.",
    "Organizer of an event (e.g.&nbsp;organizer of a workshop or\nconference).",
    {
      "short": "The original creator of a work.",
      "long": "The original creator of a work (e.g.&nbsp;the form of the author name\nlisted on the original version of a book; the historical author of a\nwork; the original songwriter or performer for a musical piece; the\noriginal developer or programmer for a piece of software; the original\nauthor of an adapted work such as a book adapted into a screenplay)"
    },
    "Issue date of the original version.",
    "Original publisher, for items that have been republished by a\ndifferent publisher.",
    "Geographic location of the original publisher (e.g.&nbsp;“London,\nUK”).",
    "Title of the original version (e.g.&nbsp;“Война и мир”, the untranslated\nRussian title of “War and Peace”).",
    "Range of pages the item (e.g.&nbsp;a journal article) covers in a\ncontainer (e.g.&nbsp;a journal issue).",
    "First page of the range of pages the item (e.g.&nbsp;a journal article)\ncovers in a container (e.g.&nbsp;a journal issue).",
    "Last page of the range of pages the item (e.g.&nbsp;a journal article)\ncovers in a container (e.g.&nbsp;a journal issue).",
    {
      "short": "Number of the specific part of the item being cited (e.g.&nbsp;part 2 of a\njournal article).",
      "long": "Number of the specific part of the item being cited (e.g.&nbsp;part 2 of a\njournal article).\nUse <code>part-title</code> for the title of the part, if any."
    },
    "Title of the specific part of an item being cited.",
    "Performer of an item (e.g.&nbsp;an actor appearing in a film; a muscian\nperforming a piece of music).",
    "PubMed Central reference number.",
    "PubMed reference number.",
    "Printing number of the item or container holding the item.",
    "Producer (e.g.&nbsp;of a television or radio broadcast).",
    "The publisher of the item.",
    "The geographic location of the publisher.",
    "Recipient (e.g.&nbsp;of a letter).",
    "Author of the item reviewed by the current item.",
    "Type of the item being reviewed by the current item (e.g.&nbsp;book,\nfilm).",
    "Title of the item reviewed by the current item.",
    "Scale of e.g.&nbsp;a map or model.",
    "Writer of a script or screenplay (e.g.&nbsp;of a film).",
    "Section of the item or container holding the item (e.g.&nbsp;“§2.0.1” for\na law; “politics” for a newspaper article).",
    "Creator of a series (e.g.&nbsp;of a television series).",
    "Source from whence the item originates (e.g.&nbsp;a library catalog or\ndatabase).",
    "Publication status of the item (e.g.&nbsp;“forthcoming”; “in press”;\n“advance online publication”; “retracted”)",
    "Date the item (e.g.&nbsp;a manuscript) was submitted for publication.",
    "Supplement number of the item or container holding the item (e.g.&nbsp;for\nsecondary legal items that are regularly updated between editions).",
    "The primary title of the item.",
    "Short/abbreviated form of<code>title</code>.",
    "Translator",
    "The type of the item.",
    "Uniform Resource Locator\n(e.g.&nbsp;“https://aem.asm.org/cgi/content/full/74/9/2766”)",
    "Version of the item (e.g.&nbsp;“2.0.9” for a software program).",
    {
      "short": "Volume number of the item (e.g.&nbsp;“2” when citing volume 2 of a book)\nor the container holding the item.",
      "long": "Volume number of the item (e.g.&nbsp;“2” when citing volume 2 of a book)\nor the container holding the item (e.g.&nbsp;“2” when citing a chapter from\nvolume 2 of a book).\nUse <code>volume-title</code> for the title of the volume, if\nany."
    },
    {
      "short": "Title of the volume of the item or container holding the item.",
      "long": "Title of the volume of the item or container holding the item.\nAlso use for titles of periodical special issues, special sections,\nand the like."
    },
    "Disambiguating year suffix in author-date styles (e.g.&nbsp;“a” in “Doe,\n1999a”).",
    {
      "short": "Unique label for code cell",
      "long": "Unique label for code cell. Used when other code needs to refer to\nthe cell (e.g.&nbsp;for cross references <code>fig-samples</code> or\n<code>tbl-summary</code>)"
    },
    "Classes to apply to cell container",
    "Array of tags for notebook cell",
    {
      "short": "Notebook cell identifier",
      "long": "Notebook cell identifier. Note that if there is no cell\n<code>id</code> then <code>label</code> will be used as the cell\n<code>id</code> if it is present. See <a href=\"https://jupyter.org/enhancement-proposals/62-cell-id/cell-id.html\" class=\"uri\">https://jupyter.org/enhancement-proposals/62-cell-id/cell-id.html</a>\nfor additional details on cell ids."
    },
    {
      "short": "Whether to cache a code chunk.",
      "long": "Whether to cache a code chunk. When evaluating code chunks for the\nsecond time, the cached chunks are skipped (unless they have been\nmodified), but the objects created in these chunks are loaded from\npreviously saved databases (<code>.rdb</code> and <code>.rdx</code>\nfiles), and these files are saved when a chunk is evaluated for the\nfirst time, or when cached files are not found (e.g., you may have\nremoved them by hand). Note that the filename consists of the chunk\nlabel with an MD5 digest of the R code and chunk options of the code\nchunk, which means any changes in the chunk will produce a different MD5\ndigest, and hence invalidate the cache."
    },
    "A prefix to be used to generate the paths of cache files",
    {
      "short": "Variable names to be saved in the cache database.",
      "long": "Variable names to be saved in the cache database. By default, all\nvariables created in the current chunks are identified and saved, but\nyou may want to manually specify the variables to be saved, because the\nautomatic detection of variables may not be robust, or you may want to\nsave only a subset of variables."
    },
    {
      "short": "Variables names that are not created from the current chunk",
      "long": "Variables names that are not created from the current chunk.\nThis option is mainly for <code>autodep: true</code> to work more\nprecisely—a chunk <code>B</code> depends on chunk <code>A</code> when\nany of <code>B</code>’s global variables are <code>A</code>’s local\nvariables. In case the automatic detection of global variables in a\nchunk fails, you may manually specify the names of global variables via\nthis option. In addition, <code>cache-globals: false</code> means\ndetecting all variables in a code chunk, no matter if they are global or\nlocal variables."
    },
    {
      "short": "Whether to <code>lazyLoad()</code> or directly <code>load()</code>\nobjects",
      "long": "Whether to <code>lazyLoad()</code> or directly <code>load()</code>\nobjects. For very large objects, lazyloading may not work, so\n<code>cache-lazy: false</code> may be desirable (see <a href=\"https://github.com/yihui/knitr/issues/572\">#572</a>)."
    },
    "Force rebuild of cache for chunk",
    "Prevent comment changes from invalidating the cache for a chunk",
    "Explicitly specify cache dependencies for this chunk (one or more\nchunk labels)",
    "Detect cache dependencies automatically via usage of global\nvariables",
    "Evaluate code cells (if <code>false</code> just echos the code into\noutput).",
    "Include cell source code in rendered output.",
    {
      "short": "Collapse code into an HTML <code>&lt;details&gt;</code> tag so the\nuser can display it on-demand.",
      "long": "Collapse code into an HTML <code>&lt;details&gt;</code> tag so the\nuser can display it on-demand."
    },
    "Summary text to use for code blocks collapsed using\n<code>code-fold</code>",
    {
      "short": "Choose whether to <code>scroll</code> or <code>wrap</code> when code\nlines are too wide for their container.",
      "long": "Choose how to handle code overflow, when code lines are too wide for\ntheir container. One of:"
    },
    {
      "short": "Include line numbers in code block output (<code>true</code> or\n<code>false</code>)",
      "long": "Include line numbers in code block output (<code>true</code> or\n<code>false</code>).\nFor revealjs output only, you can also specify a string to highlight\nspecific lines (and/or animate between sets of highlighted lines)."
    },
    "Unique label for code listing (used in cross references)",
    "Caption for code listing",
    "Whether to reformat R code.",
    "List of options to pass to <code>tidy</code> handler",
    "Collapse all the source and output blocks from one code chunk into a\nsingle block",
    {
      "short": "Whether to add the prompt characters in R code.",
      "long": "Whether to add the prompt characters in R code. See\n<code>prompt</code> and <code>continue</code> on the help page\n<code>?base::options</code>. Note that adding prompts can make it\ndifficult for readers to copy R code from the output, so\n<code>prompt: false</code> may be a better choice. This option may not\nwork well when the <code>engine</code> is not <code>R</code> (<a href=\"https://github.com/yihui/knitr/issues/1274\">#1274</a>)."
    },
    "Whether to syntax highlight the source code",
    "Class name(s) for source code blocks",
    "Attribute(s) for source code blocks",
    "Default width for figures",
    "Default height for figures",
    "Figure caption",
    "Figure subcaptions",
    "Hyperlink target for the figure",
    "Figure horizontal alignment (<code>default</code>, <code>left</code>,\n<code>right</code>, or <code>center</code>)",
    "Alternative text to be used in the <code>alt</code> attribute of HTML\nimages.",
    "LaTeX environment for figure output",
    {
      "short": "LaTeX figure position arrangement to be used in\n<code>\\begin{figure}[]</code>.",
      "long": "LaTeX figure position arrangement to be used in\n<code>\\begin{figure}[]</code>.\nComputational figure output that is accompanied by the code that\nproduced it is given a default value of <code>fig-pos=\"H\"</code> (so\nthat the code and figure are not inordinately separated)."
    },
    {
      "short": "A short caption (only used in LaTeX output)",
      "long": "A short caption (only used in LaTeX output). A short caption is\ninserted in <code>\\caption[]</code>, and usually displayed in the “List\nof Figures” of a PDF document."
    },
    "Default output format for figures (<code>retina</code>,\n<code>png</code>, <code>jpeg</code>, <code>svg</code>, or\n<code>pdf</code>)",
    "Default DPI for figures",
    {
      "short": "Width of plot in the output document",
      "long": "Width of the plot in the output document, which can be different from\nits physical <code>fig-width</code>, i.e., plots can be scaled in the\noutput document. Depending on the output format, this option can take\nspecial values. For example, for LaTeX output, it can be\n<code>.8\\\\linewidth</code>, <code>3in</code>, or <code>8cm</code>; for\nHTML, it can be <code>300px</code>."
    },
    {
      "short": "Height of plot in the output document",
      "long": "Height of the plot in the output document, which can be different\nfrom its physical <code>fig-height</code>, i.e., plots can be scaled in\nthe output document. Depending on the output format, this option can\ntake special values. For example, for LaTeX output, it can be\n<code>3in</code>, or <code>8cm</code>; for HTML, it can be\n<code>300px</code>."
    },
    {
      "short": "How plots in chunks should be kept.",
      "long": "How plots in chunks should be kept. Possible values are as\nfollows:"
    },
    {
      "short": "How to show/arrange the plots",
      "long": "How to show/arrange the plots. Possible values are as follows:"
    },
    "Additional raw LaTeX or HTML options to be applied to figures",
    "Externalize tikz graphics (pre-compile to PDF)",
    "sanitize tikz graphics (escape special LaTeX characters).",
    "Time interval (number of seconds) between animation frames.",
    {
      "short": "Extra options for animations",
      "long": "Extra options for animations; see the documentation of the LaTeX <a href=\"http://ctan.org/pkg/animate\"><strong>animate</strong>\npackage.</a>"
    },
    {
      "short": "Hook function to create animations in HTML output",
      "long": "Hook function to create animations in HTML output.\nThe default hook (<code>ffmpeg</code>) uses FFmpeg to convert images\nto a WebM video.\nAnother hook function is <code>gifski</code> based on the <a href=\"https://cran.r-project.org/package=gifski\"><strong>gifski</strong></a>\npackage to create GIF animations."
    },
    "One or more paths of child documents to be knitted and input into the\nmain document.",
    "File containing code to execute for this chunk",
    "String containing code to execute for this chunk",
    "Include chunk when extracting code with\n<code>knitr::purl()</code>",
    {
      "short": "2d-array of widths where the first dimension specifies columns and\nthe second rows.",
      "long": "2d-array of widths where the first dimension specifies columns and\nthe second rows.\nFor example, to layout the first two output blocks side-by-side on\nthe top with the third block spanning the full width below, use\n<code>[[3,3], [1]]</code>.\nUse negative values to create margin. For example, to create space\nbetween the output blocks in the top row of the previous example, use\n<code>[[3,-1, 3], [1]]</code>."
    },
    "Layout output blocks into columns",
    "Layout output blocks into rows",
    "Horizontal alignment for layout content (<code>default</code>,\n<code>left</code>, <code>right</code>, or <code>center</code>)",
    "Vertical alignment for layout content (<code>default</code>,\n<code>top</code>, <code>center</code>, or <code>bottom</code>)",
    {
      "short": "Page column for output",
      "long": "<a href=\"https://quarto.org/docs/authoring/article-layout.html\">Page\ncolumn</a> for output"
    },
    {
      "short": "Page column for figure output",
      "long": "<a href=\"https://quarto.org/docs/authoring/article-layout.html\">Page\ncolumn</a> for figure output"
    },
    {
      "short": "Page column for table output",
      "long": "<a href=\"https://quarto.org/docs/authoring/article-layout.html\">Page\ncolumn</a> for table output"
    },
    "Where to place figure and table captions (<code>top</code>,\n<code>bottom</code>, or <code>margin</code>)",
    "Where to place figure captions (<code>top</code>,\n<code>bottom</code>, or <code>margin</code>)",
    "Where to place table captions (<code>top</code>, <code>bottom</code>,\nor <code>margin</code>)",
    "Table caption",
    "Table subcaptions",
    {
      "short": "Apply explicit table column widths",
      "long": "Apply explicit table column widths for markdown grid tables and pipe\ntables that are more than <code>columns</code> characters wide (72 by\ndefault).\nSome formats (e.g.&nbsp;HTML) do an excellent job automatically sizing\ntable columns and so don’t benefit much from column width\nspecifications. Other formats (e.g.&nbsp;LaTeX) require table column sizes in\norder to correctly flow longer cell content (this is a major reason why\ntables &gt; 72 columns wide are assigned explicit widths by Pandoc).\nThis can be specified as:"
    },
    {
      "short": "Include the results of executing the code in the output (specify\n<code>asis</code> to treat output as raw markdown with no enclosing\ncontainers).",
      "long": "Include the results of executing the code in the output. Possible\nvalues:"
    },
    "Include warnings in rendered output.",
    "Include errors in the output (note that this implies that errors\nexecuting code will not halt processing of the document).",
    "Catch all for preventing any output (code or results) from being\nincluded in output.",
    "Panel type for cell output (<code>tabset</code>, <code>input</code>,\n<code>sidebar</code>, <code>fill</code>, <code>center</code>)",
    {
      "short": "Location of output relative to the code that generated it\n(<code>default</code>, <code>fragment</code>, <code>slide</code>,\n<code>column</code>, or <code>column-location</code>)",
      "long": "Location of output relative to the code that generated it. The\npossible values are as follows:"
    },
    "Include messages in rendered output.",
    {
      "short": "How to display text results",
      "long": "How to display text results. Note that this option only applies to\nnormal text output (not warnings, messages, or errors). The possible\nvalues are as follows:"
    },
    {
      "short": "Prefix to be added before each line of text output.",
      "long": "Prefix to be added before each line of text output. By default, the\ntext output is commented out by <code>##</code>, so if readers want to\ncopy and run the source code from the output document, they can select\nand copy everything from the chunk, since the text output is masked in\ncomments (and will be ignored when running the copied text). Set\n<code>comment: ''</code> to remove the default <code>##</code>."
    },
    "Class name(s) for text/console output",
    "Attribute(s) for text/console output",
    "Class name(s) for warning output",
    "Attribute(s) for warning output",
    "Class name(s) for message output",
    "Attribute(s) for message output",
    "Class name(s) for error output",
    "Attribute(s) for error output",
    {
      "short": "Specifies that the page is an ‘about’ page and which template to use\nwhen laying out the page.",
      "long": "Specifies that the page is an ‘about’ page and which template to use\nwhen laying out the page.\nThe allowed values are either:"
    },
    "Document title",
    "Identifies the subtitle of the document.",
    "Document date",
    "Author or authors of the document",
    {
      "short": "The list of organizations with which contributors are affiliated.",
      "long": "The list of organizations with which contributors are affiliated.\nEach institution is added as an [<code>&lt;aff&gt;</code>] element to\nthe author’s contrib-group. See the Pandoc <a href=\"https://pandoc.org/jats.html\">JATS documentation</a> for details\non <code>affiliation</code> fields."
    },
    {
      "short": "Licensing and copyright information.",
      "long": "Licensing and copyright information. This information is rendered via\nthe <a href=\"https://jats.nlm.nih.gov/publishing/tag-library/1.2/element/permissions.html\"><code>&lt;permissions&gt;</code></a>\nelement. The variables <code>type</code>, <code>link</code>, and\n<code>text</code> should always be used together. See the Pandoc <a href=\"https://pandoc.org/jats.html\">JATS documentation</a> for details\non <code>copyright</code> fields."
    },
    {
      "short": "Information concerning the article that identifies or describes\nit.",
      "long": "Information concerning the article that identifies or describes it.\nThe key-value pairs within this map are typically used within the <a href=\"https://jats.nlm.nih.gov/publishing/tag-library/1.2/element/article-meta.html\"><code>&lt;article-meta&gt;</code></a>\nelement. See the Pandoc <a href=\"https://pandoc.org/jats.html\">JATS\ndocumentation</a> for details on <code>article</code> fields."
    },
    {
      "short": "Information on the journal in which the article is published.",
      "long": "Information on the journal in which the article is published. See the\nPandoc <a href=\"https://pandoc.org/jats.html\">JATS documentation</a> for\ndetails on <code>journal</code> fields."
    },
    "Author affiliations for the presentation.",
    "Summary of document",
    "Title used to label document abstract",
    "Additional notes concerning the whole article. Added to the article’s\nfrontmatter via the <a href=\"https://jats.nlm.nih.gov/publishing/tag-library/1.2/element/notes.html\"><code>&lt;notes&gt;</code></a>\nelement.",
    "List of keywords. Items are used as contents of the <a href=\"https://jats.nlm.nih.gov/publishing/tag-library/1.2/element/kwd.html\"><code>&lt;kwd&gt;</code></a>\nelement; the elements are grouped in a <a href=\"https://jats.nlm.nih.gov/publishing/tag-library/1.2/element/kwd-group.html\"><code>&lt;kwd-group&gt;</code></a>\nwith the <a href=\"https://jats.nlm.nih.gov/publishing/tag-library/1.2/attribute/kwd-group-type.html\"><code>kwd-group-type</code></a>\nvalue <code>author</code>.",
    "Displays the document Digital Object Identifier in the header.",
    "The contents of an acknowledgments footnote after the document\ntitle.",
    {
      "short": "Citation information for the document itself.",
      "long": "Citation information for the document itself specified as <a href=\"https://docs.citationstyles.org/en/stable/specification.html\">CSL</a>\nYAML in the document front matter.\nFor more on supported options, see <a href=\"https://quarto.org/docs/reference/metadata/citation.html\">Citation\nMetadata</a>."
    },
    {
      "short": "Enable a code copy icon for code blocks.",
      "long": "Enable a code copy icon for code blocks."
    },
    {
      "short": "Enables hyper-linking of functions within code blocks to their online\ndocumentation.",
      "long": "Enables hyper-linking of functions within code blocks to their online\ndocumentation.\nCode linking is currently implemented only for the knitr engine (via\nthe <a href=\"https://downlit.r-lib.org/\">downlit</a> package)."
    },
    {
      "short": "Include a code tools menu (for hiding and showing code).",
      "long": "Include a code tools menu (for hiding and showing code). Use\n<code>true</code> or <code>false</code> to enable or disable the\nstandard code tools menu. Specify sub-properties <code>source</code>,\n<code>toggle</code>, and <code>caption</code> to customize the behavior\nand appearnce of code tools."
    },
    {
      "short": "Specifies the coloring style to be used in highlighted source\ncode.",
      "long": "Specifies the coloring style to be used in highlighted source\ncode.\nInstead of a <em>STYLE</em> name, a JSON file with extension\n<code>.theme</code> may be supplied. This will be parsed as a KDE syntax\nhighlighting theme and (if valid) used as the highlighting style."
    },
    "KDE language syntax definition file (XML)",
    "KDE language syntax definition files (XML)",
    {
      "short": "Use the listings package for LaTeX code blocks.",
      "long": "Use the <code>listings</code> package for LaTeX code blocks. The\npackage does not support multi-byte encoding for source code. To handle\nUTF-8 you would need to use a custom template. This issue is fully\ndocumented here: <a href=\"https://en.wikibooks.org/wiki/LaTeX/Source_Code_Listings#Encoding_issue\">Encoding\nissue with the listings package</a>"
    },
    "Specify classes to use for all indented code blocks",
    "Sets the CSS <code>color</code> property.",
    {
      "short": "Sets the color of hyperlinks in the document.",
      "long": "For HTML output, sets the CSS <code>color</code> property on all\nlinks.\nFor LaTeX output, The color used for internal links using color\noptions allowed by <a href=\"https://ctan.org/pkg/xcolor\"><code>xcolor</code></a>, including\nthe <code>dvipsnames</code>, <code>svgnames</code>, and\n<code>x11names</code> lists.\nFor ConTeXt output, sets the color for both external links and links\nwithin the document."
    },
    "Sets the CSS <code>background-color</code> property on code elements\nand adds extra padding.",
    "Sets the CSS <code>background-color</code> property on the html\nelement.",
    {
      "short": "The color used for external links using color options allowed by\n<code>xcolor</code>",
      "long": "The color used for external links using color options allowed by <a href=\"https://ctan.org/pkg/xcolor\"><code>xcolor</code></a>, including\nthe <code>dvipsnames</code>, <code>svgnames</code>, and\n<code>x11names</code> lists."
    },
    {
      "short": "The color used for citation links using color options allowed by\n<code>xcolor</code>",
      "long": "The color used for citation links using color options allowed by <a href=\"https://ctan.org/pkg/xcolor\"><code>xcolor</code></a>, including\nthe <code>dvipsnames</code>, <code>svgnames</code>, and\n<code>x11names</code> lists."
    },
    {
      "short": "The color used for linked URLs using color options allowed by\n<code>xcolor</code>",
      "long": "The color used for linked URLs using color options allowed by <a href=\"https://ctan.org/pkg/xcolor\"><code>xcolor</code></a>, including\nthe <code>dvipsnames</code>, <code>svgnames</code>, and\n<code>x11names</code> lists."
    },
    {
      "short": "The color used for links in the Table of Contents using color options\nallowed by <code>xcolor</code>",
      "long": "The color used for links in the Table of Contents using color options\nallowed by <a href=\"https://ctan.org/pkg/xcolor\"><code>xcolor</code></a>, including\nthe <code>dvipsnames</code>, <code>svgnames</code>, and\n<code>x11names</code> lists."
    },
    "Add color to link text, automatically enabled if any of\n<code>linkcolor</code>, <code>filecolor</code>, <code>citecolor</code>,\n<code>urlcolor</code>, or <code>toccolor</code> are set.",
    {
      "short": "Color for links to other content within the document.",
      "long": "Color for links to other content within the document.\nSee <a href=\"https://wiki.contextgarden.net/Color\">ConTeXt Color</a>\nfor additional information."
    },
    "MISSING_DESCRIPTION",
    "MISSING_DESCRIPTION",
    "Use top level sections (H1) in this document as chapters.",
    "The delimiter used between the prefix and the caption.",
    "The title prefix used for figure captions.",
    "The title prefix used for table captions.",
    "The title prefix used for equation captions.",
    "The title prefix used for listing captions.",
    "The title prefix used for theorem captions.",
    "The title prefix used for lemma captions.",
    "The title prefix used for corollary captions.",
    "The title prefix used for proposition captions.",
    "The title prefix used for conjecture captions.",
    "The title prefix used for definition captions.",
    "The title prefix used for example captions.",
    "The title prefix used for exercise captions.",
    "The prefix used for an inline reference to a figure.",
    "The prefix used for an inline reference to a table.",
    "The prefix used for an inline reference to an equation.",
    "The prefix used for an inline reference to a section.",
    "The prefix used for an inline reference to a listing.",
    "The prefix used for an inline reference to a theorem.",
    "The prefix used for an inline reference to a lemma.",
    "The prefix used for an inline reference to a corollary.",
    "The prefix used for an inline reference to a proposition.",
    "The prefix used for an inline reference to a conjecture.",
    "The prefix used for an inline reference to a definition.",
    "The prefix used for an inline reference to an example.",
    "The prefix used for an inline reference to an exercise.",
    "The numbering scheme used for figures.",
    "The numbering scheme used for tables.",
    "The numbering scheme used for equations.",
    "The numbering scheme used for sections.",
    "The numbering scheme used for listings.",
    "The numbering scheme used for theorems.",
    "The numbering scheme used for lemmas.",
    "The numbering scheme used for corollaries.",
    "The numbering scheme used for propositions.",
    "The numbering scheme used for conjectures.",
    "The numbering scheme used for definitions.",
    "The numbering scheme used for examples.",
    "The numbering scheme used for exercises.",
    "The title used for the list of figures.",
    "The title used for the list of tables.",
    "The title used for the list of listings.",
    "The number scheme used for references.",
    "The number scheme used for sub references.",
    "Whether cross references should be hyper-linked.",
    "The identifier for this publication.",
    "The identifier value.",
    "The identifier schema (e.g.&nbsp;<code>DOI</code>, <code>ISBN-A</code>,\netc.)",
    "Creators of this publication.",
    "Contributors to this publication.",
    "The subject of the publication.",
    "The subject text.",
    "An EPUB reserved authority value.",
    "The subject term (defined by the schema).",
    {
      "short": "Text describing the specialized type of this publication.",
      "long": "Text describing the specialized type of this publication.\nAn informative registry of specialized EPUB Publication types for use\nwith this element is maintained in the <a href=\"https://www.w3.org/publishing/epub3/epub-packages.html#bib-typesregistry\">TypesRegistry</a>,\nbut Authors may use any text string as a value."
    },
    "Text describing the format of this publication.",
    "Text describing the relation of this publication.",
    "Text describing the coverage of this publication.",
    "Text describing the rights of this publication.",
    "Identifies the name of a collection to which the EPUB Publication\nbelongs.",
    "Indicates the numeric position in which this publication belongs\nrelative to other works belonging to the same\n<code>belongs-to-collection</code> field.",
    "Sets the global direction in which content flows (<code>ltr</code> or\n<code>rtl</code>)",
    "iBooks specific metadata options.",
    "What is new in this version of the book.",
    "Whether this book provides embedded fonts in a flowing or fixed\nlayout book.",
    "The scroll direction for this book (<code>vertical</code>,\n<code>horizontal</code>, or <code>default</code>)",
    {
      "short": "Look in the specified XML file for metadata for the EPUB. The file\nshould contain a series of <a href=\"https://www.dublincore.org/specifications/dublin-core/dces/\">Dublin\nCore elements</a>.",
      "long": "Look in the specified XML file for metadata for the EPUB. The file\nshould contain a series of <a href=\"https://www.dublincore.org/specifications/dublin-core/dces/\">Dublin\nCore elements</a>. For example:"
    },
    "Specify the subdirectory in the OCF container that is to hold the\nEPUB-specific contents. The default is <code>EPUB</code>. To put the\nEPUB contents in the top level, use an empty string.",
    {
      "short": "Embed the specified fonts in the EPUB",
      "long": "Embed the specified fonts in the EPUB. Wildcards can also be used:\nfor example, <code>DejaVuSans-*.ttf</code>. To use the embedded fonts,\nyou will need to add declarations like the following to your CSS:"
    },
    {
      "short": "Specify the heading level at which to split the EPUB into separate\nchapter files.",
      "long": "Specify the heading level at which to split the EPUB into separate\nchapter files. The default is to split into chapters at level-1\nheadings. This option only affects the internal composition of the EPUB,\nnot the way chapters and sections are displayed to users. Some readers\nmay be slow if the chapter files are too large, so for large documents\nwith few level-1 headings, one might want to use a chapter level of 2 or\n3."
    },
    "Use the specified image as the EPUB cover. It is recommended that the\nimage be less than 1000px in width and height.",
    "Engine used for executable code blocks.",
    "Configures the Jupyter engine.",
    "The name to display in the UI.",
    "The name of the language the kernel implements.",
    "The name of the kernel.",
    "Set Knitr options.",
    "Knit options.",
    "Knitr chunk options.",
    {
      "short": "Cache results of computations.",
      "long": "Cache results of computations (using the <a href=\"https://yihui.org/knitr/demo/cache/\">knitr cache</a> for R\ndocuments, and <a href=\"https://jupyter-cache.readthedocs.io/en/latest/\">Jupyter Cache</a>\nfor Jupyter documents).\nNote that cache invalidation is triggered by changes in chunk source\ncode (or other cache attributes you’ve defined)."
    },
    {
      "short": "Re-use previous computational output when rendering",
      "long": "Control the re-use of previous computational output when\nrendering."
    },
    "Document server",
    "Type of server to run behind the document\n(e.g.&nbsp;<code>shiny</code>)",
    "OJS variables to export to server.",
    "Server reactive values to import into OJS.",
    {
      "short": "Run Jupyter kernels within a peristent daemon (to mitigate kernel\nstartup time).",
      "long": "Run Jupyter kernels within a peristent daemon (to mitigate kernel\nstartup time). By default a daemon with a timeout of 300 seconds will be\nused. Set <code>daemon</code> to another timeout value or to\n<code>false</code> to disable it altogether."
    },
    "Restart any running Jupyter daemon before rendering.",
    "Enable code cell execution.",
    "Execute code cell execution in Jupyter notebooks.",
    "Show code-execution related debug information.",
    "Default width for figures generated by Matplotlib or R graphics",
    "Default height for figures generated by Matplotlib or R graphics",
    "Default format for figures generated by Matplotlib or R graphics\n(<code>retina</code>, <code>png</code>, <code>jpeg</code>,\n<code>svg</code>, or <code>pdf</code>)",
    "Default DPI for figures generated by Matplotlib or R graphics",
    "Whether to make images in this document responsive.",
    {
      "short": "Sets the main font for the document.",
      "long": "For HTML output, sets the CSS <code>font-family</code> on the HTML\nelement.\nFor LaTeX output, the main font family for use with\n<code>xelatex</code> or <code>lualatex</code>. Takes the name of any\nsystem font, using the <a href=\"https://ctan.org/pkg/fontspec\"><code>fontspec</code></a>\npackage.\nFor ConTeXt output, the main font family. Use the name of any system\nfont. See <a href=\"https://wiki.contextgarden.net/Fonts\">ConTeXt\nFonts</a> for more information."
    },
    {
      "short": "Sets the font used for when displaying code.",
      "long": "For HTML output, sets the CSS font-family property on code\nelements.\nFor PowerPoint output, sets the font used for code.\nFor LaTeX output, the monospace font family for use with\n<code>xelatex</code> or <code>lualatex</code>: take the name of any\nsystem font, using the <a href=\"https://ctan.org/pkg/fontspec\"><code>fontspec</code></a>\npackage.\nFor ConTeXt output, the monspace font family. Use the name of any\nsystem font. See <a href=\"https://wiki.contextgarden.net/Fonts\">ConTeXt\nFonts</a> for more information."
    },
    {
      "short": "Sets the main font size for the document.",
      "long": "For HTML output, sets the base CSS <code>font-size</code>\nproperty.\nFor LaTeX and ConTeXt output, sets the font size for the document\nbody text."
    },
    {
      "short": "Allows font encoding to be specified through <code>fontenc</code>\npackage.",
      "long": "Allows font encoding to be specified through <a href=\"https://www.ctan.org/pkg/fontenc\"><code>fontenc</code></a>\npackage.\nSee <a href=\"https://ctan.org/pkg/encguide\">LaTeX Font Encodings\nGuide</a> for addition information on font encoding."
    },
    {
      "short": "Font package to use when compiling a PDF with the\n<code>pdflatex</code> <code>pdf-engine</code>.",
      "long": "Font package to use when compiling a PDf with the\n<code>pdflatex</code> <code>pdf-engine</code>.\nSee <a href=\"https://tug.org/FontCatalogue/\">The LaTeX Font\nCatalogue</a> for a summary of font options available.\nFor groff (<code>ms</code>) files, the font family for example,\n<code>T</code> or <code>P</code>."
    },
    {
      "short": "Options for the package used as <code>fontfamily</code>.",
      "long": "Options for the package used as <code>fontfamily</code>.\nFor example, to use the Libertine font with proportional lowercase\n(old-style) figures through the <a href=\"https://ctan.org/pkg/libertinus\"><code>libertinus</code></a>\npackage:"
    },
    {
      "short": "The sans serif font family for use with <code>xelatex</code> or\n<code>lualatex</code>.",
      "long": "The sans serif font family for use with <code>xelatex</code> or\n<code>lualatex</code>. Takes the name of any system font, using the <a href=\"https://ctan.org/pkg/fontspec\"><code>fontspec</code></a>\npackage."
    },
    {
      "short": "The math font family for use with <code>xelatex</code> or\n<code>lualatex</code>.",
      "long": "The math font family for use with <code>xelatex</code> or\n<code>lualatex</code>. Takes the name of any system font, using the <a href=\"https://ctan.org/pkg/fontspec\"><code>fontspec</code></a>\npackage."
    },
    {
      "short": "The CJK main font family for use with <code>xelatex</code> or\n<code>lualatex</code>.",
      "long": "The CJK main font family for use with <code>xelatex</code> or\n<code>lualatex</code> using the <a href=\"https://ctan.org/pkg/xecjk\"><code>xecjk</code></a> package."
    },
    {
      "short": "The main font options for use with <code>xelatex</code> or\n<code>lualatex</code>.",
      "long": "The main font options for use with <code>xelatex</code> or\n<code>lualatex</code> allowing any options available through <a href=\"https://ctan.org/pkg/fontspec\"><code>fontspec</code></a>.\nFor example, to use the <a href=\"http://www.gust.org.pl/projects/e-foundry/tex-gyre\">TeX Gyre</a>\nversion of Palatino with lowercase figures:"
    },
    {
      "short": "The sans serif font options for use with <code>xelatex</code> or\n<code>lualatex</code>.",
      "long": "The sans serif font options for use with <code>xelatex</code> or\n<code>lualatex</code> allowing any options available through <a href=\"https://ctan.org/pkg/fontspec\"><code>fontspec</code></a>."
    },
    {
      "short": "The monospace font options for use with <code>xelatex</code> or\n<code>lualatex</code>.",
      "long": "The monospace font options for use with <code>xelatex</code> or\n<code>lualatex</code> allowing any options available through <a href=\"https://ctan.org/pkg/fontspec\"><code>fontspec</code></a>."
    },
    {
      "short": "The math font options for use with <code>xelatex</code> or\n<code>lualatex</code>.",
      "long": "The math font options for use with <code>xelatex</code> or\n<code>lualatex</code> allowing any options available through <a href=\"https://ctan.org/pkg/fontspec\"><code>fontspec</code></a>."
    },
    {
      "short": "The CJK font options for use with <code>xelatex</code> or\n<code>lualatex</code>.",
      "long": "The CJK font options for use with <code>xelatex</code> or\n<code>lualatex</code> allowing any options available through <a href=\"https://ctan.org/pkg/fontspec\"><code>fontspec</code></a>."
    },
    {
      "short": "Options to pass to the microtype package.",
      "long": "Options to pass to the <a href=\"https://ctan.org/pkg/microtype\">microtype</a> package."
    },
    "The point size, for example, <code>10p</code>.",
    "The line height, for example, <code>12p</code>.",
    {
      "short": "Sets the line height or spacing for text in the document.",
      "long": "For HTML output sets the CSS <code>line-height</code> property on the\nhtml element, which is preferred to be unitless.\nFor LaTeX output, adjusts line spacing using the <a href=\"https://ctan.org/pkg/setspace\">setspace</a> package, e.g.&nbsp;1.25,\n1.5."
    },
    "Adjusts line spacing using the <code>\\setupinterlinespace</code>\ncommand.",
    "The typeface style for links in the document.",
    {
      "short": "Set the spacing between paragraphs, for example <code>none</code>,\n`small.",
      "long": "Set the spacing between paragraphs, for example <code>none</code>,\n<code>small</code> using the <a href=\"https://wiki.contextgarden.net/Command/setupwhitespace\"><code>setupwhitespace</code></a>\ncommand."
    },
    "Enables a hover popup for footnotes that shows the footnote\ncontents.",
    "Causes links to be printed as footnotes.",
    {
      "short": "Location for footnotes and references",
      "long": "Specify location for footnotes. Also controls the location of\nreferences, if <code>reference-links</code> is set."
    },
    {
      "short": "Set the indentation of paragraphs with one or more options.",
      "long": "Set the indentation of paragraphs with one or more options.\nSee <a href=\"https://wiki.contextgarden.net/Indentation\">ConTeXt\nIndentation</a> for additional information."
    },
    "Adjusts text to the left, right, center, or both margins\n(<code>l</code>, <code>r</code>, <code>c</code>, or <code>b</code>).",
    {
      "short": "Whether to hyphenate text at line breaks even in words that do not\ncontain hyphens.",
      "long": "Whether to hyphenate text at line breaks even in words that do not\ncontain hyphens if it is necessary to do so to lay out words on a line\nwithout excessive spacing"
    },
    {
      "short": "Format to write to (e.g.&nbsp;html)",
      "long": "Format to write to. Extensions can be individually enabled or\ndisabled by appending +EXTENSION or -EXTENSION to the format name\n(e.g.&nbsp;gfm+footnotes)"
    },
    {
      "short": "Format to write to (e.g.&nbsp;html)",
      "long": "Format to write to. Extensions can be individually enabled or\ndisabled by appending +EXTENSION or -EXTENSION to the format name\n(e.g.&nbsp;gfm+footnotes)"
    },
    "Input file to read from",
    "Input files to read from",
    "Include options from the specified defaults files",
    "Pandoc metadata variables",
    "Pandoc metadata variables",
    "Headers to include with HTTP requests by Pandoc",
    "Display trace debug output.",
    "Exit with error status if there are any warnings.",
    "Print information about command-line arguments to <em>stdout</em>,\nthen exit.",
    "Ignore command-line arguments (for use in wrapper scripts).",
    "Parse each file individually before combining for multifile\ndocuments.",
    "Specify the user data directory to search for pandoc data files.",
    "Level of program output (<code>INFO</code>, <code>ERROR</code>, or\n<code>WARNING</code>)",
    "Write log messages in machine-readable JSON format to FILE.",
    {
      "short": "Specify what to do with insertions, deletions, and comments produced\nby the MS Word “Track Changes” feature.",
      "long": "Specify what to do with insertions, deletions, and comments produced\nby the MS Word “Track Changes” feature."
    },
    {
      "short": "Ignore paragraphs with no content.",
      "long": "<em>Deprecated. Use the <code>+empty_paragraphs</code> extension\ninstead.</em> Ignore paragraphs with no content. This option is useful\nfor converting word processing documents where users have used empty\nparagraphs to create inter-paragraph space."
    },
    {
      "short": "Embed the input file source code in the generated HTML",
      "long": "Embed the input file source code in the generated HTML. A hidden div\nwith class <code>quarto-embedded-source-code</code> will be added to the\ndocument. This option is not normally used directly but rather in the\nimplementation of the <code>code-tools</code> option."
    },
    "Keep hidden source code and output (marked with class\n<code>.hidden</code>)",
    {
      "short": "Generate HTML output (if necessary) even when targeting markdown.",
      "long": "Generate HTML output (if necessary) even when targeting markdown.\nEnables the embedding of more sophisticated output (e.g.&nbsp;Jupyter\nwidgets) in markdown. Note that this option is set to <code>true</code>\nfor the <code>hugo</code> format."
    },
    "Indicates that computational output should not be written within\ndivs. This is necessary for some formats (e.g.&nbsp;<code>pptx</code>) to\nproperly layout figures.",
    "Disable merging of string based and file based includes (some\nformats, specifically ePub, do not correctly handle this merging)",
    "Content to include at the end of the document header.",
    "Content to include at the beginning of the document body (e.g.&nbsp;after\nthe <code>&lt;body&gt;</code> tag in HTML, or the\n<code>\\begin{document}</code> command in LaTeX).",
    "Content to include at the end of the document body (before the\n<code>&lt;/body&gt;</code> tag in HTML, or the\n<code>\\end{document}</code> command in LaTeX).",
    "Include contents of files, verbatim, at the beginning of the document\nbody (e.g.&nbsp;after the <code>&lt;body&gt;</code> tag in HTML, or the\n<code>\\begin{document}</code> command in LaTeX).",
    "Include contents of files, verbatim, at the end of the document body\n(before the <code>&lt;/body&gt;</code> tag in HTML, or the\n<code>\\end{document}</code> command in LaTeX).",
    "Include contents of files, verbatim, at the end of the header. This\ncan be used, for example, to include special CSS or JavaScript in HTML\ndocuments.",
    "Path (or glob) to files to publish with this document.",
    {
      "short": "Text to be in a running header.",
      "long": "Text to be in a running header.\nProvide a single option or up to four options for different\nplacements (odd page inner, odd page outer, even page innner, even page\nouter)."
    },
    {
      "short": "Text to be in a running footer.",
      "long": "Text to be in a running footer.\nProvide a single option or up to four options for different\nplacements (odd page inner, odd page outer, even page innner, even page\nouter).\nSee <a href=\"https://wiki.contextgarden.net/Headers_and_Footers\">ConTeXt\nHeaders and Footers</a> for more information."
    },
    "Whether to include all source documents as file attachments in the\nPDF file.",
    "The footer for man pages.",
    "The header for man pages.",
    {
      "short": "Include file with YAML metadata",
      "long": "Read metadata from the supplied YAML (or JSON) file. This option can\nbe used with every input format, but string scalars in the YAML file\nwill always be parsed as Markdown. Generally, the input will be handled\nthe same as in YAML metadata blocks. Metadata values specified inside\nthe document, or by using <code>-M</code>, overwrite values specified\nwith this option."
    },
    {
      "short": "Include files with YAML metadata",
      "long": "Read metadata from the supplied YAML (or JSON) files. This option can\nbe used with every input format, but string scalars in the YAML file\nwill always be parsed as Markdown. Generally, the input will be handled\nthe same as in YAML metadata blocks. Values in files specified later in\nthe list will be preferred over those specified earlier. Metadata values\nspecified inside the document, or by using <code>-M</code>, overwrite\nvalues specified with this option."
    },
    {
      "short": "Identifies the main language of the document (e.g.&nbsp;<code>en</code> or\n<code>en-GB</code>).",
      "long": "Identifies the main language of the document using IETF language tags\n(following the <a href=\"https://www.rfc-editor.org/info/bcp47\">BCP\n47</a> standard), such as <code>en</code> or <code>en-GB</code>. The <a href=\"https://r12a.github.io/app-subtags/\">Language subtag lookup</a>\ntool can look up or verify these tags.\nThis affects most formats, and controls hyphenation in PDF output\nwhen using LaTeX (through <a href=\"https://ctan.org/pkg/babel\"><code>babel</code></a> and <a href=\"https://ctan.org/pkg/polyglossia\"><code>polyglossia</code></a>) or\nConTeXt."
    },
    "YAML file containing custom language translations",
    {
      "short": "The base script direction for the document (<code>rtl</code> or\n<code>ltr</code>).",
      "long": "The base script direction for the document (<code>rtl</code> or\n<code>ltr</code>).\nFor bidirectional documents, native pandoc <code>span</code>s and\n<code>div</code>s with the <code>dir</code> attribute can be used to\noverride the base direction in some output formats. This may not always\nbe necessary if the final renderer (e.g.&nbsp;the browser, when generating\nHTML) supports the [Unicode Bidirectional Algorithm].\nWhen using LaTeX for bidirectional documents, only the\n<code>xelatex</code> engine is fully supported (use\n<code>--pdf-engine=xelatex</code>)."
    },
    {
      "short": "Use Quarto’s built-in PDF rendering wrapper",
      "long": "Use Quarto’s built-in PDF rendering wrapper (includes support for\nautomatically installing missing LaTeX packages)"
    },
    "Enable/disable automatic LaTeX package installation",
    "Minimum number of compilation passes.",
    "Maximum number of compilation passes.",
    "Clean intermediates after compilation.",
    "Program to use for <code>makeindex</code>.",
    "Array of command line options for <code>makeindex</code>.",
    "Array of command line options for <code>tlmgr</code>.",
    "Output directory for intermediates and PDF.",
    "The document class.",
    {
      "short": "Options for the document class,",
      "long": "For LaTeX/PDF output, the options set for the document class.\nFor HTML output using KaTeX, you can render display math equations\nflush left using <code>classoption: fleqn</code>"
    },
    "Control the <code>\\pagestyle{}</code> for the document.",
    "The paper size for the document.",
    {
      "short": "The options for margins and text layout for this document.",
      "long": "The options for margins and text layout for this document.\nSee <a href=\"https://wiki.contextgarden.net/Layout\">ConTeXt\nLayout</a> for additional information."
    },
    "The page layout to use for this document (<code>article</code>,\n<code>full</code>, or <code>custom</code>)",
    {
      "short": "Target page width for output (used to compute columns widths for\n<code>layout</code> divs)",
      "long": "Target page width for output (used to compute columns widths for\n<code>layout</code> divs). Defaults to 6.5 inches, which corresponds to\ndefault letter page settings in docx and odt."
    },
    {
      "short": "The layout of the appendix for this document (<code>none</code>,\n<code>plain</code>, or <code>default</code>)",
      "long": "The layout of the appendix for this document (<code>none</code>,\n<code>plain</code>, or <code>default</code>).\nTo completely disable any styling of the appendix, choose the\nappendix style <code>none</code>. For minimal styling, choose\n<code>plain.</code>"
    },
    {
      "short": "The layout of the title block for this document (<code>none</code>,\n<code>plain</code>, or <code>default</code>).",
      "long": "The layout of the title block for this document (<code>none</code>,\n<code>plain</code>, or <code>default</code>).\nTo completely disable any styling of the title block, choose the\nstyle <code>none</code>. For minimal styling, choose\n<code>plain.</code>"
    },
    {
      "short": "Apply a banner style treatment to the title block.",
      "long": "Applies a banner style treatment for the title block. You may specify\none of the following values:"
    },
    {
      "short": "Sets the color of text elements in a banner style title block.",
      "long": "Sets the color of text elements in a banner style title block. Use\none of the following values:"
    },
    {
      "short": "Enables or disables the display of categories in the title block.",
      "long": ""
    },
    "Adds a css <code>max-width</code> to the body Element.",
    {
      "short": "Sets the left margin of the document.",
      "long": "For HTML output, sets the <code>margin-left</code> property on the\nBody element.\nFor LaTeX output, sets the left margin if <code>geometry</code> is\nnot used (otherwise <code>geometry</code> overrides this value)\nFor ConTeXt output, sets the left margin if <code>layout</code> is\nnot used, otherwise <code>layout</code> overrides these.\nFor <code>wkhtmltopdf</code> sets the left page margin."
    },
    {
      "short": "Sets the right margin of the document.",
      "long": "For HTML output, sets the <code>margin-right</code> property on the\nBody element.\nFor LaTeX output, sets the right margin if <code>geometry</code> is\nnot used (otherwise <code>geometry</code> overrides this value)\nFor ConTeXt output, sets the right margin if <code>layout</code> is\nnot used, otherwise <code>layout</code> overrides these.\nFor <code>wkhtmltopdf</code> sets the right page margin."
    },
    {
      "short": "Sets the top margin of the document.",
      "long": "For HTML output, sets the <code>margin-top</code> property on the\nBody element.\nFor LaTeX output, sets the top margin if <code>geometry</code> is not\nused (otherwise <code>geometry</code> overrides this value)\nFor ConTeXt output, sets the top margin if <code>layout</code> is not\nused, otherwise <code>layout</code> overrides these.\nFor <code>wkhtmltopdf</code> sets the top page margin."
    },
    {
      "short": "Sets the bottom margin of the document.",
      "long": "For HTML output, sets the <code>margin-bottom</code> property on the\nBody element.\nFor LaTeX output, sets the bottom margin if <code>geometry</code> is\nnot used (otherwise <code>geometry</code> overrides this value)\nFor ConTeXt output, sets the bottom margin if <code>layout</code> is\nnot used, otherwise <code>layout</code> overrides these.\nFor <code>wkhtmltopdf</code> sets the bottom page margin."
    },
    {
      "short": "Options for the geometry package.",
      "long": "Options for the <a href=\"https://ctan.org/pkg/geometry\">geometry</a>\npackage. For example:"
    },
    {
      "short": "Options for the hyperref package.",
      "long": "Options for the <a href=\"https://ctan.org/pkg/hyperref\">hyperref</a>\npackage. For example:"
    },
    {
      "short": "Whether to use document class settings for indentation.",
      "long": "Wheher to use document class settings for indentation. If the\ndocument class settings are not used, the default LaTeX template removes\nindentation and adds space between paragraphs\nFor groff (<code>ms</code>) documents, the paragraph indent, for\nexample, <code>2m</code>."
    },
    {
      "short": "Make <code>\\paragraph</code> and <code>\\subparagraph</code>\nfree-standing rather than run-in.",
      "long": "Make <code>\\paragraph</code> and <code>\\subparagraph</code> (fourth-\nand fifth-level headings, or fifth- and sixth-level with book classes)\nfree-standing rather than run-in; requires further formatting to\ndistinguish from <code>\\subsubsection</code> (third- or fourth-level\nheadings). Instead of using this option, <a href=\"https://ctan.org/pkg/koma-script\">KOMA-Script</a> can adjust\nheadings more extensively:"
    },
    "Directory containing reveal.js files.",
    "The base url for s5 presentations.",
    "The base url for Slidy presentations.",
    "The base url for Slideous presentations.",
    "Show a special icon next to links that leave the current site.",
    "Open external links in a new browser window or tab (rather than\nnavigating the current tab).",
    {
      "short": "A regular expression that can be used to determine whether a link is\nan internal link.",
      "long": "A regular expression that can be used to determine whether a link is\nan internal link. For example, the following will treat links that start\nwith http://www.quarto.org as internal links (and others will be\nconsidered external):"
    },
    "Automatically generate the contents of a page from a list of Quarto\ndocuments or other custom data.",
    "List of keywords to be included in the document metadata.",
    "The document subject",
    "The document description. Some applications show this as\n<code>Comments</code> metadata.",
    "The document category.",
    {
      "short": "The License for this document, if any. (e.g.&nbsp;<code>CC BY</code>)",
      "long": "The license for this document, if any.\nCreative Commons licenses <code>CC BY</code>, <code>CC BY-SA</code>,\n<code>CC BY-ND</code>, <code>CC BY-NC</code> will automatically generate\na license link in the document appendix. Other license text will be\nplaced in the appendix verbatim."
    },
    "Sets the title metadata for the document",
    "Sets the title metadata for the document",
    "Specify STRING as a prefix at the beginning of the title that appears\nin the HTML header (but not in the title as it appears at the beginning\nof the body)",
    "Sets the description metadata for the document",
    "Sets the author metadata for the document",
    "Sets the date metadata for the document",
    {
      "short": "Number section headings",
      "long": "Number section headings rendered ouptut. By default, sections are not\nnumbered. Sections with class <code>.unnumbered</code> will never be\nnumbered, even if <code>number-sections</code> is specified."
    },
    {
      "short": "The depth to which sections should be numbered.",
      "long": "By default, all headings in your document create a numbered section.\nYou customize numbering depth using the <code>number-depth</code>\noption.\nFor example, to only number sections immediately below the chapter\nlevel, use this:"
    },
    "The numbering depth for sections. (Use <code>number-depth</code>\ninstead).",
    {
      "short": "Offset for section headings in output (offsets are 0 by default)",
      "long": "Offset for section headings in output (offsets are 0 by default) The\nfirst number is added to the section number for top-level headings, the\nsecond for second-level headings, and so on. So, for example, if you\nwant the first top-level heading in your document to be numbered “6”,\nspecify <code>number-offset: 5</code>. If your document starts with a\nlevel-2 heading which you want to be numbered “1.5”, specify\n<code>number-offset: [1,4]</code>. Implies\n<code>number-sections</code>"
    },
    {
      "short": "Shift heading levels by a positive or negative integer. For example,\nwith <code>shift-heading-level-by: -1</code>, level 2 headings become\nlevel 1 headings.",
      "long": "Shift heading levels by a positive or negative integer. For example,\nwith <code>shift-heading-level-by: -1</code>, level 2 headings become\nlevel 1 headings, and level 3 headings become level 2 headings. Headings\ncannot have a level less than 1, so a heading that would be shifted\nbelow level 1 becomes a regular paragraph. Exception: with a shift of\n-N, a level-N heading at the beginning of the document replaces the\nmetadata title."
    },
    {
      "short": "Sets the page numbering style and location for the document.",
      "long": "Sets the page numbering style and location for the document using the\n<code>\\setuppagenumbering</code> command.\nSee <a href=\"https://wiki.contextgarden.net/Command/setuppagenumbering\">ConTeXt\nPage Numbering</a> for additional information."
    },
    {
      "short": "Treat top-level headings as the given division type\n(<code>default</code>, <code>section</code>, <code>chapter</code>, or\n<code>part</code>). The hierarchy order is part, chapter, then section;\nall headings are shifted such that the top-level heading becomes the\nspecified type.",
      "long": "Treat top-level headings as the given division type\n(<code>default</code>, <code>section</code>, <code>chapter</code>, or\n<code>part</code>). The hierarchy order is part, chapter, then section;\nall headings are shifted such that the top-level heading becomes the\nspecified type.\nThe default behavior is to determine the best division type via\nheuristics: unless other conditions apply, <code>section</code> is\nchosen. When the <code>documentclass</code> variable is set to\n<code>report</code>, <code>book</code>, or <code>memoir</code> (unless\nthe <code>article</code> option is specified), <code>chapter</code> is\nimplied as the setting for this option. If <code>beamer</code> is the\noutput format, specifying either <code>chapter</code> or\n<code>part</code> will cause top-level headings to become\n<code>\\part{..}</code>, while second-level headings remain as their\ndefault type."
    },
    "Use the specified file as a style reference in producing a docx,\npptx, or odt file.",
    "Theme name, theme scss file, or a mix of both.",
    "The light theme name, theme scss file, or a mix of both.",
    "The light theme name, theme scss file, or a mix of both.",
    "The dark theme name, theme scss file, or a mix of both.",
    "The dark theme name, theme scss file, or a mix of both.",
    "Disables the built in html features like theming, anchor sections,\ncode block behavior, and more.",
    "Enables inclusion of Pandoc default CSS for this document.",
    "One or more CSS style sheets.",
    "Enables hover over a section title to see an anchor link.",
    {
      "short": "Method use to render math in HTML output",
      "long": "Method use to render math in HTML output (<code>plain</code>,\n<code>webtex</code>, <code>gladtex</code>, <code>mathml</code>,\n<code>mathjax</code>, <code>katex</code>).\nSee the Pandoc documentation on <a href=\"https://pandoc.org/MANUAL.html#math-rendering-in-html\">Math\nRendering in HTML</a> for additional details."
    },
    "Wrap sections in <code>&lt;section&gt;</code> tags and attach\nidentifiers to the enclosing <code>&lt;section&gt;</code> rather than\nthe heading itself.",
    {
      "short": "Specify a prefix to be added to all identifiers and internal\nlinks.",
      "long": "Specify a prefix to be added to all identifiers and internal links in\nHTML and DocBook output, and to footnote numbers in Markdown and Haddock\noutput. This is useful for preventing duplicate identifiers when\ngenerating fragments to be included in other pages."
    },
    {
      "short": "Method for obfuscating mailto: links in HTML documents.",
      "long": "Specify a method for obfuscating <code>mailto:</code> links in HTML\ndocuments."
    },
    "Use <code>&lt;q&gt;</code> tags for quotes in HTML.",
    {
      "short": "Use the specified engine when producing PDF output.",
      "long": "Use the specified engine when producing PDF output. If the engine is\nnot in your PATH, the full path of the engine may be specified here. If\nthis option is not specified, Quarto uses the following defaults\ndepending on the output format in use:"
    },
    {
      "short": "Use the given string as a command-line argument to the\n<code>pdf-engine</code>.",
      "long": "Use the given string as a command-line argument to the pdf-engine.\nFor example, to use a persistent directory foo for latexmk’s auxiliary\nfiles, use <code>pdf-engine-opt: -outdir=foo</code>. Note that no check\nfor duplicate options is done."
    },
    "Whether to produce a Beamer article from this presentation.",
    "Add an extra Beamer option using <code>\\setbeameroption{}</code>.",
    "The aspect ratio for this presentation.",
    "The logo image for slides.",
    "The image for the title slide.",
    "Controls navigation symbols for the presentation (<code>empty</code>,\n<code>frame</code>, <code>vertical</code>, or\n<code>horizontal</code>)",
    "Whether to enable title pages for new sections.",
    "The Beamer color theme for this presentation.",
    "The Beamer font theme for this presentation.",
    "The Beamer inner theme for this presentation.",
    "The Beamer outer theme for this presentation.",
    "Options passed to LaTeX Beamer themes.",
    "The section number in man pages.",
    "Enable and disable extensions for markdown output (e.g.&nbsp;“+emoji”)",
    "Specify whether to use <code>atx</code> (<code>#</code>-prefixed) or\n<code>setext</code> (underlined) headings for level 1 and 2 headings\n(<code>atx</code> or <code>setext</code>).",
    "Preserve the original YAML front matter in rendered markdown",
    {
      "short": "Determines which ipynb cell output formats are rendered\n(<code>none</code>, <code>all</code>, or <code>best</code>).",
      "long": "Determines which ipynb cell output formats are rendered."
    },
    {
      "short": "Adds the necessary setup to the document preamble to generate PDF/A\nof the type specified.",
      "long": "Adds the necessary setup to the document preamble to generate PDF/A\nof the type specified.\nIf the value is set to <code>true</code>, <code>1b:2005</code> will\nbe used as default.\nTo successfully generate PDF/A the required ICC color profiles have\nto be available and the content and all included files (such as images)\nhave to be standard conforming. The ICC profiles and output intent may\nbe specified using the variables <code>pdfaiccprofile</code> and\n<code>pdfaintent</code>. See also <a href=\"https://wiki.contextgarden.net/PDF/A\">ConTeXt PDFA</a> for more\ndetails."
    },
    {
      "short": "When used in conjunction with <code>pdfa</code>, specifies the ICC\nprofile to use in the PDF, e.g.&nbsp;<code>default.cmyk</code>.",
      "long": "When used in conjunction with <code>pdfa</code>, specifies the ICC\nprofile to use in the PDF, e.g.&nbsp;<code>default.cmyk</code>.\nIf left unspecified, <code>sRGB.icc</code> is used as default. May be\nrepeated to include multiple profiles. Note that the profiles have to be\navailable on the system. They can be obtained from <a href=\"https://wiki.contextgarden.net/PDFX#ICC_profiles\">ConTeXt ICC\nProfiles</a>."
    },
    {
      "short": "When used in conjunction with <code>pdfa</code>, specifies the output\nintent for the colors.",
      "long": "When used in conjunction with <code>pdfa</code>, specifies the output\nintent for the colors, for example\n<code>ISO coated v2 300\\letterpercent\\space (ECI)</code>\nIf left unspecified, <code>sRGB IEC61966-2.1</code> is used as\ndefault."
    },
    "Document bibliography (BibTeX or CSL). May be a single file or a list\nof files",
    "Citation Style Language file to use for formatting references.",
    "Enables a hover popup for citation that shows the reference\ninformation.",
    "Where citation information should be displayed (<code>document</code>\nor <code>margin</code>)",
    "Method used to format citations (<code>citeproc</code>,\n<code>natbib</code>, or <code>biblatex</code>).",
    {
      "short": "Turn on built-in citation processing",
      "long": "Turn on built-in citation processing. To use this feature, you will\nneed to have a document containing citations and a source of\nbibliographic data: either an external bibliography file or a list of\n<code>references</code> in the document’s YAML metadata. You can\noptionally also include a <code>csl</code> citation style file."
    },
    "A list of options for BibLaTeX.",
    "One or more options to provide for <code>natbib</code> when\ngenerating a bibliography.",
    "The bibliography style to use\n(e.g.&nbsp;<code>\\bibliographystyle{dinat}</code>) when using\n<code>natbib</code> or <code>biblatex</code>.",
    "The bibliography title to use when using <code>natbib</code> or\n<code>biblatex</code>.",
    {
      "short": "JSON file containing abbreviations of journals that should be used in\nformatted bibliographies.",
      "long": "JSON file containing abbreviations of journals that should be used in\nformatted bibliographies when <code>form=\"short\"</code> is specified.\nThe format of the file can be illustrated with an example:"
    },
    {
      "short": "Format to read from",
      "long": "Format to read from. Extensions can be individually enabled or\ndisabled by appending +EXTENSION or -EXTENSION to the format name\n(e.g.&nbsp;markdown+emoji)."
    },
    {
      "short": "Format to read from",
      "long": "Format to read from. Extensions can be individually enabled or\ndisabled by appending +EXTENSION or -EXTENSION to the format name\n(e.g.&nbsp;markdown+emoji)."
    },
    "Output file to write to",
    "Extension to use for generated output file",
    "Use the specified file as a custom template for the generated\ndocument.",
    "Include the specified files as partials accessible to the template\nfor the generated content.",
    "Produce output with an appropriate header and footer (e.g.&nbsp;a\nstandalone HTML, LaTeX, TEI, or RTF file, not a fragment)",
    {
      "short": "Produce a standalone HTML file with no external dependencies",
      "long": "Produce a standalone HTML file with no external dependencies, using\n<code>data:</code> URIs to incorporate the contents of linked scripts,\nstylesheets, images, and videos. The resulting file should be\n“self-contained,” in the sense that it needs no external files and no\nnet access to be displayed properly by a browser. This option works only\nwith HTML output formats, including <code>html4</code>,\n<code>html5</code>, <code>html+lhs</code>, <code>html5+lhs</code>,\n<code>s5</code>, <code>slidy</code>, <code>slideous</code>,\n<code>dzslides</code>, and <code>revealjs</code>. Scripts, images, and\nstylesheets at absolute URLs will be downloaded; those at relative URLs\nwill be sought relative to the working directory (if the first source\nfile is local) or relative to the base URL (if the first source file is\nremote). Elements with the attribute <code>data-external=\"1\"</code> will\nbe left alone; the documents they link to will not be incorporated in\nthe document."
    },
    "Specify executables or Lua scripts to be used as a filter\ntransforming the pandoc AST after the input is parsed and before the\noutput is written.",
    "Speicfy Lua scripts that implement shortcode handlers",
    "Keep the markdown file generated by executing code",
    "Keep the notebook file generated from executing code.",
    "Filters to pre-process ipynb files before rendering to markdown",
    "Keep the intermediate tex file used during render.",
    {
      "short": "Extract images and other media contained in or linked from the source\ndocument to the path DIR.",
      "long": "Extract images and other media contained in or linked from the source\ndocument to the path DIR, creating it if necessary, and adjust the\nimages references in the document so they point to the extracted files.\nMedia are downloaded, read from the file system, or extracted from a\nbinary container (e.g.&nbsp;docx), as needed. The original file paths are\nused if they are relative paths not containing … Otherwise filenames are\nconstructed from the SHA1 hash of the contents."
    },
    "List of paths to search for images and other resources. The paths\nshould be separated by : on Linux, UNIX, and macOS systems, and by ; on\nWindows.",
    {
      "short": "Specify a default extension to use when image paths/URLs have no\nextension.",
      "long": "Specify a default extension to use when image paths/URLs have no\nextension. This allows you to use the same source for formats that\nrequire different kinds of images. Currently this option only affects\nthe Markdown and LaTeX readers."
    },
    {
      "short": "Specifies a custom abbreviations file, with abbreviations one to a\nline.",
      "long": "Specifies a custom abbreviations file, with abbreviations one to a\nline. This list is used when reading Markdown input: strings found in\nthis list will be followed by a nonbreaking space, and the period will\nnot produce sentence-ending space in formats like LaTeX. The strings may\nnot contain spaces."
    },
    {
      "short": "Specify the default dpi (dots per inch) value for conversion from\npixels to inch/ centimeters and vice versa.",
      "long": "Specify the default dpi (dots per inch) value for conversion from\npixels to inch/ centimeters and vice versa. (Technically, the correct\nterm would be ppi: pixels per inch.) The default is <code>96</code>.\nWhen images contain information about dpi internally, the encoded value\nis used instead of the default specified by this option."
    },
    "Logo image (placed in bottom right corner of slides)",
    {
      "short": "Footer to include on all slides",
      "long": "Footer to include on all slides. Can also be set per-slide by\nincluding a div with class <code>.footer</code> on the slide."
    },
    {
      "short": "Allow content that overflows slides vertically to scroll",
      "long": "Allow content that overflows slides vertically to scroll. This can\nalso be set per-slide by including the <code>.scrollable</code> class on\nthe slide title."
    },
    {
      "short": "Use a smaller default font for slide content",
      "long": "Use a smaller default font for slide content. This can also be set\nper-slide by including the <code>.smaller</code> class on the slide\ntitle."
    },
    "Flags if the presentation is running in an embedded mode",
    "The display mode that will be used to show slides",
    "For slides with a single top-level image, automatically stretch it to\nfill the slide.",
    {
      "short": "The ‘normal’ width of the presentation",
      "long": "The “normal” width of the presentation, aspect ratio will be\npreserved when the presentation is scaled to fit different resolutions.\nCan be specified using percentage units."
    },
    {
      "short": "The ‘normal’ height of the presentation",
      "long": "The “normal” height of the presentation, aspect ratio will be\npreserved when the presentation is scaled to fit different resolutions.\nCan be specified using percentage units."
    },
    "Factor of the display size that should remain empty around the\ncontent",
    "Bounds for smallest possible scale to apply to content",
    "Bounds for largest possible scale to apply to content",
    "Vertical centering of slides",
    "Disables the default reveal.js slide layout (scaling and\ncentering)",
    {
      "short": "Open links in an iframe preview overlay (<code>true</code>,\n<code>false</code>, or <code>auto</code>)",
      "long": "Open links in an iframe preview overlay."
    },
    "Autoplay embedded media (<code>null</code>, <code>true</code>, or\n<code>false</code>). Default is <code>null</code> (only when\n<code>autoplay</code> attribute is specified)",
    {
      "short": "Global override for preloading lazy-loaded iframes\n(<code>null</code>, <code>true</code>, or <code>false</code>).",
      "long": "Global override for preloading lazy-loaded iframes"
    },
    "Number of slides away from the current slide to pre-load resources\nfor",
    "Number of slides away from the current slide to pre-load resources\nfor (on mobile devices).",
    "Parallax background image",
    "Parallax background size (e.g.&nbsp;‘2100px 900px’)",
    "Number of pixels to move the parallax background horizontally per\nslide.",
    "Number of pixels to move the parallax background vertically per\nslide.",
    "Display a presentation progress bar",
    "Push each slide change to the browser history",
    {
      "short": "Navigation progression (<code>linear</code>, <code>vertical</code>,\nor <code>grid</code>)",
      "long": "Changes the behavior of navigation directions."
    },
    "Enable touch navigation on devices with touch input",
    "Enable keyboard shortcuts for navigation",
    "Enable slide navigation via mouse wheel",
    "Hide cursor if inactive",
    "Time before the cursor is hidden (in ms)",
    "Loop the presentation",
    "Randomize the order of slides each time the presentation loads",
    {
      "short": "Show arrow controls for navigating through slides (<code>true</code>,\n<code>false</code>, or <code>auto</code>).",
      "long": "Show arrow controls for navigating through slides."
    },
    "Location for navigation controls (<code>edges</code> or\n<code>bottom-right</code>)",
    "Help the user learn the controls by providing visual hints.",
    "Visibility rule for backwards navigation arrows (<code>faded</code>,\n<code>hidden</code>, or <code>visible</code>).",
    "Automatically progress all slides at the specified interval",
    "Stop auto-sliding after user input",
    "Navigation method to use when auto sliding (defaults to\nnavigateNext)",
    "Expected average seconds per slide (used by pacing timer in speaker\nview)",
    "Flags whether it should be possible to pause the presentation\n(blackout)",
    "Show a help overlay when the <code>?</code> key is pressed",
    "Add the current slide to the URL hash",
    "URL hash type (<code>number</code> or <code>title</code>)",
    "Use 1 based indexing for hash links to match slide number",
    "Monitor the hash and change slides accordingly",
    "Include the current fragment in the URL",
    "Play a subtle sound when changing slides",
    "Prints each fragment on a separate slide",
    {
      "short": "Offset used to reduce the height of content within exported PDF\npages.",
      "long": "Offset used to reduce the height of content within exported PDF\npages. This exists to account for environment differences based on how\nyou print to PDF. CLI printing options, like phantomjs and wkpdf, can\nend on precisely the total height of the document whereas in-browser\nprinting has to end one pixel before."
    },
    "Enable the slide overview mode",
    "MISSING_DESCRIPTION",
    "Side of the presentation where the menu will be shown\n(<code>left</code> or <code>right</code>)",
    "Width of the menu",
    "Add slide numbers to menu items",
    "For slides with no title, attempt to use the start of the text\ncontent as the title instead.",
    "MISSING_DESCRIPTION",
    "Visual theme for drawing surface (<code>chalkboard</code> or\n<code>whiteboard</code>)",
    "The drawing width of the boardmarker. Defaults to 3. Larger values\ndraw thicker lines.",
    "The drawing width of the chalk. Defaults to 7. Larger values draw\nthicker lines.",
    "Optional file name for pre-recorded drawings (download drawings using\nthe <code>D</code> key)",
    "Configuration option to prevent changes to existing drawings",
    "Add chalkboard buttons at the bottom of the slide",
    "Gives the duration (in ms) of the transition for a slide change, so\nthat the notes canvas is drawn after the transition is completed.",
    "MISSING_DESCRIPTION",
    "Multiplex token server (defaults to Reveal-hosted server)",
    "Unique presentation id provided by multiplex token server",
    "Secret provided by multiplex token server",
    {
      "short": "Transition style for slides",
      "long": "Transition style for slides backgrounds. (<code>none</code>,\n<code>fade</code>, <code>slide</code>, <code>convex</code>,\n<code>concave</code>, or <code>zoom</code>)"
    },
    "Slide transition speed (<code>default</code>, <code>fast</code>, or\n<code>slow</code>)",
    {
      "short": "Transition style for full page slide backgrounds",
      "long": "Transition style for full page slide backgrounds. (<code>none</code>,\n<code>fade</code>, <code>slide</code>, <code>convex</code>,\n<code>concave</code>, or <code>zoom</code>)"
    },
    "Turns fragments on and off globally",
    "Globally enable/disable auto-animate (enabled by default)",
    {
      "short": "Default CSS easing function for auto-animation",
      "long": "Default CSS easing function for auto-animation. Can be overridden\nper-slide or per-element via attributes."
    },
    {
      "short": "Duration (in seconds) of auto-animate transition",
      "long": "Duration (in seconds) of auto-animate transition. Can be overridden\nper-slide or per-element via attributes."
    },
    {
      "short": "Auto-animate unmatched elements.",
      "long": "Auto-animate unmatched elements. Can be overridden per-slide or\nper-element via attributes."
    },
    {
      "short": "CSS properties that can be auto-animated (positional styles like top,\nleft, etc. are always animated).",
      "long": ""
    },
    "Make list items in slide shows display incrementally (one by one).\nThe default is for lists to be displayed all at once.",
    {
      "short": "Specifies that headings with the specified level create slides.\nHeadings above this level in the hierarchy are used to divide the slide\nshow into sections.",
      "long": "Specifies that headings with the specified level create slides.\nHeadings above this level in the hierarchy are used to divide the slide\nshow into sections; headings below this level create subheads within a\nslide. Valid values are 0-6. If a slide level of 0 is specified, slides\nwill not be split automatically on headings, and horizontal rules must\nbe used to indicate slide boundaries. If a slide level is not specified\nexplicitly, the slide level will be set automatically based on the\ncontents of the document"
    },
    {
      "short": "Display the page number of the current slide",
      "long": "Display the page number of the current slide"
    },
    "Contexts in which the slide number appears (<code>all</code>,\n<code>print</code>, or <code>speaker</code>)",
    {
      "short": "Additional attributes for the title slide of a reveal.js\npresentation.",
      "long": "Additional attributes for the title slide of a reveal.js presentation\nas a map of attribute names and values. For example"
    },
    "URL or path to the background image.",
    "CSS background size (defaults to <code>cover</code>)",
    "CSS background position (defaults to <code>center</code>)",
    "CSS background repeat (defaults to <code>no-repeat</code>)",
    "Opacity of the background image on a 0-1 scale. 0 is transparent and\n1 is fully opaque.",
    "Vertical centering of title slide",
    "Make speaker notes visible to all viewers",
    "Change the presentation direction to be RTL",
    {
      "short": "Determine how text is wrapped in the output (<code>auto</code>,\n<code>none</code>, or <code>preserve</code>).",
      "long": "Determine how text is wrapped in the output (the source code, not the\nrendered version)."
    },
    {
      "short": "Specify length of lines in characters.",
      "long": "Specify length of lines in characters. This affects text wrapping in\ngenerated source code (see <code>wrap</code>). It also affects\ncalculation of column widths for plain text tables."
    },
    {
      "short": "Specify the number of spaces per tab (default is 4).",
      "long": "Specify the number of spaces per tab (default is 4). Note that tabs\nwithin normal textual input are always converted to spaces. Tabs within\ncode are also converted, however this can be disabled with\n<code>preserve-tabs: false</code>."
    },
    {
      "short": "Preserve tabs within code instead of converting them to spaces.",
      "long": "Preserve tabs within code instead of converting them to spaces. (By\ndefault, pandoc converts tabs to spaces before parsing its input.) Note\nthat this will only affect tabs in literal code spans and code blocks.\nTabs in regular text are always treated as spaces."
    },
    {
      "short": "Manually specify line endings (<code>lf</code>, <code>crlf</code>, or\n<code>native</code>).",
      "long": "Manually specify line endings:"
    },
    {
      "short": "Strip out HTML comments in source, rather than passing them on to\noutput.",
      "long": "Strip out HTML comments in the Markdown source, rather than passing\nthem on to Markdown, Textile or HTML output as raw HTML. This does not\napply to HTML comments inside raw HTML blocks when the\n<code>markdown_in_html_blocks</code> extension is not set."
    },
    {
      "short": "Use only ASCII characters in output.",
      "long": "Use only ASCII characters in output. Currently supported for XML and\nHTML formats (which use entities instead of UTF-8 when this option is\nselected), CommonMark, gfm, and Markdown (which use entities), roff ms\n(which use hexadecimal escapes), and to a limited degree LaTeX (which\nuses standard commands for accented characters when possible). roff man\noutput uses ASCII by default."
    },
    {
      "short": "Include an automatically generated table of contents",
      "long": "Include an automatically generated table of contents (or, in the case\nof <code>latex</code>, <code>context</code>, <code>docx</code>,\n<code>odt</code>, <code>opendocument</code>, <code>rst</code>, or\n<code>ms</code>, an instruction to create one) in the output document.\nThis option has no effect if <code>standalone</code> is\n<code>false</code>.\nNote that if you are producing a PDF via <code>ms</code>, the table\nof contents will appear at the beginning of the document, before the\ntitle. If you would prefer it to be at the end of the document, use the\noption <code>pdf-engine-opt: --no-toc-relocation</code>."
    },
    {
      "short": "Include an automatically generated table of contents",
      "long": "Include an automatically generated table of contents (or, in the case\nof <code>latex</code>, <code>context</code>, <code>docx</code>,\n<code>odt</code>, <code>opendocument</code>, <code>rst</code>, or\n<code>ms</code>, an instruction to create one) in the output document.\nThis option has no effect if <code>standalone</code> is\n<code>false</code>.\nNote that if you are producing a PDF via <code>ms</code>, the table\nof contents will appear at the beginning of the document, before the\ntitle. If you would prefer it to be at the end of the document, use the\noption <code>pdf-engine-opt: --no-toc-relocation</code>."
    },
    "Specify the number of section levels to include in the table of\ncontents. The default is 3",
    "Location for table of contents (<code>body</code>, <code>left</code>,\nor <code>right</code> (default)).",
    "The title used for the table of contents.",
    "Print a list of figures in the document.",
    "Print a list of tables in the document.",
    "Setting this to false prevents this document from being included in\nsearches.",
    "URLs that alias this document, when included in a website.",
    {
      "short": "The path to a preview image for this document.",
      "long": "The path to a preview image for this content. By default, Quarto will\nuse the image value from the site: metadata. If you provide an image,\nyou may also optionally provide an image-width and image-height to\nimprove the appearance of your Twitter Card.\nIf image is not provided, Quarto will automatically attempt to locate\na preview image."
    },
    "The height of the preview image for this document.",
    "The width of the preview image for this document.",
    "The alt text for preview image on this page.",
    "MISSING_DESCRIPTION",
    "Project type (<code>default</code>, <code>website</code>, or\n<code>book</code>)",
    "Files to render (defaults to all files)",
    {
      "short": "Working directory for computations",
      "long": "Control the working directory for computations."
    },
    "Output directory",
    "HTML library (JS/CSS/etc.) directory",
    "Additional file resources to be copied to output directory",
    "Additional file resources to be copied to output directory",
    "Options for <code>quarto preview</code>",
    "MISSING_DESCRIPTION",
    "MISSING_DESCRIPTION",
    "Book title",
    "Description metadata for HTML version of book",
    "The path to the favicon for this website",
    "Base URL for published website",
    "Path to site (defaults to ‘/’). Not required if you specify\n<code>site-url</code>.",
    "Base URL for website source code repository",
    "Branch of website source code (defaults to <code>main</code>)",
    {
      "short": "Links to source repository actions",
      "long": "Links to source repository actions (<code>none</code> or one or more\nof <code>edit</code>, <code>source</code>, <code>issue</code>)"
    },
    {
      "short": "Links to source repository actions",
      "long": "Links to source repository actions (<code>none</code> or one or more\nof <code>edit</code>, <code>source</code>, <code>issue</code>)"
    },
    "Enable Google Analytics for this website",
    "The Google tracking Id or measurement Id of this website.",
    {
      "short": "Storage options for Google Analytics data",
      "long": "Storage option for Google Analytics data using on of these two\nvalues:\n<code>cookies</code>: Use cookies to store unique user and session\nidentification (default).\n<code>none</code>: Do not use cookies to store unique user and\nsession identification.\nFor more about choosing storage options see <a href=\"https://quarto.org/docs/websites/website-tools.html#storage\">Storage</a>."
    },
    {
      "short": "Anonymize the user ip address.",
      "long": "Anonymize the user ip address. For more about this feature, see <a href=\"https://support.google.com/analytics/answer/2763052?hl=en\">IP\nAnonymization (or IP masking) in Google Analytics</a>."
    },
    {
      "short": "The version number of Google Analytics to use.",
      "long": "The version number of Google Analytics to use."
    },
    {
      "short": "Request cookie consent before enabling scripts that set cookies",
      "long": "Quarto includes the ability to request cookie consent before enabling\nscripts that set cookies, using <a href=\"https://www.cookieconsent.com/\">Cookie Consent</a>.\nThe user’s cookie preferences will automatically control Google\nAnalytics (if enabled) and can be used to control custom scripts you add\nas well. For more information see <a href=\"https://quarto.org/docs/websites/website-tools.html#custom-scripts-and-cookie-consent\">Custom\nScripts and Cookie Consent</a>."
    },
    {
      "short": "The type of consent that should be requested",
      "long": "The type of consent that should be requested, using one of these two\nvalues:"
    },
    {
      "short": "The style of the consent banner that is displayed",
      "long": "The style of the consent banner that is displayed:"
    },
    "Whether to use a dark or light appearance for the consent banner\n(<code>light</code> or <code>dark</code>).",
    "The url to the website’s cookie or privacy policy.",
    {
      "short": "The text to display for the cookie preferences link in the website\nfooter.",
      "long": ""
    },
    "Provide full text search for website",
    "Location for search widget (<code>navbar</code> or\n<code>sidebar</code>)",
    "Type of search UI (<code>overlay</code> or <code>textbox</code>)",
    "Number of matches to display (defaults to 20)",
    "Matches after which to collapse additional results",
    "Provide button for copying search link",
    "Use external Algolia search index",
    "The name of the index to use when performing a search",
    "The unique ID used by Algolia to identify your application",
    "The Search-Only API key to use to connect to Algolia",
    "Enable tracking of Algolia analytics events",
    "Enable the display of the Algolia logo in the search results\nfooter.",
    "Field that contains the URL of index entries",
    "Field that contains the title of index entries",
    "Field that contains the text of index entries",
    "Field that contains the section of index entries",
    "Additional parameters to pass when executing a search",
    "Top navigation options",
    "The navbar title. Uses the project title if none is specified.",
    "Path to a logo image that will be displayed to the left of the\ntitle.",
    "The navbar’s background color (named or hex color).",
    "The navbar’s foreground color (named or hex color).",
    "Include a search box in the navbar.",
    "Always show the navbar (keeping it pinned).",
    "Collapse the navbar into a menu when the display becomes narrow.",
    "The responsive breakpoint below which the navbar will collapse into a\nmenu (<code>sm</code>, <code>md</code>, <code>lg</code> (default),\n<code>xl</code>, <code>xxl</code>).",
    "List of items for the left side of the navbar.",
    "List of items for the right side of the navbar.",
    "Side navigation options",
    "The identifier for this sidebar.",
    "The sidebar title. Uses the project title if none is specified.",
    "The subtitle for this sidebar.",
    "Path to a logo image that will be displayed in the sidebar.",
    "Include a search control in the sidebar.",
    "List of sidebar tools",
    "List of items for the sidebar",
    "The style of sidebar (<code>docked</code> or\n<code>floating</code>).",
    "The sidebar’s background color (named or hex color).",
    "The sidebar’s foreground color (named or hex color).",
    "Alignment of the items within the sidebar (<code>left</code>,\n<code>right</code>, or <code>center</code>)",
    "The depth at which the sidebar contents should be collapsed by\ndefault.",
    "When collapsed, pin the collapsed sidebar to the top of the page.",
    "Markdown to place above sidebar content (text or file path)",
    "Markdown to place below sidebar content (text or file path)",
    "The identifier for this sidebar.",
    "The sidebar title. Uses the project title if none is specified.",
    "The subtitle for this sidebar.",
    "Path to a logo image that will be displayed in the sidebar.",
    "Include a search control in the sidebar.",
    "List of sidebar tools",
    "List of items for the sidebar",
    "The style of sidebar (<code>docked</code> or\n<code>floating</code>).",
    "The sidebar’s background color (named or hex color).",
    "The sidebar’s foreground color (named or hex color).",
    "Alignment of the items within the sidebar (<code>left</code>,\n<code>right</code>, or <code>center</code>)",
    "The depth at which the sidebar contents should be collapsed by\ndefault.",
    "When collapsed, pin the collapsed sidebar to the top of the page.",
    "Markdown to place above sidebar content (text or file path)",
    "Markdown to place below sidebar content (text or file path)",
    "Markdown to insert at the beginning of each page’s body (below the\ntitle and author block).",
    "Markdown to insert below each page’s body.",
    "Markdown to place above margin content (text or file path)",
    "Markdown to place below margin content (text or file path)",
    "Provide next and previous article links in footer",
    "Shared page footer",
    "Footer left content",
    "Footer right content",
    "Footer center content",
    "Footer border (<code>true</code>, <code>false</code>, or a border\ncolor)",
    "Footer background color",
    "Footer foreground color",
    "Default site thumbnail image for <code>twitter</code>\n/<code>open-graph</code>",
    "Publish open graph metadata",
    {
      "short": "The title of the page",
      "long": "The title of the page. Note that by default Quarto will automatically\nuse the title metadata from the page. Specify this field if you’d like\nto override the title for this provider."
    },
    {
      "short": "A short description of the content.",
      "long": "A short description of the content. Note that by default Quarto will\nautomatically use the description metadata from the page. Specify this\nfield if you’d like to override the description for this provider."
    },
    {
      "short": "The path to a preview image for the content.",
      "long": "The path to a preview image for the content. By default, Quarto will\nuse the <code>image</code> value from the format metadata. If you\nprovide an image, you may also optionally provide an\n<code>image-width</code> and <code>image-height</code>."
    },
    {
      "short": "The alt text for the preview image.",
      "long": "The alt text for the preview image. By default, Quarto will use the\n<code>image-alt</code> value from the format metadata. If you provide an\nimage, you may also optionally provide an <code>image-width</code> and\n<code>image-height</code>."
    },
    "Image width (pixels)",
    "Image height (pixels)",
    "Locale of open graph metadata",
    {
      "short": "Name that should be displayed for the overall site",
      "long": "Name that should be displayed for the overall site. If not explicitly\nprovided in the <code>open-graph</code> metadata, Quarto will use the\nwebsite or book <code>title</code> by default."
    },
    "Publish twitter card metadata",
    {
      "short": "The title of the page",
      "long": "The title of the page. Note that by default Quarto will automatically\nuse the title metadata from the page. Specify this field if you’d like\nto override the title for this provider."
    },
    {
      "short": "A short description of the content.",
      "long": "A short description of the content. Note that by default Quarto will\nautomatically use the description metadata from the page. Specify this\nfield if you’d like to override the description for this provider."
    },
    {
      "short": "The path to a preview image for the content.",
      "long": "The path to a preview image for the content. By default, Quarto will\nuse the <code>image</code> value from the format metadata. If you\nprovide an image, you may also optionally provide an\n<code>image-width</code> and <code>image-height</code>."
    },
    {
      "short": "The alt text for the preview image.",
      "long": "The alt text for the preview image. By default, Quarto will use the\n<code>image-alt</code> value from the format metadata. If you provide an\nimage, you may also optionally provide an <code>image-width</code> and\n<code>image-height</code>."
    },
    "Image width (pixels)",
    "Image height (pixels)",
    {
      "short": "Card style",
      "long": "Card style (<code>summary</code> or\n<code>summary_large_image</code>).\nIf this is not provided, the best style will automatically selected\nbased upon other metadata. You can learn more about Twitter Card styles\n<a href=\"https://developer.twitter.com/en/docs/twitter-for-websites/cards/overview/abouts-cards\">here</a>."
    },
    "<code>@username</code> of the content creator (must be a quoted\nstring)",
    "<code>@username</code> of the website (must be a quoted string)",
    "Book subtitle",
    "Author or authors of the book",
    "Author or authors of the book",
    "Book publication date",
    "Book abstract",
    "Book part and chapter files",
    "Book references file",
    "Book appendix files",
    "Base name for single-file output (e.g.&nbsp;PDF, ePub)",
    "Cover image (used in HTML and ePub formats)",
    "Sharing buttons to include on navbar or sidebar (one or more of\n<code>twitter</code>, <code>facebook</code>, <code>linkedin</code>)",
    "Sharing buttons to include on navbar or sidebar (one or more of\n<code>twitter</code>, <code>facebook</code>, <code>linkedin</code>)",
    "Download buttons for other formats to include on navbar or sidebar\n(one or more of <code>pdf</code>, <code>epub</code>, and `docx)",
    "Download buttons for other formats to include on navbar or sidebar\n(one or more of <code>pdf</code>, <code>epub</code>, and `docx)",
    "Custom tools for navbar or sidebar",
    "internal-schema-hack",
    "MISSING_DESCRIPTION",
    "Project type (<code>default</code>, <code>website</code>, or\n<code>book</code>)",
    "Files to render (defaults to all files)",
    {
      "short": "Working directory for computations",
      "long": "Control the working directory for computations."
    },
    "Output directory",
    "HTML library (JS/CSS/etc.) directory",
    "Additional file resources to be copied to output directory",
    "Additional file resources to be copied to output directory",
    "Options for <code>quarto preview</code>",
    "MISSING_DESCRIPTION",
    "MISSING_DESCRIPTION",
    "Book title",
    "Description metadata for HTML version of book",
    "The path to the favicon for this website",
    "Base URL for published website",
    "Path to site (defaults to ‘/’). Not required if you specify\n<code>site-url</code>.",
    "Base URL for website source code repository",
    "Branch of website source code (defaults to <code>main</code>)",
    {
      "short": "Links to source repository actions",
      "long": "Links to source repository actions (<code>none</code> or one or more\nof <code>edit</code>, <code>source</code>, <code>issue</code>)"
    },
    {
      "short": "Links to source repository actions",
      "long": "Links to source repository actions (<code>none</code> or one or more\nof <code>edit</code>, <code>source</code>, <code>issue</code>)"
    },
    "Enable Google Analytics for this website",
    "The Google tracking Id or measurement Id of this website.",
    {
      "short": "Storage options for Google Analytics data",
      "long": "Storage option for Google Analytics data using on of these two\nvalues:\n<code>cookies</code>: Use cookies to store unique user and session\nidentification (default).\n<code>none</code>: Do not use cookies to store unique user and\nsession identification.\nFor more about choosing storage options see <a href=\"https://quarto.org/docs/websites/website-tools.html#storage\">Storage</a>."
    },
    {
      "short": "Anonymize the user ip address.",
      "long": "Anonymize the user ip address. For more about this feature, see <a href=\"https://support.google.com/analytics/answer/2763052?hl=en\">IP\nAnonymization (or IP masking) in Google Analytics</a>."
    },
    {
      "short": "The version number of Google Analytics to use.",
      "long": "The version number of Google Analytics to use."
    },
    {
      "short": "Request cookie consent before enabling scripts that set cookies",
      "long": "Quarto includes the ability to request cookie consent before enabling\nscripts that set cookies, using <a href=\"https://www.cookieconsent.com/\">Cookie Consent</a>.\nThe user’s cookie preferences will automatically control Google\nAnalytics (if enabled) and can be used to control custom scripts you add\nas well. For more information see <a href=\"https://quarto.org/docs/websites/website-tools.html#custom-scripts-and-cookie-consent\">Custom\nScripts and Cookie Consent</a>."
    },
    {
      "short": "The type of consent that should be requested",
      "long": "The type of consent that should be requested, using one of these two\nvalues:"
    },
    {
      "short": "The style of the consent banner that is displayed",
      "long": "The style of the consent banner that is displayed:"
    },
    "Whether to use a dark or light appearance for the consent banner\n(<code>light</code> or <code>dark</code>).",
    "The url to the website’s cookie or privacy policy.",
    {
      "short": "The text to display for the cookie preferences link in the website\nfooter.",
      "long": ""
    },
    "Provide full text search for website",
    "Location for search widget (<code>navbar</code> or\n<code>sidebar</code>)",
    "Type of search UI (<code>overlay</code> or <code>textbox</code>)",
    "Number of matches to display (defaults to 20)",
    "Matches after which to collapse additional results",
    "Provide button for copying search link",
    "Use external Algolia search index",
    "The name of the index to use when performing a search",
    "The unique ID used by Algolia to identify your application",
    "The Search-Only API key to use to connect to Algolia",
    "Enable tracking of Algolia analytics events",
    "Enable the display of the Algolia logo in the search results\nfooter.",
    "Field that contains the URL of index entries",
    "Field that contains the title of index entries",
    "Field that contains the text of index entries",
    "Field that contains the section of index entries",
    "Additional parameters to pass when executing a search",
    "Top navigation options",
    "The navbar title. Uses the project title if none is specified.",
    "Path to a logo image that will be displayed to the left of the\ntitle.",
    "The navbar’s background color (named or hex color).",
    "The navbar’s foreground color (named or hex color).",
    "Include a search box in the navbar.",
    "Always show the navbar (keeping it pinned).",
    "Collapse the navbar into a menu when the display becomes narrow.",
    "The responsive breakpoint below which the navbar will collapse into a\nmenu (<code>sm</code>, <code>md</code>, <code>lg</code> (default),\n<code>xl</code>, <code>xxl</code>).",
    "List of items for the left side of the navbar.",
    "List of items for the right side of the navbar.",
    "Side navigation options",
    "The identifier for this sidebar.",
    "The sidebar title. Uses the project title if none is specified.",
    "The subtitle for this sidebar.",
    "Path to a logo image that will be displayed in the sidebar.",
    "Include a search control in the sidebar.",
    "List of sidebar tools",
    "List of items for the sidebar",
    "The style of sidebar (<code>docked</code> or\n<code>floating</code>).",
    "The sidebar’s background color (named or hex color).",
    "The sidebar’s foreground color (named or hex color).",
    "Alignment of the items within the sidebar (<code>left</code>,\n<code>right</code>, or <code>center</code>)",
    "The depth at which the sidebar contents should be collapsed by\ndefault.",
    "When collapsed, pin the collapsed sidebar to the top of the page.",
    "Markdown to place above sidebar content (text or file path)",
    "Markdown to place below sidebar content (text or file path)",
    "The identifier for this sidebar.",
    "The sidebar title. Uses the project title if none is specified.",
    "The subtitle for this sidebar.",
    "Path to a logo image that will be displayed in the sidebar.",
    "Include a search control in the sidebar.",
    "List of sidebar tools",
    "List of items for the sidebar",
    "The style of sidebar (<code>docked</code> or\n<code>floating</code>).",
    "The sidebar’s background color (named or hex color).",
    "The sidebar’s foreground color (named or hex color).",
    "Alignment of the items within the sidebar (<code>left</code>,\n<code>right</code>, or <code>center</code>)",
    "The depth at which the sidebar contents should be collapsed by\ndefault.",
    "When collapsed, pin the collapsed sidebar to the top of the page.",
    "Markdown to place above sidebar content (text or file path)",
    "Markdown to place below sidebar content (text or file path)",
    "Markdown to insert at the beginning of each page’s body (below the\ntitle and author block).",
    "Markdown to insert below each page’s body.",
    "Markdown to place above margin content (text or file path)",
    "Markdown to place below margin content (text or file path)",
    "Provide next and previous article links in footer",
    "Shared page footer",
    "Footer left content",
    "Footer right content",
    "Footer center content",
    "Footer border (<code>true</code>, <code>false</code>, or a border\ncolor)",
    "Footer background color",
    "Footer foreground color",
    "Default site thumbnail image for <code>twitter</code>\n/<code>open-graph</code>",
    "Publish open graph metadata",
    {
      "short": "The title of the page",
      "long": "The title of the page. Note that by default Quarto will automatically\nuse the title metadata from the page. Specify this field if you’d like\nto override the title for this provider."
    },
    {
      "short": "A short description of the content.",
      "long": "A short description of the content. Note that by default Quarto will\nautomatically use the description metadata from the page. Specify this\nfield if you’d like to override the description for this provider."
    },
    {
      "short": "The path to a preview image for the content.",
      "long": "The path to a preview image for the content. By default, Quarto will\nuse the <code>image</code> value from the format metadata. If you\nprovide an image, you may also optionally provide an\n<code>image-width</code> and <code>image-height</code>."
    },
    {
      "short": "The alt text for the preview image.",
      "long": "The alt text for the preview image. By default, Quarto will use the\n<code>image-alt</code> value from the format metadata. If you provide an\nimage, you may also optionally provide an <code>image-width</code> and\n<code>image-height</code>."
    },
    "Image width (pixels)",
    "Image height (pixels)",
    "Locale of open graph metadata",
    {
      "short": "Name that should be displayed for the overall site",
      "long": "Name that should be displayed for the overall site. If not explicitly\nprovided in the <code>open-graph</code> metadata, Quarto will use the\nwebsite or book <code>title</code> by default."
    },
    "Publish twitter card metadata",
    {
      "short": "The title of the page",
      "long": "The title of the page. Note that by default Quarto will automatically\nuse the title metadata from the page. Specify this field if you’d like\nto override the title for this provider."
    },
    {
      "short": "A short description of the content.",
      "long": "A short description of the content. Note that by default Quarto will\nautomatically use the description metadata from the page. Specify this\nfield if you’d like to override the description for this provider."
    },
    {
      "short": "The path to a preview image for the content.",
      "long": "The path to a preview image for the content. By default, Quarto will\nuse the <code>image</code> value from the format metadata. If you\nprovide an image, you may also optionally provide an\n<code>image-width</code> and <code>image-height</code>."
    },
    {
      "short": "The alt text for the preview image.",
      "long": "The alt text for the preview image. By default, Quarto will use the\n<code>image-alt</code> value from the format metadata. If you provide an\nimage, you may also optionally provide an <code>image-width</code> and\n<code>image-height</code>."
    },
    "Image width (pixels)",
    "Image height (pixels)",
    {
      "short": "Card style",
      "long": "Card style (<code>summary</code> or\n<code>summary_large_image</code>).\nIf this is not provided, the best style will automatically selected\nbased upon other metadata. You can learn more about Twitter Card styles\n<a href=\"https://developer.twitter.com/en/docs/twitter-for-websites/cards/overview/abouts-cards\">here</a>."
    },
    "<code>@username</code> of the content creator (must be a quoted\nstring)",
    "<code>@username</code> of the website (must be a quoted string)",
    "Book subtitle",
    "Author or authors of the book",
    "Author or authors of the book",
    "Book publication date",
    "Book abstract",
    "Book part and chapter files",
    "Book references file",
    "Book appendix files",
    "Base name for single-file output (e.g.&nbsp;PDF, ePub)",
    "Cover image (used in HTML and ePub formats)",
    "Sharing buttons to include on navbar or sidebar (one or more of\n<code>twitter</code>, <code>facebook</code>, <code>linkedin</code>)",
    "Sharing buttons to include on navbar or sidebar (one or more of\n<code>twitter</code>, <code>facebook</code>, <code>linkedin</code>)",
    "Download buttons for other formats to include on navbar or sidebar\n(one or more of <code>pdf</code>, <code>epub</code>, and `docx)",
    "Download buttons for other formats to include on navbar or sidebar\n(one or more of <code>pdf</code>, <code>epub</code>, and `docx)",
    "Custom tools for navbar or sidebar",
<<<<<<< HEAD
    "internal-schema-hack"
=======
    "internal-schema-hack",
    "Enables smooth scrolling within the page."
>>>>>>> ea346a27
  ],
  "schema/external-schemas.yml": [
    {
      "type": "object",
      "description": "be an object",
      "properties": {
        "path": {
          "type": "string",
          "description": "be a string"
        },
        "name": {
          "type": "string",
          "description": "be a string"
        },
        "register": {
          "type": "boolean",
          "description": "be `true` or `false`",
          "completions": [
            "true",
            "false"
          ],
          "exhaustiveCompletions": true
        },
        "script": {
          "type": "anyOf",
          "anyOf": [
            {
              "type": "anyOf",
              "anyOf": [
                {
                  "type": "string",
                  "description": "be a string"
                },
                {
                  "type": "object",
                  "description": "be an object",
                  "properties": {
                    "path": {
                      "type": "string",
                      "description": "be a string"
                    },
                    "async": {
                      "type": "boolean",
                      "description": "be `true` or `false`",
                      "completions": [
                        "true",
                        "false"
                      ],
                      "exhaustiveCompletions": true
                    }
                  },
                  "patternProperties": {},
                  "required": [
                    "path"
                  ]
                }
              ],
              "description": "be at least one of: a string, an object"
            },
            {
              "type": "array",
              "description": "be an array of values, where each element must be at least one of: a string, an object",
              "items": {
                "type": "anyOf",
                "anyOf": [
                  {
                    "type": "string",
                    "description": "be a string"
                  },
                  {
                    "type": "object",
                    "description": "be an object",
                    "properties": {
                      "path": {
                        "type": "string",
                        "description": "be a string"
                      },
                      "async": {
                        "type": "boolean",
                        "description": "be `true` or `false`",
                        "completions": [
                          "true",
                          "false"
                        ],
                        "exhaustiveCompletions": true
                      }
                    },
                    "patternProperties": {},
                    "required": [
                      "path"
                    ]
                  }
                ],
                "description": "be at least one of: a string, an object"
              }
            }
          ],
          "description": "be at least one of: at least one of: a string, an object, an array of values, where each element must be at least one of: a string, an object"
        },
        "stylesheet": {
          "type": "anyOf",
          "anyOf": [
            {
              "type": "string",
              "description": "be a string"
            },
            {
              "type": "array",
              "description": "be an array of values, where each element must be a string",
              "items": {
                "type": "string",
                "description": "be a string"
              }
            }
          ],
          "description": "be at least one of: a string, an array of values, where each element must be a string"
        },
        "self-contained": {
          "type": "boolean",
          "description": "be `true` or `false`",
          "completions": [
            "true",
            "false"
          ],
          "exhaustiveCompletions": true
        }
      },
      "patternProperties": {},
      "required": [
        "name"
      ],
      "propertyNames": {
        "type": "string",
        "pattern": "^(?!(self_contained|selfContained))"
      },
      "tags": {
        "case-convention": [
          "dash-case"
        ]
      },
      "$id": "plugin-reveal"
    }
  ],
  "handlers/languages.yml": [
    "include",
    "mermaid"
  ],
  "handlers/lang-comment-chars.yml": {
    "r": "#",
    "python": "#",
    "julia": "#",
    "scala": "//",
    "matlab": "%",
    "csharp": "//",
    "fsharp": "//",
    "c": [
      "/*",
      "*/"
    ],
    "css": [
      "/*",
      "*/"
    ],
    "sas": [
      "*",
      ";"
    ],
    "powershell": "#",
    "bash": "#",
    "sql": "--",
    "mysql": "--",
    "psql": "--",
    "lua": "--",
    "cpp": "//",
    "cc": "//",
    "stan": "#",
    "octave": "#",
    "fortran": "!",
    "fortran95": "!",
    "awk": "#",
    "gawk": "#",
    "stata": "*",
    "java": "//",
    "groovy": "//",
    "sed": "#",
    "perl": "#",
    "ruby": "#",
    "tikz": "%",
    "js": "//",
    "d3": "//",
    "node": "//",
    "sass": "//",
    "coffee": "#",
    "go": "//",
    "asy": "//",
    "haskell": "--",
    "dot": "//",
    "ojs": "//",
    "mermaid": "%%"
  },
  "handlers/mermaid/schema.yml": {
    "type": "object",
    "description": "be an object",
    "properties": {
      "echo": {
        "type": "enum",
        "enum": [
          true,
          false,
          "fenced",
          "fancy-mermaid-echo"
        ],
        "description": "be one of: `true`, `false`, `fenced`, `fancy-mermaid-echo`",
        "completions": [
          "true",
          "false",
          "fenced",
          "fancy-mermaid-echo"
        ],
        "exhaustiveCompletions": true
      }
    },
    "patternProperties": {},
    "$id": "handlers/mermaid"
  }
}<|MERGE_RESOLUTION|>--- conflicted
+++ resolved
@@ -10813,6 +10813,7 @@
     "Enables inclusion of Pandoc default CSS for this document.",
     "One or more CSS style sheets.",
     "Enables hover over a section title to see an anchor link.",
+    "Enables smooth scrolling within the page.",
     {
       "short": "Method use to render math in HTML output",
       "long": "Method use to render math in HTML output (<code>plain</code>,\n<code>webtex</code>, <code>gladtex</code>, <code>mathml</code>,\n<code>mathjax</code>, <code>katex</code>).\nSee the Pandoc documentation on <a href=\"https://pandoc.org/MANUAL.html#math-rendering-in-html\">Math\nRendering in HTML</a> for additional details."
@@ -11517,12 +11518,7 @@
     "Download buttons for other formats to include on navbar or sidebar\n(one or more of <code>pdf</code>, <code>epub</code>, and `docx)",
     "Download buttons for other formats to include on navbar or sidebar\n(one or more of <code>pdf</code>, <code>epub</code>, and `docx)",
     "Custom tools for navbar or sidebar",
-<<<<<<< HEAD
     "internal-schema-hack"
-=======
-    "internal-schema-hack",
-    "Enables smooth scrolling within the page."
->>>>>>> ea346a27
   ],
   "schema/external-schemas.yml": [
     {
