--- conflicted
+++ resolved
@@ -244,11 +244,7 @@
       local return_cell = pandoc.Div({})
       local final_content = pandoc.Div({})
       local found_cell_output_display = false
-<<<<<<< HEAD
-      for i, element in ipairs(content or {}) do
-=======
       for _, element in ipairs(content or {}) do
->>>>>>> f56cd9cd
         if is_regular_node(element, "Div") and element.classes:includes("cell-output-display") then
           found_cell_output_display = true
           final_content.content:insert(element)
@@ -560,8 +556,6 @@
         content = { raw },
         caption_long = quarto.utils.as_blocks(caption)
       }), false
-<<<<<<< HEAD
-=======
     end
     
   }
@@ -613,8 +607,6 @@
         div.attributes[ref .. "-subcap"] = nil
       end
       return div
->>>>>>> f56cd9cd
-    end
-    
+    end
   }
 end