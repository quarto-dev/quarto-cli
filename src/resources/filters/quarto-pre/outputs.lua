--- conflicted
+++ resolved
@@ -1,12 +1,7 @@
 
 
-<<<<<<< HEAD
-function outputs()
-  -- the param("output-divs", true) check is now done in indices.lua
-=======
 function unroll_cell_outputs()
   -- the param("output-divs", true) check is now done in flags.lua
->>>>>>> c5b6176d
 
   return {
     -- unroll output divs for formats (like pptx) that don't support them
