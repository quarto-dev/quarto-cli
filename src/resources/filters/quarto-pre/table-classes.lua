-- table-classes.lua
-- Copyright (C) 2020-2023 Posit Software, PBC

-- handle classes to pass to `<table>` element
<<<<<<< HEAD
function tableClasses()
=======
function table_classes()
>>>>>>> c5b6176d
  return {
   
    Table = function(tbl)
      
      -- if there is no caption then return tbl unchanged
      if tbl.caption.long == nil or #tbl.caption.long < 1 then
        return tbl
      end

      -- generate a table containing recognized Bootstrap table classes
      local table_bootstrap_nm = {
        "primary", "secondary", "success", "danger", "warning", "info", "light", "dark",
        "striped", "hover", "active", "bordered", "borderless", "sm",
        "responsive", "responsive-sm", "responsive-md", "responsive-lg", "responsive-xl", "responsive-xxl"
      }

      -- determine if we have any supplied classes, these should always begin with a `.` and
      -- consist of alphanumeric characters
      local caption = tbl.caption.long[#tbl.caption.long]

      local caption_parsed, attr = parseTableCaption(pandoc.utils.blocks_to_inlines({caption}))

      local normalize_class = function(x)
        if tcontains(table_bootstrap_nm, x) then
          return "table-" .. x
        else
          return x
        end
      end
      local normalized_classes = attr.classes:map(normalize_class)

      -- ensure that classes are appended (do not want to rewrite and wipe out any existing)
      tbl.classes:extend(normalized_classes)

      -- if we have a `sm` table class then we need to add the `small` class
      -- and if we have a `small` class then we need to add the `table-sm` class
      if tcontains(normalized_classes, "table-sm") then
        tbl.classes:insert("small")
      elseif tcontains(normalized_classes, "small") then
        tbl.classes:insert("table-sm")
      end

      attr.classes = pandoc.List()

      tbl.caption.long[#tbl.caption.long] = pandoc.Plain(createTableCaption(caption_parsed, attr))

      return tbl
    end
  }

end<|MERGE_RESOLUTION|>--- conflicted
+++ resolved
@@ -2,11 +2,7 @@
 -- Copyright (C) 2020-2023 Posit Software, PBC
 
 -- handle classes to pass to `<table>` element
-<<<<<<< HEAD
-function tableClasses()
-=======
 function table_classes()
->>>>>>> c5b6176d
   return {
    
     Table = function(tbl)
