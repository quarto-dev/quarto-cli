--- conflicted
+++ resolved
@@ -166,7 +166,9 @@
 
 initShortcodeHandlers()
 
-<<<<<<< HEAD
+-- see whether the cross ref filter is enabled
+local enableCrossRef = param("enable-crossref", true)
+
 local quarto_init_filters = {
   { name = "init-quarto-meta-init", filter = quarto_meta_init() },
   { name = "init-quarto-custom-meta-init", filter = {
@@ -176,14 +178,6 @@
   }},
   -- FIXME this could probably be moved into the next combineFilters below,
   -- in quartoNormalize
-=======
--- see whether the cross ref filter is enabled
-local enableCrossRef = param("enable-crossref", true)
-
-local quartoInit = {
-  { name = "init-configure-filters", filter = configure_filters() },
-  { name = "init-read-includes", filter = read_includes() },
->>>>>>> 9c2bcc2f
   { name = "init-metadata-resource-refs", filter = combineFilters({
     file_metadata(),
     resourceRefs()
@@ -413,25 +407,15 @@
 
 local filterList = {}
 
-<<<<<<< HEAD
 tappend(filterList, quarto_init_filters)
 tappend(filterList, quarto_normalize_filters)
 tappend(filterList, quarto_pre_filters)
-tappend(filterList, quarto_crossref_filters)
+if enableCrossRef then
+  tappend(filterList, quarto_crossref_filters)
+end
 tappend(filterList, quarto_layout_filters)
 tappend(filterList, quarto_post_filters)
 tappend(filterList, quarto_finalize_filters)
-=======
-tappend(filterList, quartoInit)
-tappend(filterList, quartoNormalize)
-tappend(filterList, quartoPre)
-if enableCrossRef then
-  tappend(filterList, quartoCrossref)
-end
-tappend(filterList, quartoLayout)
-tappend(filterList, quartoPost)
-tappend(filterList, quartoFinalize)
->>>>>>> 9c2bcc2f
 
 local result = run_as_extended_ast({
   pre = {
