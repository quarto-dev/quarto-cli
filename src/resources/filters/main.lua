--- conflicted
+++ resolved
@@ -360,7 +360,6 @@
 }
 
 local quartoCrossref = {
-<<<<<<< HEAD
 
   { name = "crossref-preprocess", filter = crossrefPreprocess(),
     flags = { 
@@ -374,14 +373,10 @@
     filter = crossrefPreprocessTheorems(),
     flags = { "has_theorem_refs" } },
 
-=======
-  { name = "crossref-initCrossrefOptions", filter = initCrossrefOptions() },
-  { name = "crossref-preprocess", filter = crossrefPreprocess() },
-  { name = "crossref-preprocessTheorems", filter = crossrefPreprocessTheorems() },
   { name = "pre-render-jats-subarticle", filter = filterIf(function()
     return preState.active_filters.jats_subarticle ~= nil and preState.active_filters.jats_subarticle
     end, jatsSubarticleCrossref()) },
->>>>>>> b4bed358
+    
   { name = "crossref-combineFilters", filter = combineFilters({
     fileMetadata(),
     qmd(),
