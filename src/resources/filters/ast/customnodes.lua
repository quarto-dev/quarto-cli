-- customnodes.lua
-- support for custom nodes in quarto's emulated ast
-- 
-- Copyright (C) 2022 by RStudio, PBC

local handlers = {}

local custom_node_data = pandoc.List({})
local n_custom_nodes = 0
local profiler = require('profiler')

<<<<<<< HEAD
function is_custom_node(node)
  if node.attributes and node.attributes.__quarto_custom == "true" then
=======
function resolve_custom_node(node)
  local t = node.t
  if t == "Plain" then
    local c = node.content[1]
    if c and c.format == "QUARTO_custom" then
      return c
    else
      return false
    end
  end
  if t == "RawInline" and node.format == "QUARTO_custom" then
>>>>>>> c5b6176d
    return node
  end
  return false
end

function run_emulated_filter(doc, filter)
  if doc == nil then
    return nil
<<<<<<< HEAD
=======
  end
  local sz = 0
  for k, v in pairs(filter) do
    sz = sz + 1
  end

  -- performance: if filter is empty, do nothing
  if sz == 0 then
    return doc
  elseif sz == 1 then
    local result
    local t
    if filter.Pandoc then
      -- performance: if filter is only Pandoc, call that directly instead of walking.
      result = filter.Pandoc(doc) or doc
    elseif filter.Meta then
      -- performance: if filter is only Meta, call that directly instead of walking.
      t = pandoc.utils.type(doc)
      if t == "Pandoc" then
        local result_meta = filter.Meta(doc.meta) or doc.meta
        result = doc
        result.meta = result_meta
      else
        goto regular
      end
    else
      goto regular
    end
    if in_filter then
      profiler.category = ""
    end
    return result
  end

  ::regular::

  local custom = resolve_custom_node(doc)

  if custom == nil and filter._is_wrapped then
    local result, recurse = doc:walk(filter)
    if in_filter then
      profiler.category = ""
    end
    return result, recurse
>>>>>>> c5b6176d
  end
  local state = (preState or postState).extendedAstHandlers
  local needs_custom = false
  local sz = 0
  for k, v in pairs(filter) do
    sz = sz + 1
    if (k == "Custom" or 
        k == "CustomInline" or 
        k == "CustomBlock" or
        state.namedHandlers[k] ~= nil) then
      needs_custom = true
    end
  end

  -- performance: if filter is empty, do nothing
  if sz == 0 then
    return doc
  elseif sz == 1 then
    local result
    local t
    if filter.Pandoc then
      -- performance: if filter is only Pandoc, call that directly instead of walking.
      result = filter.Pandoc(doc) or doc
    elseif filter.Meta then
      -- performance: if filter is only Meta, call that directly instead of walking.
      t = pandoc.utils.type(doc)
      if t == "Pandoc" then
        local result_meta = filter.Meta(doc.meta) or doc.meta
        result = doc
        result.meta = result_meta
      else
        goto regular
      end
    else
      goto regular
    end
    if in_filter then
      profiler.category = ""
    end
    return result
  end

  ::regular::

  local is_custom = is_custom_node(doc)
  if not needs_custom or (not is_custom and filter._is_wrapped) then
    local result, recurse = doc:walk(filter)
    if in_filter then
      profiler.category = ""
    end
    return result, recurse
  end
  -- assert: needs_custom and (is_custom or not filter._is_wrapped)

  local wrapped_filter = {
    _is_wrapped = true
  }

  for k, v in pairs(filter) do
    wrapped_filter[k] = v
  end

  local function process_custom_preamble(custom_data, t, kind, custom_node)
    if custom_data == nil then
      return nil
    end
    local node_type = {
      Block = "CustomBlock",
      Inline = "CustomInline"
    }
    local filter_fn = filter[t] or filter[node_type[kind]] or filter.Custom

    if filter_fn ~= nil then
      local result = filter_fn(custom_data, custom_node)
      if result == nil then
        return nil
      end
      -- do the user a kindness and unwrap the result if it's a custom node
      if type(result) == "table" and result.__quarto_custom_node ~= nil then
        return result.__quarto_custom_node
      end
      return result
    end
  end

<<<<<<< HEAD
  if is_custom then
    local custom_data, t, kind = _quarto.ast.resolve_custom_data(doc)
    local result, recurse = process_custom_preamble(custom_data, t, kind, doc)
=======
  if custom then
    local custom_data, t, kind = _quarto.ast.resolve_custom_data(custom)
    local result, recurse = process_custom(custom_data, t, kind, custom)
>>>>>>> c5b6176d
    if in_filter then
      profiler.category = ""
    end
    if result == nil then
      result = doc
    end
    return result, recurse
  end

  function wrapped_filter.Div(node)
    if is_custom_node(node) then
      local custom_data, t, kind = _quarto.ast.resolve_custom_data(node)
      -- here, if the node is actually an inline,
      -- it's ok, because Pandoc will wrap it in a Plain
      return process_custom_preamble(custom_data, t, kind, custom)
    end
    if filter.Div ~= nil then
      return filter.Div(node)
    end
    return nil
  end

  function wrapped_filter.Span(node)
    if is_custom_node(node) then
      local custom_data, t, kind = _quarto.ast.resolve_custom_data(node)
      -- only follow through if node matches the expected kind
      if kind == "Inline" then
        return process_custom_preamble(custom_data, t, kind, custom)
      end
      error("Custom node of type " .. t .. " is not an inline, but found in an inline context")
      crash_with_stack_trace()
      return nil
    end
    if filter.Span ~= nil then
      return filter.Span(node)
    end
    return nil
  end

  return doc:walk(wrapped_filter)
end

<<<<<<< HEAD
function create_custom_node_scaffold(t, context)
  local result
  if context == "Block" then
    result = pandoc.Div({})
  elseif context == "Inline" then
    result = pandoc.Span({})
  else
    error("Invalid context for custom node: " .. context)
    crash_with_stack_trace()
  end
  n_custom_nodes = n_custom_nodes + 1
  local id = tostring(n_custom_nodes)
  result.attributes.__quarto_custom = "true"
  result.attributes.__quarto_custom_type = t
  result.attributes.__quarto_custom_context = context
  result.attributes.__quarto_custom_id = id

  return result
=======
  local result, recurse = doc:walk(wrapped_filter)

  return result, recurse
>>>>>>> c5b6176d
end

function create_emulated_node(t, tbl, context, forwarder)
  local result = create_custom_node_scaffold(t, context)
  tbl.t = t -- set t always to custom ast type
  local id = result.attributes.__quarto_custom_id

  custom_node_data[id] = _quarto.ast.create_proxy_accessor(result, tbl, forwarder)
  return result, custom_node_data[id]
end

_quarto.ast = {
  custom_node_data = custom_node_data,
  create_custom_node_scaffold = create_custom_node_scaffold,

  -- FIXME WE NEED TO REDO THIS WITH PROXY OBJECTS
  -- 
  -- -- this is used in non-lua filters to handle custom nodes
  -- reset_custom_tbl = function(tbl)
  --   custom_node_data = tbl
  --   n_custom_nodes = #tbl
  -- end,

  grow_scaffold = function(node, size)
    local n = #node.content
    local ctor = pandoc[node.t or pandoc.utils.type(node)]
    for _ = n + 1, size do
      node.content:insert(ctor({}))
    end
  end,

  create_proxy_metatable = function(forwarder, node_accessor)
    node_accessor = node_accessor or function(table)
      return table["__quarto_custom_node"]
    end
    return {
      __index = function(table, key)
        local index = forwarder(key)
        if index == nil then
          return rawget(table, key)
        end
        local node = node_accessor(table)
        local content = node.content
        if index > #content then
          return nil
        end
        local result = content[index]
        if result == nil then
          return nil
        end
        local t = result.t
        if not (t == "Div" or t == "Span") then
          warn("Custom node content is not a Div or Span, but a " .. t)
          return nil
        end
        local content = result.content
        if #content ~= 1 then
          return content
        else
          return content[1]
        end
      end,
      __newindex = function(table, key, value)
        local index = forwarder(key)
        if index == nil then
          rawset(table, key, value)
          return
        end
        local node = node_accessor(table)
        local t = pandoc.utils.type(value)
        if t == "Div" or t == "Span" then
          local custom_data, t, kind = _quarto.ast.resolve_custom_data(value)
          if custom_data ~= nil then
            value = custom_data
          end
        end
        if index > #node.content then
          _quarto.ast.grow_scaffold(node, index)
        end
        node.content[index].content = value
      end
    }
  end,

  create_proxy_accessor = function(div_or_span, custom_data, forwarder)
    if forwarder == nil then
      return custom_data
    end

<<<<<<< HEAD
    local proxy = {
      __quarto_custom_node = div_or_span
    }
    setmetatable(proxy, _quarto.ast.create_proxy_metatable(function(key)
      return forwarder[key]
    end))

    for k, v in pairs(custom_data) do
      proxy[k] = v
=======
    if raw_or_plain_container.t == "RawInline" then
      raw = raw_or_plain_container
    elseif (raw_or_plain_container.t == "Plain" or
            raw_or_plain_container.t == "Para") and #raw_or_plain_container.content == 1 and raw_or_plain_container.content[1].t == "RawInline" then
      raw = raw_or_plain_container.content[1]
    else
      return nil
>>>>>>> c5b6176d
    end
    return proxy
  end,

  resolve_custom_data = function(div_or_span)
    if (div_or_span == nil or
        div_or_span.attributes == nil or 
        div_or_span.attributes.__quarto_custom ~= "true") then
      return
    end

    local t = div_or_span.attributes.__quarto_custom_type
    local n = div_or_span.attributes.__quarto_custom_id
    local kind = div_or_span.attributes.__quarto_custom_context
    local handler = _quarto.ast.resolve_handler(t)
    if handler == nil then
      error("Internal Error: handler not found for custom node " .. t)
      crash_with_stack_trace()
    end
    local custom_data = _quarto.ast.custom_node_data[n]
    custom_data["__quarto_custom_node"] = div_or_span

    return custom_data, t, kind
  end,
  
  add_handler = function(handler)
    local state = (preState or postState).extendedAstHandlers
    if type(handler.constructor) == "nil" then
      print("Internal Error: extended ast handler must have a constructor")
      quarto.utils.dump(handler)
      crash_with_stack_trace()
    elseif type(handler.class_name) == "nil" then
      print("ERROR: handler must define class_name")
      quarto.utils.dump(handler)
      crash_with_stack_trace()
    elseif type(handler.class_name) == "string" then
      state.namedHandlers[handler.class_name] = handler
    elseif type(handler.class_name) == "table" then
      for _, name in ipairs(handler.class_name) do
        state.namedHandlers[name] = handler
      end
    else
      print("ERROR: class_name must be a string or an array of strings")
      quarto.utils.dump(handler)
      crash_with_stack_trace()
    end

    local forwarder = { }
    if tisarray(handler.slots) then
      for i, slot in ipairs(handler.slots) do
        forwarder[slot] = i
      end
    else
      forwarder = handler.slots
    end

    quarto[handler.ast_name] = function(params)
      local tbl, need_emulation = handler.constructor(params)

      if need_emulation ~= false then
        return create_emulated_node(handler.ast_name, tbl, handler.kind, forwarder), tbl
      else
        tbl.t = handler.ast_name -- set t always to custom ast type
        custom_node_data[tbl.__quarto_custom_node.attributes.__quarto_custom_id] = tbl
        return tbl.__quarto_custom_node, tbl
      end
    end

    -- we also register them under the ast_name so that we can render it back
    state.namedHandlers[handler.ast_name] = handler
  end,

  resolve_handler = function(name)
    local state = (preState or postState).extendedAstHandlers
    if state.namedHandlers ~= nil then
      return state.namedHandlers[name]
    end
    return nil
  end,

<<<<<<< HEAD
=======
  inner_walk = function(raw, filter)
    if raw == nil then
      return nil
    end
    local custom_data, t, kind = _quarto.ast.resolve_custom_data(raw)    
    local handler = _quarto.ast.resolve_handler(t)
    if handler == nil then
      if type(raw) == "userdata" then
        return raw:walk(filter)
      end
      print(raw)
      error("Internal Error: handler not found for custom node " .. (t or type(t)))
      crash_with_stack_trace()
    end

    if handler.inner_content ~= nil then
      local new_inner_content = {}
      local inner_content = handler.inner_content(custom_data)
      for k, v in pairs(inner_content) do
        local new_v = run_emulated_filter(v, filter)
        if new_v ~= nil then
          new_inner_content[k] = new_v
        end
      end
      handler.set_inner_content(custom_data, new_inner_content)
    end
  end,

>>>>>>> c5b6176d
  walk = run_emulated_filter,

  writer_walk = function(doc, filter)
    local old_custom_walk = filter.Custom
    local function custom_walk(node)
      local handler = quarto._quarto.ast.resolve_handler(node.t)
      if handler == nil then
        error("Internal Error: handler not found for custom node " .. node.t)
        crash_with_stack_trace()
      end
      return handler.render(node)
    end

    if filter.Custom == nil then
      filter.Custom = custom_walk
    end

    local result = run_emulated_filter(doc, filter)
    filter.Custom = old_custom_walk
    return result
  end
}

quarto._quarto = _quarto

function constructExtendedAstHandlerState()
  local state = {
    namedHandlers = {},
  }

  if preState ~= nil then
    preState.extendedAstHandlers = state
  end
  if postState ~= nil then
    postState.extendedAstHandlers = state
  end

  for _, handler in ipairs(handlers) do
    _quarto.ast.add_handler(handler)
  end
end

constructExtendedAstHandlerState()<|MERGE_RESOLUTION|>--- conflicted
+++ resolved
@@ -9,22 +9,8 @@
 local n_custom_nodes = 0
 local profiler = require('profiler')
 
-<<<<<<< HEAD
 function is_custom_node(node)
   if node.attributes and node.attributes.__quarto_custom == "true" then
-=======
-function resolve_custom_node(node)
-  local t = node.t
-  if t == "Plain" then
-    local c = node.content[1]
-    if c and c.format == "QUARTO_custom" then
-      return c
-    else
-      return false
-    end
-  end
-  if t == "RawInline" and node.format == "QUARTO_custom" then
->>>>>>> c5b6176d
     return node
   end
   return false
@@ -33,12 +19,19 @@
 function run_emulated_filter(doc, filter)
   if doc == nil then
     return nil
-<<<<<<< HEAD
-=======
-  end
+  end
+
+  local state = (preState or postState).extendedAstHandlers
+  local needs_custom = false
   local sz = 0
   for k, v in pairs(filter) do
     sz = sz + 1
+    if (k == "Custom" or 
+        k == "CustomInline" or 
+        k == "CustomBlock" or
+        state.namedHandlers[k] ~= nil) then
+      needs_custom = true
+    end
   end
 
   -- performance: if filter is empty, do nothing
@@ -71,59 +64,6 @@
 
   ::regular::
 
-  local custom = resolve_custom_node(doc)
-
-  if custom == nil and filter._is_wrapped then
-    local result, recurse = doc:walk(filter)
-    if in_filter then
-      profiler.category = ""
-    end
-    return result, recurse
->>>>>>> c5b6176d
-  end
-  local state = (preState or postState).extendedAstHandlers
-  local needs_custom = false
-  local sz = 0
-  for k, v in pairs(filter) do
-    sz = sz + 1
-    if (k == "Custom" or 
-        k == "CustomInline" or 
-        k == "CustomBlock" or
-        state.namedHandlers[k] ~= nil) then
-      needs_custom = true
-    end
-  end
-
-  -- performance: if filter is empty, do nothing
-  if sz == 0 then
-    return doc
-  elseif sz == 1 then
-    local result
-    local t
-    if filter.Pandoc then
-      -- performance: if filter is only Pandoc, call that directly instead of walking.
-      result = filter.Pandoc(doc) or doc
-    elseif filter.Meta then
-      -- performance: if filter is only Meta, call that directly instead of walking.
-      t = pandoc.utils.type(doc)
-      if t == "Pandoc" then
-        local result_meta = filter.Meta(doc.meta) or doc.meta
-        result = doc
-        result.meta = result_meta
-      else
-        goto regular
-      end
-    else
-      goto regular
-    end
-    if in_filter then
-      profiler.category = ""
-    end
-    return result
-  end
-
-  ::regular::
-
   local is_custom = is_custom_node(doc)
   if not needs_custom or (not is_custom and filter._is_wrapped) then
     local result, recurse = doc:walk(filter)
@@ -165,15 +105,9 @@
     end
   end
 
-<<<<<<< HEAD
   if is_custom then
     local custom_data, t, kind = _quarto.ast.resolve_custom_data(doc)
     local result, recurse = process_custom_preamble(custom_data, t, kind, doc)
-=======
-  if custom then
-    local custom_data, t, kind = _quarto.ast.resolve_custom_data(custom)
-    local result, recurse = process_custom(custom_data, t, kind, custom)
->>>>>>> c5b6176d
     if in_filter then
       profiler.category = ""
     end
@@ -216,7 +150,6 @@
   return doc:walk(wrapped_filter)
 end
 
-<<<<<<< HEAD
 function create_custom_node_scaffold(t, context)
   local result
   if context == "Block" then
@@ -235,11 +168,6 @@
   result.attributes.__quarto_custom_id = id
 
   return result
-=======
-  local result, recurse = doc:walk(wrapped_filter)
-
-  return result, recurse
->>>>>>> c5b6176d
 end
 
 function create_emulated_node(t, tbl, context, forwarder)
@@ -329,7 +257,6 @@
       return custom_data
     end
 
-<<<<<<< HEAD
     local proxy = {
       __quarto_custom_node = div_or_span
     }
@@ -339,15 +266,6 @@
 
     for k, v in pairs(custom_data) do
       proxy[k] = v
-=======
-    if raw_or_plain_container.t == "RawInline" then
-      raw = raw_or_plain_container
-    elseif (raw_or_plain_container.t == "Plain" or
-            raw_or_plain_container.t == "Para") and #raw_or_plain_container.content == 1 and raw_or_plain_container.content[1].t == "RawInline" then
-      raw = raw_or_plain_container.content[1]
-    else
-      return nil
->>>>>>> c5b6176d
     end
     return proxy
   end,
@@ -428,37 +346,6 @@
     return nil
   end,
 
-<<<<<<< HEAD
-=======
-  inner_walk = function(raw, filter)
-    if raw == nil then
-      return nil
-    end
-    local custom_data, t, kind = _quarto.ast.resolve_custom_data(raw)    
-    local handler = _quarto.ast.resolve_handler(t)
-    if handler == nil then
-      if type(raw) == "userdata" then
-        return raw:walk(filter)
-      end
-      print(raw)
-      error("Internal Error: handler not found for custom node " .. (t or type(t)))
-      crash_with_stack_trace()
-    end
-
-    if handler.inner_content ~= nil then
-      local new_inner_content = {}
-      local inner_content = handler.inner_content(custom_data)
-      for k, v in pairs(inner_content) do
-        local new_v = run_emulated_filter(v, filter)
-        if new_v ~= nil then
-          new_inner_content[k] = new_v
-        end
-      end
-      handler.set_inner_content(custom_data, new_inner_content)
-    end
-  end,
-
->>>>>>> c5b6176d
   walk = run_emulated_filter,
 
   writer_walk = function(doc, filter)
