# hooks.R
# Copyright (C) 2020 by RStudio, PBC

knitr_hooks <- function(format, resourceDir) {

  knit_hooks <- list()
  opts_hooks <- list()
  
  # options in yaml
  opts_hooks[["code"]] <- knitr_options_hook


   # force eval to 'FALSE' for all chunks if execute: enabled: false
  executeEnabled <- format$execute[["enabled"]]
  if (!is.null(executeEnabled) && executeEnabled == FALSE) {
    opts_hooks[["eval"]] <- function(options) {
      options$eval <- FALSE
      options
    }
  }

  # propagate echo: fenced to echo: true / fenced.echo
  opts_hooks[["echo"]] <- function(options) {
    if (identical(options[["echo"]], "fenced")) {
      options[["echo"]] <- TRUE
      options[["fenced.echo"]] <- TRUE
    } else if (isTRUE(options[["chunk.echo"]])) {
      options[["fenced.echo"]] <- FALSE
    }
    # fenced.echo implies hold (if another explicit override isn't there)
    if (isTRUE(options[["fenced.echo"]])) {
      if (identical(options[["fig.show"]], "asis")) {
        options[["fig.show"]] <- "hold"
      }
      if (identical(options[["results"]], "markup")) {
        options[["results"]] <- "hold"
      }
    }
    options
  }

  # forward 'output' to various options. For mainline output, TRUE means flip them
  # from hide, FALSE means hide. For message/warning TRUE means use the
  # global default, FALSE means shut them off entirely)
  opts_hooks[["output"]] <- function(options) {
    output <- options[["output"]]
    if (isFALSE(output)) {
      options[["results"]] <- "hide"
      options[["fig.show"]] <- "hide"
    } else if (identical(output, "asis")) {
      options[["results"]] <- "asis"
    } else {
      if (identical(options[["results"]], "hide")) {
         options[["results"]] <- "markup"
      }
      if (identical(options[["fig.show"]], "hide")) {
         options[["fig.show"]] <- "asis"
      }
    }
    options[["message"]] <- ifelse(!isFALSE(output), knitr::opts_chunk$get("message"), FALSE)
    options[["warning"]] <- ifelse(!isFALSE(output), knitr::opts_chunk$get("warning"), FALSE)
    options
  }

  # automatically set gifski hook for fig.animate
  opts_hooks[["fig.show"]] <- function(options) {
    
    # get current value of fig.show
    fig.show <- options[["fig.show"]]
    
    # use gifski as default animation hook for non-latex output
    if (identical(fig.show, "animate")) {
      if (!knitr:::is_latex_output() && is.null(options[["animation.hook"]])) {
        options[["animation.hook"]] <- "gifski"
      }
      
    # fig.show "asis" -> "hold" for fig: labeled chunks
    } else if (identical(fig.show, "asis")) {
      if (is_figure_label(output_label(options))) {
        options[["fig.show"]] <- "hold"
      }
    }
    
    # return options
    options
  }

  # opts hooks for implementing keep-hidden
  register_hidden_hook <- function(option, hidden = option) {
    opts_hooks[[option]] <<- function(options) {
      if (identical(options[[option]], FALSE)) {
        options[[option]] <- TRUE
        for (hide in hidden)
          options[[paste0(hide,".hidden")]] <- TRUE
      }
      options
    }
  }
  if (isTRUE(format$render[["keep-hidden"]])) {
    register_hidden_hook("echo", c("source"))
    register_hidden_hook("output", c("output", "plot"))
    register_hidden_hook("include")
    register_hidden_hook("warning")
    register_hidden_hook("message")
  }

  # hooks for marking up output
  default_hooks <- knitr::hooks_markdown()
  delegating_hook <- function(name, hook) {
    function(x, options) {
      x <- default_hooks[[name]](x, options)
      hook(x, options)
    }
  }
  delegating_output_hook = function(type, classes) {
    delegating_hook(type, function(x, options) {
      if (identical(options[["results"]], "asis") ||
          isTRUE(options[["collapse"]])) {
        x
      } else {
        # prefix for classes
        classes <- paste0("cell-output-", classes)
        # add .hidden class if keep-hidden hook injected an option
        if (isTRUE(options[[paste0(type,".hidden")]]))
          classes <- c(classes, "hidden")
        output_div(x, NULL, classes)
      }
    })
  }

  # entire chunk
  knit_hooks$chunk <- delegating_hook("chunk", function(x, options) {

    # ojs engine should return output unadorned
    if (startsWith(x, "```{ojs}") && endsWith(x, "```")) {
      return(x)
    }

    # asis output should do nothing
    if (identical(options[["results"]], "asis")) {
      return(x)
    }

    # read some options
    label <- output_label(options)
    fig.cap <- options[["fig.cap"]]
    tbl.cap <- options[["tbl-cap"]]
    cell.cap <- NULL
    fig.subcap = options[["fig.subcap"]]
    
    # fixup duplicate figure labels
    placeholder <- output_label_placeholder(options)
    if (!is.null(placeholder)) {
      figs <- length(regmatches(x, gregexpr(placeholder, x, fixed = TRUE))[[1]])
      for (i in 1:figs) {
        suffix <- ifelse(!is.null(fig.subcap), paste0("-", i), "")
        x <- sub(placeholder, paste0(label, suffix), fixed = TRUE, x)
      }
    }

    # determine label and caption output
    label <- paste0(labelId(label), " ")
    if (is_figure_label(label)) {
      if (!is.null(fig.cap) && !is.null(fig.subcap)) {
        cell.cap <- paste0("\n", fig.cap, "\n")
      } else {
        label = NULL
      }
    } else if (is_table_label(label)) {
      if (!is.null(tbl.cap)) {
        cell.cap <- paste0("\n", tbl.cap, "\n")
      }
    } else {
      label <- NULL
    }

    # synthesize layout if we have fig.sep
    fig.sep <- options[["fig.sep"]]
    fig.ncol <- options[["fig.ncol"]]
    if (!is.null(fig.sep)) {
      
      # recycle fig.sep
      fig.num <- options[["fig.num"]] %||% 1L
      fig.sep <- rep_len(fig.sep, fig.num)
      
      # recyle out.width
      out.width <- options[["out.width"]] 
      if (is.null(out.width)) {
        out.width <- 1
      } 
      out.width <- rep_len(out.width, fig.num)
      
      # build fig.layout
      fig.layout <- list()
      fig.row <- c()
      for (i in 1:fig.num) {
        fig.row <- c(fig.row, out.width[[i]])
        if (nzchar(fig.sep[[i]])) {
          fig.layout[[length(fig.layout) + 1]] <- fig.row
          fig.row <- c()
        }
      }
      if (length(fig.row) > 0) {
        fig.layout[[length(fig.layout) + 1]] <- fig.row
      }
      options[["layout"]] <- fig.layout
      
    # populate layout-ncol from fig.ncol
    } else if (!is.null(fig.ncol)) {
      options[["layout-ncol"]] = fig.ncol
    }
    
    # alias fig.align to layout-align
    fig.align = options[["fig.align"]]
    if (!is.null(fig.align) && !identical(fig.align, "default")) {
      options["layout-align"] = fig.align
    }

    # alias fig.valign to layout-valign
    fig.valign = options[["fig.valign"]]
    if (!is.null(fig.valign) && !identical(fig.valign, "default")) {
      options["layout-valign"] = fig.valign
    }

    # forward selected attributes
    forward <- c("layout", "layout-nrow", "layout-ncol", "layout-align")
    forwardAttr <- character()
    for (attr in forward) {
      value = options[[attr]]
      if (!is.null(value)) {
        if (identical(attr, "layout")) {
          if (!is.character(value)) {
            value = jsonlite::toJSON(value)
          }
        }
        if (!is.null(value)) {
          forwardAttr <- c(forwardAttr, sprintf("%s=\"%s\"", attr, value))
        }
      }
    }

    # forward any other unknown attributes
    knitr_default_opts <- names(knitr::opts_chunk$get())
    quarto_opts <- c("label","fig.cap","fig.subcap","fig.scap","fig.link", "fig.alt",
                     "fig.align","fig.env","fig.pos","fig.num", "lst-cap", 
                     "lst-label", "classes", "panel", "code-fold", "code-summary", "code-overflow",
                     "layout", "layout-nrow", "layout-ncol", "layout-align", "layout-valign", 
                     "output", "include.hidden", "source.hidden", "plot.hidden", "output.hidden")
    other_opts <- c("eval", "out.width", "yaml.code", "code", "params.src", "original.params.src", 
                    "fenced.echo", "chunk.echo",
                    "out.width.px", "out.height.px", "indent")
    known_opts <- c(knitr_default_opts, quarto_opts, other_opts)
    unknown_opts <- setdiff(names(options), known_opts)
    unknown_opts <- Filter(Negate(is.null), unknown_opts)
    # json encode if necessary
    unknown_values <- lapply(options[unknown_opts], 
                             function(value) {
                               if (!is.character(value) || length(value) > 1)
                                 jsonlite::toJSON(value, auto_unbox = TRUE)
                               else
                                 value
                            })
    # append to forward list
    forwardAttr <- c(forwardAttr, 
                     sprintf("%s=\"%s\"", unknown_opts, unknown_values))
    if (length(forwardAttr) > 0)
      forwardAttr <- paste0(" ", paste(forwardAttr, collapse = " "))
    else
      forwardAttr <- ""
   
    # handle classes
    classes <- c("cell",options[["classes"]] )
    if (is.character(options[["panel"]]))
      classes <- c(classes, paste0("panel-", options[["panel"]]))
    if (isTRUE(options[["include.hidden"]])) {
      classes <- c(classes, "hidden")
    }
    classes <- sapply(classes, function(clz) ifelse(startsWith(clz, "."), clz, paste0(".", clz)))

    # return cell
    paste0(
      options[["indent"]], "::: {", 
      labelId(label), paste(classes, collapse = " ") ,forwardAttr, "}\n", x, "\n", cell.cap ,
      options[["indent"]], ":::"
    )
  })
  knit_hooks$source <- function(x, options) {
    x <- knitr:::one_string(c('', x))
    class <- options$class.source
    attr <- options$attr.source
    class <- paste(class, "cell-code")
    if (isTRUE(options[["source.hidden"]])) {
      class <- paste(class, "hidden")
    }
    if (!identical(format$metadata[["crossref"]], FALSE)) {
      id <- options[["lst-label"]]
      if (!is.null(options[["lst-cap"]])) {
        attr <- paste(attr, paste0('caption="', options[["lst-cap"]], '"'))
      }
    } else {
      id = NULL
    }
    if (identical(options[["code-overflow"]], "wrap"))
      class <- paste(class, "code-overflow-wrap")
    else if (identical(options[["code-overflow"]], "scroll"))
      class <- paste(class, "code-overflow-scroll")
    fold <- options[["code-fold"]]
    if (!is.null(fold)) {
      attr <- paste(attr, paste0('code-fold="', tolower(as.character(fold)), '"'))
    }
    fold <- options[["code-summary"]]
    if (!is.null(fold)) {
      attr <- paste(attr, paste0('code-summary="', as.character(fold), '"'))
    }

    lang <- tolower(options$engine)
    if (isTRUE(options[["fenced.echo"]])) {
      attrs <- block_attr(
        id = id,
        lang = NULL,
        class = trimws(class),
        attr = attr
      )
      ticks <- "````"
      yamlCode <- options[["yaml.code"]]
      if (!is.null(yamlCode)) {
        yamlCode <- Filter(function(line) !grepl("echo:\\s+fenced", line), yamlCode)
        yamlCode <- paste(yamlCode, collapse = "\n")
        if (!nzchar(yamlCode)) {
          x <- trimws(x, "left")
        }
      }

      # add the engine back in if knitr handled the yaml options
      params_src <- trimws(options[["original.params.src"]])
      if (knitr_has_yaml_chunk_options()) {
        if (nzchar(params_src))
          params_src <- paste0(tolower(options[["engine"]]), ", ", params_src)
        else
          params_src <- tolower(options[["engine"]])
      }
      
      x <- paste0("\n```{{", params_src, "}}\n", yamlCode, x, '\n```')
    } else {
       attrs <- block_attr(
        id = id,
        lang = lang,
        class = trimws(class),
        attr = attr
      )
      ticks <- "```"
    }
    paste0('\n\n', ticks, attrs, x, '\n', ticks, '\n\n')
   
  }
  knit_hooks$output <- delegating_output_hook("output", c("stdout"))
  knit_hooks$warning <- delegating_output_hook("warning", c("stderr"))
  knit_hooks$message <- delegating_output_hook("message", c("stderr"))
  knit_hooks$plot <- knitr_plot_hook(knitr:::is_html_output(format$pandoc$to))
  knit_hooks$error <- delegating_output_hook("error", c("error"))
  
  list(
    knit = knit_hooks,
    opts = opts_hooks
  )
}

knitr_plot_hook <- function(htmlOutput) {
  function(x, options) {
    
    # are we using animation (if we are then ignore all but the last fig)
    fig.num <- options[["fig.num"]] %||% 1L
    fig.cur = options$fig.cur %||% 1L
    tikz <- knitr:::is_tikz_dev(options)
    animate = fig.num > 1 && options$fig.show == 'animate' && !tikz
    if (animate) {
      if (fig.cur < fig.num) {
        return ('')
      } else  {
        # if it's the gifski hook then call it directly (it will call 
        # this function back with the composed animated gif)
        hook <- knitr:::hook_animation(options)
        if (identical(hook, knitr:::hook_gifski)) {
          return (hook(x, options))
        }
      }
    }
  
    # classes
    classes <- paste0("cell-output-display")
    if (isTRUE(options[["plot.hidden"]]))
      classes <- c(classes, "hidden")

    # label
    placeholder <- output_label_placeholder(options)
    label <- ifelse(
      is_figure_label(placeholder),
      labelId(placeholder),
      ""
    )
    attr <- label
    
    # knitr::fix_options will convert out.width and out.height to their
    # latex equivalents, reverse this transformation so our figure layout
    # code can deal directly with percentages
    options <- latex_sizes_to_percent(options)

    # check for optional figure attributes
    keyvalue <- c()
    fig.align <- options[['fig.align']]
    if (!identical(fig.align, "default")) {
      keyvalue <- c(keyvalue, sprintf("fig-align='%s'", fig.align))
    }
    fig.env <- options[['fig.env']]
    if (!identical(fig.env, "figure")) {
      keyvalue <- c(keyvalue, sprintf("fig-env='%s'", fig.env))
    }
    fig.pos <- options[['fig.pos']]
    if (nzchar(fig.pos)) {
      keyvalue <- c(keyvalue, sprintf("fig-pos='%s'", fig.pos))
    }
    fig.alt <- options[["fig.alt"]]
    if (!is.null(fig.alt) && nzchar(fig.alt)) {
       keyvalue <- c(keyvalue, sprintf("fig-alt='%s'", fig.alt))
    }
    fig.scap <- options[['fig.scap']]
    if (!is.null(fig.scap)) {
      keyvalue <- c(keyvalue, sprintf("fig-scap='%s'", fig.scap))
    }
    resize.width <- options[['resize.width']]
    if (!is.null(resize.width)) {
      keyvalue <- c(keyvalue, sprintf("resize.width='%s'", resize.width))
    }
    resize.height <- options[['resize.height']]
    if (!is.null(resize.height)) {
      keyvalue <- c(keyvalue, sprintf("resize.height='%s'", resize.height))
    }
    
    # add keyvalue
    keyvalue <- paste(
      c(
        keyvalue,
        sprintf('width=%s', options[['out.width']]),
        sprintf('height=%s', options[['out.height']]),
        options[['out.extra']]
      ),
      collapse = ' '
    )
    if (nzchar(keyvalue)) {
      attr <- paste(attr, keyvalue)
    }

    # create attributes if we have them
    if (nzchar(attr)) {
      attr <- paste0("{", trimws(attr), "}")
    }

    # special handling for animations
    if (animate) {
      
      # get the caption (then remove it so the hook doesn't include it)
      caption <- figure_cap(options)
      options[["fig.cap"]] <- NULL
      options[["fig.subcap"]] <- NULL
      
      # check for latex
      if (knitr:::is_latex_output()) {
        
        # include dependency on animate package
        knitr::knit_meta_add(list(
          rmarkdown::latex_dependency("animate")
        ))
        
        latexOutput <- paste(
          "```{=latex}",
          latex_animation(x, options),
          "```",
          sep = "\n"
        )
        
        # add the caption if we have one
        if (nzchar(caption)) {
          latexOutput <- paste0(latexOutput, "\n\n", caption, "\n")
        }
        
        # enclose in output div
        output_div(latexOutput, label, classes)
        
      # otherwise assume html
      } else {
        # render the animation
        hook <- knitr:::hook_animation(options)
        htmlOutput <- hook(x, options)
        htmlOutput <- htmlPreserve(htmlOutput)
        
        # add the caption if we have one
        if (nzchar(caption)) {
          htmlOutput <- paste0(htmlOutput, "\n\n", caption, "\n")
        }
        
        # enclose in output div
        output_div(htmlOutput, label, classes)
      }
     
    } else {
      
      # generate markdown for image
      md <- sprintf("![%s](%s)%s", figure_cap(options), x, attr)
      
      # enclose in link if requested
      link <- options[["fig.link"]]
      if (!is.null(link)) {
        md <- sprintf("[%s](%s)", md, link)
      }
      
      # enclose in output div
      output_div(md, NULL, classes)
    }

  }
}

knitr_options_hook <- function(options) {

<<<<<<< HEAD
  # some aliases
  if (!is.null(options[["fig.format"]])) {
    options[["dev"]] <- options[["fig.format"]]
  }
  if (!is.null(options[["fig.dpi"]])) {
    options[["dpi"]] <- options[["fig.dpi"]]
=======
  if (!knitr_has_yaml_chunk_options()) {
    # partition yaml options
    results <- partition_yaml_options(options$engine, options$code)
    if (!is.null(results$yaml)) {
      # convert any option with fig- into fig. and out- to out.
      # we need to do this to the yaml options prior to merging
      # so that the correctly interact with standard fig. and
      # out. options provided within knitr
      results$yaml <- alias_dash_options(results$yaml)
      # alias 'warning' explicitly set here to 'message'
      if (!is.null(results$yaml[["warning"]])) {
        options[["message"]] = results$yaml[["warning"]]
      }
      # merge with other options
      options <- knitr:::merge_list(options, results$yaml)
      # set code
      options$code <- results$code
    } 
    options[["yaml.code"]] <- results$yamlSource
    
    # some aliases
    if (!is.null(options[["fig.format"]])) {
      options[["dev"]] <- options[["fig.format"]]
    }
    if (!is.null(options[["fig.dpi"]])) {
      options[["dpi"]] <- options[["fig.dpi"]]
    }
  } else {
    # convert any option with fig- into fig. and out- to out.
    options <- alias_dash_options(options)
>>>>>>> 9d77ed65
  }
  
  # return options  
  options
}

<<<<<<< HEAD
=======
# convert any option with fig- into fig. and out- to out.
# we do this so that all downstream code can consume a single
# variation of these functions. We support both syntaxes because
# quarto/pandoc generally uses - as a delimeter everywhere,
# however we want to support all existing knitr code as well
# as support all documented knitr chunk options without the user
# needing to replace . with -
alias_dash_options <- function(options) {
  names(options) <- sub("^fig-", "fig.", names(options))
  names(options) <- sub("^out-", "out.", names(options))
  options
}


partition_yaml_options <- function(engine, code) {

  # mask out empty blocks
  if (length(code) == 0) {
    return(list(
      yaml = NULL,
      yamlSource = NULL,
      code = code
    ))
  }
  
  # determine comment matching patterns
  knitr_engine_comment_chars <- list(
    r = "#",
    python = "#",
    julia = "#",
    scala = "//",
    matlab = "%",
    csharp = "//",
    fsharp = "//",
    c = c("/*",  "*/"),
    css = c("/*",  "*/"),
    sas = c("*", ";"),
    powershell = "#",
    bash = "#",
    sql = "--",
    mysql = "--",
    psql = "--",
    lua = "--",
    Rcpp = "//",
    cc = "//",
    stan = "#",
    octave = "#",
    fortran = "!",
    fortran95 = "!",
    awk = "#",
    gawk = "#",
    stata = "*",
    java = "//",
    groovy = "//",
    sed = "#",
    perl = "#",
    ruby = "#",
    tikz = "%",
    js = "//",
    d3 = "//",
    node = "//",
    sass = "//",
    coffee = "#",
    go = "//",
    asy = "//",
    haskell = "--",
    dot = "//"
  )
  comment_chars <- knitr_engine_comment_chars[[engine]] %||% "#"
  comment_start <- paste0(comment_chars[[1]], "| ")
  comment_end <- ifelse(length(comment_chars) > 1, comment_chars[[2]], "")
  
  # check for option comments
  match_start <- startsWith(code, comment_start)
  match_end <- endsWith(trimws(code, "right"), comment_end)
  matched_lines <- match_start & match_end
  
  # has to have at least one matched line at the beginning
  if (isTRUE(matched_lines[[1]])) {
    
    # divide into yaml and code
    if (all(matched_lines)) {
      yamlSource <- code
      code <- c()
    } else {
      last_match <- which.min(matched_lines) - 1
      yamlSource <- code[1:last_match]
      code <- code[(last_match+1):length(code)]
    }
    
    # trim right
    if (any(match_end)) {
      yamlSource <- trimws(yamlSource, "right")
    }
  
    # extract yaml from comments, then parse it
    yaml <- substr(yamlSource, 
                   nchar(comment_start) + 1, 
                   nchar(yamlSource) - nchar(comment_end))
    yaml_options <- yaml::yaml.load(yaml, eval.expr = TRUE)
    if (!is.list(yaml_options) || length(names(yaml_options)) == 0) {
      warning("Invalid YAML option format in chunk: \n", paste(yaml, collapse = "\n"), "\n")
      yaml_options <- list()
    }
    
    # extract code
    if (length(code) > 0 && knitr:::is_blank(code[[1]])) {
      code <- code[-1]
      yamlSource <- c(yamlSource, "")
    }
    
    list(
      yaml = yaml_options,
      yamlSource = yamlSource,
      code = code
    )
  } else {
    list(
      yaml = NULL,
      yamlSource = NULL,
      code = code
    )
  }
}


>>>>>>> 9d77ed65
# helper to create an output div
output_div <- function(x, label, classes, attr = NULL) {
  div <- "::: {"
  if (!is.null(label) && nzchar(label)) {
    div <- paste0(div, labelId(label), " ")
  }
  paste0(
    div,
    paste(paste0(".", classes), collapse = " ") ,
    ifelse(!is.null(attr), paste0(" ", attr), ""),
    "}\n",
    trimws(x),
    "\n:::\n\n"
  )
}

labelId <- function(label) {
  if (!is.null(label) && !startsWith(label, "#"))
    paste0("#", label)
  else
    label
}

figure_cap <- function(options) {
  output_label <- output_label(options)
  if (is.null(output_label) || is_figure_label(output_label)) {
    fig.cap <- options[["fig.cap"]]
    fig.subcap <- options[["fig.subcap"]]
    if (!is.null(fig.subcap))
      fig.subcap
    else if (!is.null(fig.cap))
      fig.cap
    else
      ""
  } else {
    ""
  }
}


output_label <- function(options) {
  label <- options[["label"]]
  if (!is.null(label) && grepl("^#?(fig|tbl)-", label)) {
    label
  } else {
    NULL
  }
}

output_label_placeholder <- function(options) {
  kPlaceholder <- "D08295A6-16DC-499D-85A8-8BA656E013A2"
  label <- output_label(options)
  if (is_figure_label(label))
    paste0(label, kPlaceholder)
  else
    NULL
}

is_figure_label <- function(label) {
  is_label_type("fig", label)
}

is_table_label <- function(label) {
  is_label_type("tbl", label)
}

is_label_type <- function(type, label) {
  !is.null(label) && grepl(paste0("^#?", type, "-"), label)
}


block_attr <- function(id = NULL, lang = NULL, class = NULL, attr = NULL) {
  id <- labelId(id)
  if (!is.null(lang)) {
    lang <- paste0(".", lang)
  }
  if (!is.null(class)) {
    class <- paste(block_class(class))
  }
  attributes <- c(id, lang, class, attr)
  attributes <- paste(attributes[!is.null(attributes)], collapse = " ")
  if (nzchar(attributes))
    paste0("{", attributes, "}")
  else
    ""
}

block_class <- function(x) {
  if (length(x) > 0) gsub('^[.]*', '.', unlist(strsplit(x, '\\s+')))
}

latex_sizes_to_percent <- function(options) {
  #  \linewidth
  width <- options[["out.width"]]
  if (!is.null(width)) {
    latex_width <- regmatches(width, regexec("^([0-9\\.]+)\\\\linewidth$", width))
    if (length(latex_width[[1]]) > 1) {
      width <- paste0(as.numeric(latex_width[[1]][[2]]) * 100, "%")
      options[["out.width"]] <- width
    }
  }
  # \textheight
  height <- options[["out.height"]]
  if (!is.null(height)) {
    latex_height <- regmatches(height, regexec("^([0-9\\.]+)\\\\textheight$", height))
    if (length(latex_height[[1]]) > 1) {
      height <- paste0(as.numeric(latex_height[[1]][[2]]) * 100, "%")
      options[["out.height"]] <- height
    }
  }
  options
}

# ported from:
# https://github.com/yihui/knitr/blob/f8f90baad99d873202b8dc8042eab7a88fac232f/R/hooks-latex.R#L151-L171
latex_animation <- function(x, options) {
  
  fig.num = options$fig.num %||% 1L
  
  ow = options$out.width
  # maxwidth does not work with animations
  if (identical(ow, '\\maxwidth')) ow = NULL
  if (is.numeric(ow)) ow = paste0(ow, 'px')
  size = paste(c(sprintf('width=%s', ow),
                 sprintf('height=%s', options$out.height),
                 options$out.extra), collapse = ',')
  
  aniopts = options$aniopts
  aniopts = if (is.na(aniopts)) NULL else gsub(';', ',', aniopts)
  size = paste(c(size, sprintf('%s', aniopts)), collapse = ',')
  if (nzchar(size)) size = sprintf('[%s]', size)
  sprintf('\\animategraphics%s{%s}{%s}{%s}{%s}', size, 1 / options$interval,
          sub(sprintf('%d$', fig.num), '', xfun::sans_ext(x)), 1L, fig.num)
}


<|MERGE_RESOLUTION|>--- conflicted
+++ resolved
@@ -521,181 +521,18 @@
 }
 
 knitr_options_hook <- function(options) {
-
-<<<<<<< HEAD
   # some aliases
   if (!is.null(options[["fig.format"]])) {
     options[["dev"]] <- options[["fig.format"]]
   }
   if (!is.null(options[["fig.dpi"]])) {
     options[["dpi"]] <- options[["fig.dpi"]]
-=======
-  if (!knitr_has_yaml_chunk_options()) {
-    # partition yaml options
-    results <- partition_yaml_options(options$engine, options$code)
-    if (!is.null(results$yaml)) {
-      # convert any option with fig- into fig. and out- to out.
-      # we need to do this to the yaml options prior to merging
-      # so that the correctly interact with standard fig. and
-      # out. options provided within knitr
-      results$yaml <- alias_dash_options(results$yaml)
-      # alias 'warning' explicitly set here to 'message'
-      if (!is.null(results$yaml[["warning"]])) {
-        options[["message"]] = results$yaml[["warning"]]
-      }
-      # merge with other options
-      options <- knitr:::merge_list(options, results$yaml)
-      # set code
-      options$code <- results$code
-    } 
-    options[["yaml.code"]] <- results$yamlSource
-    
-    # some aliases
-    if (!is.null(options[["fig.format"]])) {
-      options[["dev"]] <- options[["fig.format"]]
-    }
-    if (!is.null(options[["fig.dpi"]])) {
-      options[["dpi"]] <- options[["fig.dpi"]]
-    }
-  } else {
-    # convert any option with fig- into fig. and out- to out.
-    options <- alias_dash_options(options)
->>>>>>> 9d77ed65
   }
   
   # return options  
   options
 }
 
-<<<<<<< HEAD
-=======
-# convert any option with fig- into fig. and out- to out.
-# we do this so that all downstream code can consume a single
-# variation of these functions. We support both syntaxes because
-# quarto/pandoc generally uses - as a delimeter everywhere,
-# however we want to support all existing knitr code as well
-# as support all documented knitr chunk options without the user
-# needing to replace . with -
-alias_dash_options <- function(options) {
-  names(options) <- sub("^fig-", "fig.", names(options))
-  names(options) <- sub("^out-", "out.", names(options))
-  options
-}
-
-
-partition_yaml_options <- function(engine, code) {
-
-  # mask out empty blocks
-  if (length(code) == 0) {
-    return(list(
-      yaml = NULL,
-      yamlSource = NULL,
-      code = code
-    ))
-  }
-  
-  # determine comment matching patterns
-  knitr_engine_comment_chars <- list(
-    r = "#",
-    python = "#",
-    julia = "#",
-    scala = "//",
-    matlab = "%",
-    csharp = "//",
-    fsharp = "//",
-    c = c("/*",  "*/"),
-    css = c("/*",  "*/"),
-    sas = c("*", ";"),
-    powershell = "#",
-    bash = "#",
-    sql = "--",
-    mysql = "--",
-    psql = "--",
-    lua = "--",
-    Rcpp = "//",
-    cc = "//",
-    stan = "#",
-    octave = "#",
-    fortran = "!",
-    fortran95 = "!",
-    awk = "#",
-    gawk = "#",
-    stata = "*",
-    java = "//",
-    groovy = "//",
-    sed = "#",
-    perl = "#",
-    ruby = "#",
-    tikz = "%",
-    js = "//",
-    d3 = "//",
-    node = "//",
-    sass = "//",
-    coffee = "#",
-    go = "//",
-    asy = "//",
-    haskell = "--",
-    dot = "//"
-  )
-  comment_chars <- knitr_engine_comment_chars[[engine]] %||% "#"
-  comment_start <- paste0(comment_chars[[1]], "| ")
-  comment_end <- ifelse(length(comment_chars) > 1, comment_chars[[2]], "")
-  
-  # check for option comments
-  match_start <- startsWith(code, comment_start)
-  match_end <- endsWith(trimws(code, "right"), comment_end)
-  matched_lines <- match_start & match_end
-  
-  # has to have at least one matched line at the beginning
-  if (isTRUE(matched_lines[[1]])) {
-    
-    # divide into yaml and code
-    if (all(matched_lines)) {
-      yamlSource <- code
-      code <- c()
-    } else {
-      last_match <- which.min(matched_lines) - 1
-      yamlSource <- code[1:last_match]
-      code <- code[(last_match+1):length(code)]
-    }
-    
-    # trim right
-    if (any(match_end)) {
-      yamlSource <- trimws(yamlSource, "right")
-    }
-  
-    # extract yaml from comments, then parse it
-    yaml <- substr(yamlSource, 
-                   nchar(comment_start) + 1, 
-                   nchar(yamlSource) - nchar(comment_end))
-    yaml_options <- yaml::yaml.load(yaml, eval.expr = TRUE)
-    if (!is.list(yaml_options) || length(names(yaml_options)) == 0) {
-      warning("Invalid YAML option format in chunk: \n", paste(yaml, collapse = "\n"), "\n")
-      yaml_options <- list()
-    }
-    
-    # extract code
-    if (length(code) > 0 && knitr:::is_blank(code[[1]])) {
-      code <- code[-1]
-      yamlSource <- c(yamlSource, "")
-    }
-    
-    list(
-      yaml = yaml_options,
-      yamlSource = yamlSource,
-      code = code
-    )
-  } else {
-    list(
-      yaml = NULL,
-      yamlSource = NULL,
-      code = code
-    )
-  }
-}
-
-
->>>>>>> 9d77ed65
 # helper to create an output div
 output_div <- function(x, label, classes, attr = NULL) {
   div <- "::: {"
