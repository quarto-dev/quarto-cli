--- conflicted
+++ resolved
@@ -75,17 +75,8 @@
         "svg",
         options["graph-layout"],
       );
-      console["log"] = oldConsoleLog;
-      console["warn"] = oldConsoleWarn;
     } catch (e) {
-<<<<<<< HEAD
-      console["log"] = oldConsoleLog;
-      console["warn"] = oldConsoleWarn;
-=======
       if (!(e instanceof Error)) throw e;
-      console.log = oldConsoleLog;
-      console.warn = oldConsoleWarn;
->>>>>>> 9180b54d
       const m = (e.message as string).match(
         /(.*)syntax error in line (\d+)(.*)/,
       );
@@ -102,10 +93,11 @@
             mapResult!.originalString.fileName
           }, line ${line + 1}${m[3]}`,
         );
-        throw e;
-      } else {
-        throw e;
-      }
+      }
+      throw e;
+    } finally {
+      console["log"] = oldConsoleLog;
+      console["warn"] = oldConsoleWarn;
     }
 
     const makeFigLink = (
